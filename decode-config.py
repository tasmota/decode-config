--- conflicted
+++ resolved
@@ -2,11 +2,7 @@
 # -*- coding: utf-8 -*-
 from __future__ import print_function
 METADATA = {
-<<<<<<< HEAD
-    'VERSION': '13.1.0.2',
-=======
     'VERSION': '13.1.0.4',
->>>>>>> ee5a38bf
     'DESCRIPTION': 'Backup/restore and decode configuration tool for Tasmota',
     'CLASSIFIER': 'Development Status :: 4 - Beta',
     'URL': 'https://github.com/tasmota/decode-config',
@@ -2114,11 +2110,7 @@
         'zb_topic_endpoint':        (HARDWARE.ESP,   '<L', (0xFB4,1, 6), (None, None,                           ('SetOption',   '"SO120 {}".format($)')) ),
                                     })
 # ======================================================================
-<<<<<<< HEAD
-SETTING_9_2_0_5 = copy.deepcopy(SETTING_9_2_0_4)
-=======
 SETTING_9_2_0_5 = copy.copy(SETTING_9_2_0_4)
->>>>>>> ee5a38bf
 SETTING_9_2_0_5.update              ({
     'power_esp32':                  (HARDWARE.ESP32, '<L',  0x2E8,       (None, '0 <= $ <= 0b1111111111111111111111111111',
                                                                                                                 ('Control',     'list("Power{} {}".format(i+1, (int($,0)>>i & 1) ) for i in range(0, 28))')),'"0x{:08x}".format($)' ),
@@ -2347,20 +2339,12 @@
     'sserial_config':               (HARDWARE.ESP,   'B',   0x33E,       (None, None,                           ('Serial',      '"SSerialConfig {}".format(("5N1","6N1","7N1","8N1","5N2","6N2","7N2","8N2","5E1","6E1","7E1","8E1","5E2","6E2","7E2","8E2","5O1","6O1","7O1","8O1","5O2","6O2","7O2","8O2")[$ % 24])')) ),
                                     })
 # ======================================================================
-<<<<<<< HEAD
-SETTING_10_1_0_5 = copy.deepcopy(SETTING_10_1_0_3)
-=======
 SETTING_10_1_0_5 = copy.copy(SETTING_10_1_0_3)
->>>>>>> ee5a38bf
 SETTING_10_1_0_5.update             ({
     'eth_ipv4_address':             (HARDWARE.ESP32, '<L',  0xF88,       ([5], None,                            ('Wifi',        'list("{} {}".format(["EthIPAddress","EthGateway","EthSubnetmask","EthDNSServer","EthDNSServer2"][i], socket.inet_ntoa(struct.pack("<L", @["eth_ipv4_address"][i]))) for i in range(0, len(@["eth_ipv4_address"])))')), ("socket.inet_ntoa(struct.pack('<L', $))", "struct.unpack('<L', socket.inet_aton($))[0]") ),
                                     })
 # ======================================================================
-<<<<<<< HEAD
-SETTING_10_1_0_6 = copy.deepcopy(SETTING_10_1_0_5)
-=======
 SETTING_10_1_0_6 = copy.copy(SETTING_10_1_0_5)
->>>>>>> ee5a38bf
 SETTING_10_1_0_6.update             ({
     'web_time_start':               (HARDWARE.ESP,   'B',   0x33C,       (None, None,                           ('Management',  '"WebTime {},{}".format($,@["web_time_end"])')) ),
     'web_time_end':                 (HARDWARE.ESP,   'B',   0x33D,       (None, None,                           ('Management',  None)) ),
@@ -2484,11 +2468,7 @@
         'pwm_force_same_phase':     (HARDWARE.ESP,   '<L', (0xFB4,1,20), (None, None,                           ('SetOption',   '"SO134 {}".format($)')) ),
                                     })
 # ======================================================================
-<<<<<<< HEAD
-SETTING_11_0_0_3 = copy.deepcopy(SETTING_10_1_0_6)
-=======
 SETTING_11_0_0_3 = copy.copy(SETTING_10_1_0_6)
->>>>>>> ee5a38bf
 SETTING_11_0_0_3.update             ({
     'pulse_timer':                  (HARDWARE.ESP,   '<H',  0x57C,       ([32], '0 <= $ <= 65535',              ('Control',     '"PulseTime{} {}".format(#+1,$)')) ),
     'rf_duplicate_time':            (HARDWARE.ESP,   '<H',  0x522,       (None, '10 <= $ <= 65535',             ('Rf',          '"RfTimeOut {}".format($)')) ),
@@ -2509,11 +2489,7 @@
         'tuya_exclude_heartbeat':   (HARDWARE.ESP,   '<L', (0xFB4,1,23), (None, None,                           ('SetOption',   '"SO137 {}".format($)')) ),
                                     })
 # ======================================================================
-<<<<<<< HEAD
-SETTING_11_0_0_5 = copy.deepcopy(SETTING_11_0_0_4)
-=======
 SETTING_11_0_0_5 = copy.copy(SETTING_11_0_0_4)
->>>>>>> ee5a38bf
 SETTING_11_0_0_5.update             ({
     'weight_absconv_a':             (HARDWARE.ESP,   '<l',  0x524,       (None, None,                           ('Sensor',          None)) ),
     'weight_absconv_b':             (HARDWARE.ESP,   '<l',  0x528,       (None, None,                           ('Sensor',          None)) ),
@@ -2526,21 +2502,13 @@
         'tuya_exclude_from_mqtt':   (HARDWARE.ESP,   '<L', (0xFB4,1,23), (None, None,                           ('SetOption',   '"SO137 {}".format($)')) ),
                                     })
 # ======================================================================
-<<<<<<< HEAD
-SETTING_11_0_0_6 = copy.deepcopy(SETTING_11_0_0_5)
-=======
 SETTING_11_0_0_6 = copy.copy(SETTING_11_0_0_5)
->>>>>>> ee5a38bf
 SETTING_11_0_0_6.update             ({
     'weight_absconv_a':             (HARDWARE.ESP,   '<l',  0x524,       (None, None,                           ('Sensor',          '"Sensor34 10 {}".format($)')) ),
     'weight_absconv_b':             (HARDWARE.ESP,   '<l',  0x528,       (None, None,                           ('Sensor',          '"Sensor34 11 {}".format($)')) ),
                                     })
 # ======================================================================
-<<<<<<< HEAD
-SETTING_11_0_0_7 = copy.deepcopy(SETTING_11_0_0_6)
-=======
 SETTING_11_0_0_7 = copy.copy(SETTING_11_0_0_6)
->>>>>>> ee5a38bf
 SETTING_11_0_0_7.update             ({
     'weight_offset':                (HARDWARE.ESP,   '<l',  0x578,       (None, None,                           ('Sensor',          None)) ),
     'weight_user_tare':             (HARDWARE.ESP,   '<l',  0x338,       (None, None,                           ('Sensor',          '"Sensor34 10 {}".format($)')) ),
@@ -2579,11 +2547,7 @@
         'flowratemeter_unit':       (HARDWARE.ESP,   'B',  (0x717,1, 1), (None, '0 <= $ <= 1',                  ('Sensor',      '"Sensor96 0 {}".format($)')) ),
                                     })
 # ======================================================================
-<<<<<<< HEAD
-SETTING_11_1_0_2 = copy.deepcopy(SETTING_11_1_0_1)
-=======
 SETTING_11_1_0_2 = copy.copy(SETTING_11_1_0_1)
->>>>>>> ee5a38bf
 SETTING_11_1_0_2.update             ({
     'webcam_config2':               (HARDWARE.ESP32, {
         'wb_mode':                  (HARDWARE.ESP32, '<L', (0x730,3, 0), (None, '0 <= $ <= 6',                  ('Control',     '"WCWBMode {}".format($)')) ),
@@ -2647,11 +2611,7 @@
         'mqtt_persistent':          (HARDWARE.ESP,   '<L', (0xFB4,1,26), (None, None,                           ('SetOption',   '"SO140 {}".format($)')) ),
                                     })
 # ======================================================================
-<<<<<<< HEAD
-SETTING_11_1_0_3 = copy.deepcopy(SETTING_11_1_0_2)
-=======
 SETTING_11_1_0_3 = copy.copy(SETTING_11_1_0_2)
->>>>>>> ee5a38bf
 SETTING_11_1_0_3.update             ({
     'flag6':                        (HARDWARE.ESP,   '<L',  0xF74,       (None, None,                           (INTERNAL,      None)), '"0x{:08x}".format($)' ),
                                     })
@@ -2693,20 +2653,12 @@
 SETTING_12_0_2_4.pop('energy_kWhyesterday',None)
 SETTING_12_0_2_4.pop('energy_kWhtotal',None)
 # ======================================================================
-<<<<<<< HEAD
-SETTING_12_1_0_1 = copy.deepcopy(SETTING_12_0_2_4)
-=======
 SETTING_12_1_0_1 = copy.copy(SETTING_12_0_2_4)
->>>>>>> ee5a38bf
 SETTING_12_1_0_1['flag5'][1].update ({
         'mqtt_status_retain':       (HARDWARE.ESP,   '<L', (0xFB4,1,31), (None, None,                           ('MQTT',        '"StatusRetain {}".format($)')) ),
                                     })
 # ======================================================================
-<<<<<<< HEAD
-SETTING_12_1_1_1 = copy.deepcopy(SETTING_12_1_0_1)
-=======
 SETTING_12_1_1_1 = copy.copy(SETTING_12_1_0_1)
->>>>>>> ee5a38bf
 SETTING_12_1_1_1.update             ({
     'flag6':                        (HARDWARE.ESP, {
         'use_esp32_temperature':    (HARDWARE.ESP,   '<L', (0xF74,1, 0), (None, None,                           ('SetOption',   '"SO146 {}".format($)')) ),
@@ -2733,11 +2685,7 @@
     'webcam_clk':                   (HARDWARE.ESP32, 'B',   0x72F,       (None, '10 <= $ <= 200',               ('Control',     '"WcClock {}".format($)')) ),
                                     })
 # ======================================================================
-<<<<<<< HEAD
-SETTING_12_2_0_2 = copy.deepcopy(SETTING_12_1_1_6)
-=======
 SETTING_12_2_0_2 = copy.copy(SETTING_12_1_1_6)
->>>>>>> ee5a38bf
 SETTING_12_2_0_2.update             ({
     'energy_power_calibration2':    (HARDWARE.ESP,   '<L',  0x370,       (None, None,                           ('Power',       '"PowerSet2 {}".format($)')) ),
     'energy_voltage_calibration2':  (HARDWARE.ESP,   '<L',  0x374,       (None, None,                           ('Power',       '"VoltageSet2 {}".format($)')) ),
@@ -2766,20 +2714,12 @@
     'shutter_motorstop':            (HARDWARE.ESP,   '<H',  0x738,       (None, None,                           ('Shutter',     '"ShutterMotorStop {}".format($)')) ),
                                     })
 # ======================================================================
-<<<<<<< HEAD
-SETTING_12_3_1_1 = copy.deepcopy(SETTING_12_2_0_6)
-=======
 SETTING_12_3_1_1 = copy.copy(SETTING_12_2_0_6)
->>>>>>> ee5a38bf
 SETTING_12_3_1_1['flag6'][1].update ({
         'dns_ipv6_priority':        (HARDWARE.ESP,   '<L', (0xF74,1, 3), (None, None,                           ('SetOption',   '"SO149 {}".format($)')) ),
                                     })
 # ======================================================================
-<<<<<<< HEAD
-SETTING_12_3_1_5 = copy.deepcopy(SETTING_12_3_1_1)
-=======
 SETTING_12_3_1_5 = copy.copy(SETTING_12_3_1_1)
->>>>>>> ee5a38bf
 SETTING_12_3_1_5['flag6'][1].update ({
         'no_voltage_common':        (HARDWARE.ESP,   '<L', (0xF74,1, 4), (None, None,                           ('SetOption',   '"SO150 {}".format($)')) ),
         'matter_enabled':           (HARDWARE.ESP,   '<L', (0xF74,1, 5), (None, None,                           ('SetOption',   '"SO151 {}".format($)')) ),
@@ -2793,30 +2733,18 @@
         'show_stats':               (HARDWARE.ESP,   '<L', (0xFA4,1,12), (None, None,                           ('Power',       None)) ),
                                     })
 # ======================================================================
-<<<<<<< HEAD
-SETTING_12_5_0_1 = copy.deepcopy(SETTING_12_4_0_2)
-=======
 SETTING_12_5_0_1 = copy.copy(SETTING_12_4_0_2)
->>>>>>> ee5a38bf
 SETTING_12_5_0_1['flag6'][1].update ({
         'bistable_single_pin':      (HARDWARE.ESP,   '<L', (0xF74,1, 6), (None, None,                           ('SetOption',   '"SO152 {}".format($)')) ),
                                     })
 # ======================================================================
-<<<<<<< HEAD
-SETTING_12_5_0_3 = copy.deepcopy(SETTING_12_5_0_1)
-=======
 SETTING_12_5_0_3 = copy.copy(SETTING_12_5_0_1)
->>>>>>> ee5a38bf
 SETTING_12_5_0_3['flag6'][1].update ({
         'berry_no_autoexec':        (HARDWARE.ESP,   '<L', (0xF74,1, 7), (None, None,                           ('SetOption',   '"SO153 {}".format($)')) ),
         'berry_light_scheme':       (HARDWARE.ESP,   '<L', (0xF74,1, 8), (None, None,                           ('SetOption',   '"SO154 {}".format($)')) ),
                                     })
 # ======================================================================
-<<<<<<< HEAD
-SETTING_13_0_0_1 = copy.deepcopy(SETTING_12_5_0_3)
-=======
 SETTING_13_0_0_1 = copy.copy(SETTING_12_5_0_3)
->>>>>>> ee5a38bf
 SETTING_13_0_0_1.update             ({
     'zcdimmerset':                  (HARDWARE.ESP,   '<H',  0xEA6,       ([5],  None,                           ('Light',       '"ZCDimmerSet{} {}".format(#+1,$/100)')) ),
                                     })
@@ -2824,20 +2752,12 @@
         'zcfallingedge':            (HARDWARE.ESP,   '<L', (0xF74,1, 9), (None, None,                           ('SetOption',   '"SO155 {}".format($)')) ),
                                     })
 # ======================================================================
-<<<<<<< HEAD
-SETTING_13_0_0_2 = copy.deepcopy(SETTING_13_0_0_1)
-=======
 SETTING_13_0_0_2 = copy.copy(SETTING_13_0_0_1)
->>>>>>> ee5a38bf
 SETTING_13_0_0_2.update             ({
     'battery_level_percent':        (HARDWARE.ESP,   'B',   0x73A,       (None, '0 <= $ <= 101',                ('Zigbee',      '"BatteryPercentage {}".format($)')) ),
                                     })
 # ======================================================================
-<<<<<<< HEAD
-SETTING_13_1_0_1 = copy.deepcopy(SETTING_13_0_0_2)
-=======
 SETTING_13_1_0_1 = copy.copy(SETTING_13_0_0_2)
->>>>>>> ee5a38bf
 SETTING_13_1_0_1.update             ({
     'my_gp_esp32c2':                (HARDWARE.ESP32C2,
                                                      '<H',  0x3AC,       ([21], None,                           ('Management',  '"Gpio{} {}".format(#, $)')) ),
@@ -2862,19 +2782,11 @@
         'sen5x_passive_mode':       (HARDWARE.ESP,   '<L', (0xF74,1,10), (None, None,                           ('SetOption',   '"SO156 {}".format($)')) ),
                                     })
 # ======================================================================
-<<<<<<< HEAD
-SETTING_13_1_0_2 = copy.deepcopy(SETTING_13_1_0_1)
-=======
 SETTING_13_1_0_2 = copy.copy(SETTING_13_1_0_1)
->>>>>>> ee5a38bf
 SETTING_13_1_0_2.update             ({
     'hdmi_addr':                    (HARDWARE.ESP,   '<H',  0x73B,       (None, None,                           ('Hdmi',      '"HdmiAddr {}".format($)')) ),
     'hdmi_cec_device_type':         (HARDWARE.ESP,   'B',   0xF61,       (None, None,                           ('Hdmi',      '"HdmiType {}".format($)')) ),
                                     })
-<<<<<<< HEAD
-# ======================================================================
-SETTINGS = [
-=======
 # ======================================================================
 SETTING_13_1_0_4 = copy.copy(SETTING_13_1_0_2)
 SETTING_13_1_0_4.update             ({
@@ -2883,7 +2795,6 @@
 # ======================================================================
 SETTINGS = [
             (0x0D010004,0x1000, SETTING_13_1_0_4),
->>>>>>> ee5a38bf
             (0x0D010002,0x1000, SETTING_13_1_0_2),
             (0x0D010001,0x1000, SETTING_13_1_0_1),
             (0x0D000002,0x1000, SETTING_13_0_0_2),
@@ -3110,11 +3021,7 @@
                     scolon=': ' if type_ is not None or line is not None else '',
                     smgs=msg,
                     slineno='(@{:04d})'.format(line) if line is not None else ''),
-<<<<<<< HEAD
-            file=sys.stderr)
-=======
             file=sys.stderr if LogType.ERROR==type_ else sys.stdout)
->>>>>>> ee5a38bf
 
     if src is not None:
         msg = '{} ({})'.format(src, msg)
@@ -3127,13 +3034,9 @@
     if LogType.ERROR == type_ and doexit is None:
         doexit = True
     if doexit:
-<<<<<<< HEAD
-        log(msg="Premature exit - #{} {}".format(status, ExitCode.str(status)), type_=None, status=None, line=None)
-=======
         message(msg="Premature exit - #{} {}".format(status, ExitCode.str(status)), type_=None, status=None, line=None)
         if EXIT_CODE > len(ExitCode.STR):
             EXIT_CODE = -1
->>>>>>> ee5a38bf
         sys.exit(EXIT_CODE)
 
 def shorthelp(doexit=True):
