#!/usr/bin/env python
# -*- coding: utf-8 -*-
from __future__ import print_function
<<<<<<< HEAD
VER = '9.5.0'
=======
VER = '10.0.0.0'
>>>>>>> 3b5eafd4

"""
    decode-config.py - Backup/Restore Tasmota configuration data

    Copyright (C) 2021 Norbert Richter <nr@prsolution.eu>

    This program is free software: you can redistribute it and/or modify
    it under the terms of the GNU General Public License as published by
    the Free Software Foundation, either version 3 of the License, or
    (at your option) any later version.

    This program is distributed in the hope that it will be useful,
    but WITHOUT ANY WARRANTY; without even the implied warranty of
    MERCHANTABILITY or FITNESS FOR A PARTICULAR PURPOSE.  See the
    GNU General Public License for more details.

    You should have received a copy of the GNU General Public License
    along with this program.  If not, see <http://www.gnu.org/licenses/>.


Requirements:
    - Python 3.x and Pip:
        sudo apt-get install python3 python3-pip
        pip3 install requests configargparse

Instructions:
    Execute decode-config with option -d <host|url> to retrieve config data
    from a Tasmota host or use -f <configfile.dmp> to read the configuration
    data from a file previously saved using Tasmota Web-UI

    For further information see 'README.md'

    For help execute command with argument -h (or -H for advanced help)

Returns:
    0: successful
    1: restore skipped
    2: program argument error
    3: file not found
    4: data size mismatch
    5: data CRC error
    6: unsupported configuration version
    7: configuration file read error
    8: JSON file decoding error
    9: restore file data error
    10: device data download error
    11: device data upload error
    12: invalid configuration data
    20: python module missing
    21: internal error
    22: HTTP connection error
    >22: python library exit code
    4xx, 5xx: HTTP errors

"""

class ExitCode:
    """
    Program return codes
    """
    OK = 0
    RESTORE_SKIPPED = 1
    ARGUMENT_ERROR = 2
    FILE_NOT_FOUND = 3
    DATA_SIZE_MISMATCH = 4
    DATA_CRC_ERROR = 5
    UNSUPPORTED_VERSION = 6
    FILE_READ_ERROR = 7
    JSON_READ_ERROR = 8
    RESTORE_DATA_ERROR = 9
    DOWNLOAD_CONFIG_ERROR = 10
    UPLOAD_CONFIG_ERROR = 11
    INVALID_DATA = 12
    MODULE_NOT_FOUND = 20
    INTERNAL_ERROR = 21
    HTTP_CONNECTION_ERROR = 22
    STR = [
        'OK',
        'Restore skipped',
        'Parameter error',
        'File not found',
        'Data size mismatch',
        'Data CRC error',
        'Unsupported version',
        'File read error',
        'JSON read error',
        'Restore data error',
        'Download error',
        'Upload error',
        'Invaid data',
        '', '', '', '', '', '', '',
        'Module not found',
        'Internal error',
        'HTTP connection error'
        ]
    @staticmethod
    def str(code):
        """
        Program return string by code

        @param: code
            int number of code
        """
        if 0 <= code < len(ExitCode.STR):
            return ExitCode.STR[code]
        return ''

# ======================================================================
# imports
# ======================================================================
def module_import_error(module):
    """
    Module import error helper
    """
    errstr = str(module)
    print('{}, try "python -m pip install {}"'.format(errstr, errstr.split(' ')[len(errstr.split(' '))-1]), file=sys.stderr)
    sys.exit(ExitCode.MODULE_NOT_FOUND)
# pylint: disable=wrong-import-position
import os.path
import sys
if sys.version_info[0] < 3:
    print('Unsupported python version {}.{}.{} (EOL) - python 3.x required!'.format(sys.version_info[0], sys.version_info[1], sys.version_info[2]), file=sys.stderr)
    sys.exit(ExitCode.UNSUPPORTED_VERSION)
import platform
try:
    from datetime import datetime
    import time
    import copy
    import struct
    import socket       # pylint: disable=unused-import
    import re
    import inspect
    import itertools
    import json
    import configargparse
    import requests
    import urllib
    import codecs
    import textwrap
    import hashlib
except ImportError as err:
    module_import_error(err)
# pylint: enable=wrong-import-position

# ======================================================================
# globals
# ======================================================================
try:
    SHA256 = hashlib.sha256()
    FNAME = sys.argv[0]
    if not os.path.isfile(FNAME):
        FNAME += '.exe'
    with open(FNAME, "rb") as fp:
        for block in iter(lambda: fp.read(4096), b''):
            SHA256.update(block)
        VER += ' [' + SHA256.hexdigest()[:7] + ']'
except:     # pylint: disable=bare-except
    pass

PROG = '{} v{} by Norbert Richter <nr@prsolution.eu>'.format(os.path.basename(sys.argv[0]), VER)

# Tasmota constant
CONFIG_FILE_XOR = 0x5A
BINARYFILE_MAGIC = 0x63576223
MAX_BACKLOG = 30
MAX_BACKLOGLEN = 320

# decode-config constant
STR_CODING = 'utf-8'
HIDDEN_PASSWORD = '********'
INTERNAL = 'Internal'
VIRTUAL = '*'
SETTINGVAR = '$SETTINGVAR'
SIMULATING = "* Simulating "

DEFAULTS = {
    'source':
    {
        'source':       None,
        'device':       None,
        'port':         80,
        'username':     'admin',
        'password':     None,
        'tasmotafile':  None,
    },
    'backup':
    {
        'restorefile':  None,
        'backupfile':   None,
        'backupfileformat': 'json',
        'extension':    True,
        'forcerestore': False,
    },
    'jsonformat':
    {
        'indent':       None,
        'compact':      False,
        'sort':         True,
        'hidepw':       False,
    },
    'cmndformat':
    {
        'indent':       2,
        'group':        True,
        'sort':         True,
        'useruleconcat': False,
        'usebacklog':   False,
    },
    'common':
    {
        'output':       False,
        'outputformat': 'json',
        'configfile':   None,
        'dryrun':       False,
        'ignorewarning':False,
        'filter':       None,
    },
}

PARSER = None
ARGS = {}
CONFIG = {}
EXIT_CODE = 0

# ======================================================================
# Settings mapping
# ======================================================================
"""
Settings dictionary

The Tasmota permanent setttings are stored in binary format using
'struct SYSCFG' defined in tasmota/settings.h.

decode-config handles the binary data described by this Settings
dictionary. The processing from/to Tasmota configuration data is
based on this dictionary.


    <setting> = { <name> : <def> }

    <name>: "string"
        key (string)
        for simply identifying value from Tasmota configuration this key has the same
        name as the structure element of tasmota/settings.h

    <def>:  ( <platform>, <format>, <addrdef>, <datadef> [,<converter>] )
        tuple with 4 or 5 objects which describes the format, address and structure
        of the binary source.
        For optional values there are two possibilities: If the definition object is
        mandatory it could be None, for none-mandatory optional objects it can be omit.

            <platform>: <int>
                platform bitmask validation
                determines whether the setting is valid for a platform (bit=1) or not (bit=0)
                bit0=ESP82xx, bit1=ESP32

            <format>:   <formatstring> | <setting>
                data type & format definition

                <formatstring>: <string>
                    defines the use of data at <addrdef>
                    format is defined in 'struct module format string'
                    see
                    https://docs.python.org/3.8/library/struct.html#format-strings
                <setting>:      <setting>
                    A dictionary describes a (sub)setting dictonary
                    and can recursively define another <setting>


            <addrdef>:  <baseaddr> | (<baseaddr>, <bits>, <bitshift>) | (<baseaddr>, <strindex>)
                address definition

                <baseaddr>: <uint>
                    The address (starting from 0) within binary config data.

                <bits>:     <uint>
                    number of bits used (positive integer)

                <bitshift>: <int>
                    bit shift <bitshift>:
                    <bitshift> >= 0: shift the result right
                    <bitshift> <  0: shift the result left

                <strindex>: <str>
                    name of the index into a set of strings delimited by \0
                    This will be dynamically extracted from the corresponding platform index array for strings


            <datadef>:  <arraydef> | (<arraydef>, <validate> [,cmd])
                data definition

                <arraydef>: None | <dim> | [<dim>] | [<dim> ,<dim>...]
                    None:
                        single value
                    <dim>:  <uint>

                    [<dim>]
                        a one-dimensional array of size <n>

                    [<dim> ,<dim>...]
                        a one- or multi-dimensional array

                <validate>: None | <function>
                    value validation function

                <cmd>:  (<group>, <tasmotacmnd>) - optional
                    Tasmota command definition

                    <group>:        <string>
                        command group
                        There exists two special group names
                        INTERNAL - processed but invisible in group output
                        VIRTUAL  - must be used as group name for nested
                                   dict definition - invisible in group output

                    <tasmotacmnd>:   <function> | (<function>,...)
                        convert function into Tasmota cmnd function


            <converter>:    <readconverter> | (<readconverter>, <writeconverter>) -
                read/write converter

                <readconverter>:    None | False | <function>
                    Will be used in bin2mapping to convert values read
                    from the binary data object into mapping dictionary
                    None
                        indicates no read conversion
                    False
                        False indicates the value will be ignored
                    <function>
                        to convert value from binary object to JSON.
                        Can also return None|False with the same result
                        as using the constant above.

                <writeconverter>:   None | False | <function>
                    Will be used in mapping2bin to convert values read
                    from mapping dictionary before write to binary
                    data object
                    None
                        indicates no write conversion
                    False
                        False indicates the value is readonly and is not
                        written back into the binary Tasmota data.
                    <function>
                        to convert value from JSON back to binary object.
                        Can also return None|False with the same result
                        as using the constant above.


        Common definitions

        <function>: <functionname> | <string> | None
            the name of an object to be called or a string to be evaluated

            <functionname>:
                <functionname> will be called with one or three parameter:
                if <arraydef> is None:
                    functionname(<value>)
                if <arraydef> is any <dim>:
                    functionname(<value>, <index>)

                <value>
                    setting value to be processed
                <index>
                    if <arraydef> is a one-dimensional array
                        int array index (starting from 0)
                    if <arraydef> is a multi-dimensional array
                        [int,int(,int...)]
                        array of current index (starting from 0)

            <string>
                A string will be evaluate as is. The following placeholder
                can be used for runtime replacements:
                '$':
                    will be replaced by the object mapping value
                '@':
                    can be used to reference another mapping value
                '#': (for <tasmotacmnd> only)
                    will be replace by
                    - int array index (<arraydef> is a one-dimensional)
                    - array of int array indexes (<arraydef> is a multi-dimensional)


        <string>:   'string' | "string"
            characters enclosed by ' or "

        <int>:      integer
             integer number in the range -2147483648 through 2147483647

        <uint>:     unsigned integer
             integer number in the range 0 through 4294967295

"""
# ----------------------------------------------------------------------
# Settings helper
# ----------------------------------------------------------------------
def passwordread(value):
    """
    Password read helper
    """
    return HIDDEN_PASSWORD if ARGS.jsonhidepw else value

def passwordwrite(value):
    """
    Password write helper
    """
    return None if value == HIDDEN_PASSWORD else value

def scriptread(value):
    """
    Scripter config helper to read script
    """
    if CONFIG['valuemapping'].get('scripting_used', 0) == 1:
        if CONFIG['valuemapping'].get('scripting_compressed', 0) == 1:
            # uncompressed compressed string
            uncompressed_data = bytearray(3072)
            compressed = bytes.fromhex(value)
            try:
                Unishox().decompress(compressed, len(compressed), uncompressed_data, len(uncompressed_data))
            except:     # pylint: disable=bare-except
                return value
            try:
                uncompressed_str = str(uncompressed_data, STR_CODING).split('\x00')[0]
            except UnicodeDecodeError as err:
                exit_(ExitCode.INVALID_DATA, "Compressed string - {}:\n                   {}".format(err, err.args[1]), type_=LogType.WARNING, doexit=not ARGS.ignorewarning, line=inspect.getlineno(inspect.currentframe()))
                uncompressed_str = str(uncompressed_data, STR_CODING, 'backslashreplace').split('\x00')[0]
            return uncompressed_str
        return value
    return False

def scriptwrite(value):
    """
    Scripter config helper to write script
    """
    if CONFIG['valuemapping'].get('scripting_used', 0) == 1:
        if CONFIG['valuemapping'].get('scripting_compressed', 0) == 1:
            # compressed uncompressed string
            fielddef = CONFIG['info']['template'].get('script', None)
            if fielddef is None:
                print("wrong setting for 'script'", file=sys.stderr)
                raise SyntaxError('SETTING error')
            compressed_data = bytearray(get_fieldlength(fielddef))
            if isinstance(value, str):
                uncompressed_data = bytes(value, STR_CODING)
            else:
                uncompressed_data = value
            Unishox().compress(uncompressed_data, len(uncompressed_data), compressed_data, len(compressed_data))
            index0 = compressed_data.find(b'\x00')
            if index0 >= 0:
                compressed_data = compressed_data[:index0]
            return compressed_data
        return value
    return False

def isscript(value):
    """
    Rules config helper
    """
    if CONFIG['valuemapping'].get('scripting_used', 0) == 1:
        return value
    return False

def rulesread(value):
    """
    Scripter config helper to read rules
    """
    if CONFIG['valuemapping'].get('scripting_used', 0) == 0:
        # check if string is compressed
        if len(value) > 2 and value[0] == '\x00':
            # uncompress string
            uncompressed_data = bytearray(3072)
            compressed = bytes.fromhex(value[3:])
            try:
                Unishox().decompress(compressed, len(compressed), uncompressed_data, len(uncompressed_data))
            except:     # pylint: disable=bare-except
                return value
            try:
                uncompressed_str = str(uncompressed_data, STR_CODING).split('\x00')[0]
            except UnicodeDecodeError as err:
                exit_(ExitCode.INVALID_DATA, "Compressed string - {}:\n                   {}".format(err, err.args[1]), type_=LogType.WARNING, doexit=not ARGS.ignorewarning, line=inspect.getlineno(inspect.currentframe()))
                uncompressed_str = str(uncompressed_data, STR_CODING, 'backslashreplace').split('\x00')[0]
            return uncompressed_str

        # return origin str
        return value

    # scripting is enabled, rule space used for script so rule is invalid and disabled
    return False

def ruleswrite(value):
    """
    Scripter config helper to write rules

    compression for Rules, depends on 'compress_rules_cpu' (SetOption93)

    If `SetOption93 0`
      Rule[x][] = 511 char max NULL terminated string (512 with trailing NULL)
      Rule[x][0] = 0 if the Rule<x> is empty
      New: in case the string is empty we also enforce:
      Rule[x][1] = 0   (i.e. we have two conseutive NULLs)

    If `SetOption93 1`
      If the rule is smaller than 511, it is stored uncompressed. Rule[x][0] is not null.
      If the rule is empty, Rule[x][0] = 0 and Rule[x][1] = 0;
      If the rule is bigger than 511, it is stored compressed
         The first byte of each Rule is always NULL.
         Rule[x][0] = 0,  if firmware is downgraded, the rule will be considered as empty

         The second byte contains the size of uncompressed rule in 8-bytes blocks (i.e. (len+7)/8 )
         Maximum rule size is 2KB (2048 bytes per rule), although there is little chances compression ratio will go down to 75%
         Rule[x][1] = size uncompressed in dwords. If zero, the rule is empty.

         The remaining bytes contain the compressed rule, NULL terminated
    """
    if CONFIG['valuemapping'].get('scripting_used', 0) == 0:
        fielddef = CONFIG['info']['template'].get('rules', None)
        if fielddef is None:
            print("wrong setting for 'rule'", file=sys.stderr)
            raise SyntaxError('SETTING error')
        try:
            subfielddef = get_subfielddef(fielddef)
            length = get_fieldlength(subfielddef)
        except:     # pylint: disable=bare-except
            length = 512
        # check if string should be compressed
        try:
            possible_compress = CONFIG['info']['template']['flag4'][1]['compress_rules_cpu']
        except:     # pylint: disable=bare-except
            possible_compress = False
        if possible_compress and len(value) > 0 and value[0] != '\x00' and len(value) >= length:
            # compressed uncompressed string
            compressed_data = bytearray(length)
            if isinstance(value, str):
                uncompressed_data = bytes(value, STR_CODING)
            else:
                uncompressed_data = value
            try:
                Unishox().compress(uncompressed_data, len(uncompressed_data), compressed_data, len(compressed_data))
                index0 = compressed_data.find(b'\x00')
                if index0 >= 0:
                    compressed_data = compressed_data[:index0]
            except:     # pylint: disable=bare-except
                return value

            return b'\x00' + struct.pack("B", int((len(value)+7)/8)) + compressed_data

        if len(value) == 0:
            return b'\x00\x00'

        # return origin str
        return value

    # scripting is enabled, rule space used for script so rule is invalid and disabled
    return False

# ----------------------------------------------------------------------
# Tasmota configuration data definition
# ----------------------------------------------------------------------
# global objects used by eval(<tasmotacmnd>)
SETTING_OBJECTS = {
    'socket': socket,
    'struct': struct,
    'time': time,
    'textwrap': textwrap
}
# settings platforms
class Platform:
    """
    Platform constant
    """
    ESP82 = 0x1
    ESP32 = 0x2
    ALL = 0xf
    STR = ["ESP82xx", "ESP32", "ALL"]
    @staticmethod
    def str(version):
        """
        Create platform string

        @param version:
            version integer

        @return:
            platform string
        """
        try:
            return Platform.STR[version-1]
        except:     # pylint: disable=bare-except
            return Platform.STR[len(Platform.STR)-1]

# pylint: disable=bad-continuation,bad-whitespace
SETTING_5_10_0 = {
                              # <platform>, <format>, <addrdef>, <datadef> [,<converter>]
    'cfg_holder':                   (Platform.ALL,   '<L',  0x000,       (None, None,                           (INTERNAL,      None)), '"0x{:08x}".format($)' ),
    'save_flag':                    (Platform.ALL,   '<L',  0x004,       (None, None,                           (INTERNAL,      None)), (None,      False) ),
    'version':                      (Platform.ALL,   '<L',  0x008,       (None, None,                           ('System',      None)), ('hex($)',  False) ),
    'bootcount':                    (Platform.ALL,   '<L',  0x00C,       (None, None,                           ('System',      None)), (None,      False) ),
    'flag':                         (Platform.ALL, {
        'save_state':               (Platform.ALL,   '<L', (0x010,1, 0), (None, None,                           ('SetOption',   '"SetOption0 {}".format($)')) ),
        'button_restrict':          (Platform.ALL,   '<L', (0x010,1, 1), (None, None,                           ('SetOption',   '"SetOption1 {}".format($)')) ),
        'value_units':              (Platform.ALL,   '<L', (0x010,1, 2), (None, None,                           ('SetOption',   '"SetOption2 {}".format($)')) ),
        'mqtt_enabled':             (Platform.ALL,   '<L', (0x010,1, 3), (None, None,                           ('SetOption',   '"SetOption3 {}".format($)')) ),
        'mqtt_response':            (Platform.ALL,   '<L', (0x010,1, 4), (None, None,                           ('SetOption',   '"SetOption4 {}".format($)')) ),
        'mqtt_power_retain':        (Platform.ALL,   '<L', (0x010,1, 5), (None, None,                           ('MQTT',        '"PowerRetain {}".format($)')) ),
        'mqtt_button_retain':       (Platform.ALL,   '<L', (0x010,1, 6), (None, None,                           ('MQTT',        '"ButtonRetain {}".format($)')) ),
        'mqtt_switch_retain':       (Platform.ALL,   '<L', (0x010,1, 7), (None, None,                           ('MQTT',        '"SwitchRetain {}".format($)')) ),
        'temperature_conversion':   (Platform.ALL,   '<L', (0x010,1, 8), (None, None,                           ('SetOption',   '"SetOption8 {}".format($)')) ),
        'mqtt_sensor_retain':       (Platform.ALL,   '<L', (0x010,1, 9), (None, None,                           ('MQTT',        '"SensorRetain {}".format($)')) ),
        'mqtt_offline':             (Platform.ALL,   '<L', (0x010,1,10), (None, None,                           ('SetOption',   '"SetOption10 {}".format($)')) ),
        'button_swap':              (Platform.ALL,   '<L', (0x010,1,11), (None, None,                           ('SetOption',   '"SetOption11 {}".format($)')) ),
        'stop_flash_rotate':        (Platform.ALL,   '<L', (0x010,1,12), (None, None,                           ('SetOption',   '"SetOption12 {}".format($)')) ),
        'button_single':            (Platform.ALL,   '<L', (0x010,1,13), (None, None,                           ('SetOption',   '"SetOption13 {}".format($)')) ),
        'interlock':                (Platform.ALL,   '<L', (0x010,1,14), (None, None,                           ('SetOption',   '"SetOption14 {}".format($)')) ),
        'pwm_control':              (Platform.ALL,   '<L', (0x010,1,15), (None, None,                           ('SetOption',   '"SetOption15 {}".format($)')) ),
        'ws_clock_reverse':         (Platform.ALL,   '<L', (0x010,1,16), (None, None,                           ('SetOption',   '"SetOption16 {}".format($)')) ),
        'decimal_text':             (Platform.ALL,   '<L', (0x010,1,17), (None, None,                           ('SetOption',   '"SetOption17 {}".format($)')) ),
                                    },                      0x010,       (None, None,                           (VIRTUAL,       None)), (None, None) ),
    'save_data':                    (Platform.ALL,   '<h',  0x014,       (None, '0 <= $ <= 3600',               ('Management',  '"SaveData {}".format($)')) ),
    'timezone':                     (Platform.ALL,   'b',   0x016,       (None, '-13 <= $ <= 13 or $==99',      ('Management',  '"Timezone {}".format($)')) ),
    'ota_url':                      (Platform.ALL,   '101s',0x017,       (None, None,                           ('Management',  '"OtaUrl {}".format($)')) ),
    'mqtt_prefix':                  (Platform.ALL,   '11s', 0x07C,       ([3],  None,                           ('MQTT',        '"Prefix{} {}".format(#+1,$)')) ),
    'seriallog_level':              (Platform.ALL,   'B',   0x09E,       (None, '0 <= $ <= 5',                  ('Management',  '"SerialLog {}".format($)')) ),
    'sta_config':                   (Platform.ALL,   'B',   0x09F,       (None, '0 <= $ <= 5',                  ('Wifi',        '"WifiConfig {}".format($)')) ),
    'sta_active':                   (Platform.ALL,   'B',   0x0A0,       (None, '0 <= $ <= 1',                  ('Wifi',        '"AP {}".format($)')) ),
    'sta_ssid':                     (Platform.ALL,   '33s', 0x0A1,       ([2],  None,                           ('Wifi',        '"SSId{} {}".format(#+1,$)')) ),
    'sta_pwd':                      (Platform.ALL,   '65s', 0x0E3,       ([2],  None,                           ('Wifi',        '"Password{} {}".format(#+1,$)')), (passwordread, passwordwrite) ),
    'hostname':                     (Platform.ALL,   '33s', 0x165,       (None, None,                           ('Wifi',        '"Hostname {}".format($)')) ),
    'syslog_host':                  (Platform.ALL,   '33s', 0x186,       (None, None,                           ('Management',  '"LogHost {}".format($)')) ),
    'syslog_port':                  (Platform.ALL,   '<H',  0x1A8,       (None, '1 <= $ <= 32766',              ('Management',  '"LogPort {}".format($)')) ),
    'syslog_level':                 (Platform.ALL,   'B',   0x1AA,       (None, '0 <= $ <= 4',                  ('Management',  '"SysLog {}".format($)')) ),
    'webserver':                    (Platform.ALL,   'B',   0x1AB,       (None, '0 <= $ <= 2',                  ('Wifi',        '"WebServer {}".format($)')) ),
    'weblog_level':                 (Platform.ALL,   'B',   0x1AC,       (None, '0 <= $ <= 4',                  ('Management',  '"WebLog {}".format($)')) ),
    'mqtt_fingerprint':             (Platform.ALL,   'B',   0x1AD,       ([60], None,                           ('MQTT',        '"MqttFingerprint {}".format(" ".join("{:02X}".format(c) for c in @["mqtt_fingerprint"]))')), '"0x{:02x}".format($)' ),
    'mqtt_host':                    (Platform.ALL,   '33s', 0x1E9,       (None, None,                           ('MQTT',        '"MqttHost {}".format($)')) ),
    'mqtt_port':                    (Platform.ALL,   '<H',  0x20A,       (None, None,                           ('MQTT',        '"MqttPort {}".format($)')) ),
    'mqtt_client':                  (Platform.ALL,   '33s', 0x20C,       (None, None,                           ('MQTT',        '"MqttClient {}".format($)')) ),
    'mqtt_user':                    (Platform.ALL,   '33s', 0x22D,       (None, None,                           ('MQTT',        '"MqttUser {}".format($)')) ),
    'mqtt_pwd':                     (Platform.ALL,   '33s', 0x24E,       (None, None,                           ('MQTT',        '"MqttPassword {}".format($)')), (passwordread, passwordwrite) ),
    'mqtt_topic':                   (Platform.ALL,   '33s', 0x26F,       (None, None,                           ('MQTT',        '"Topic {}".format($)')) ),
    'button_topic':                 (Platform.ALL,   '33s', 0x290,       (None, None,                           ('MQTT',        '"ButtonTopic {}".format($)')) ),
    'mqtt_grptopic':                (Platform.ALL,   '33s', 0x2B1,       (None, None,                           ('MQTT',        '"GroupTopic {}".format($)')) ),
    'mqtt_fingerprinth':            (Platform.ALL,   'B',   0x2D2,       ([20], None,                           ('MQTT',        None)) ),
    'pwm_frequency':                (Platform.ALL,   '<H',  0x2E6,       (None, '$==1 or 100 <= $ <= 4000',     ('Management',  '"PwmFrequency {}".format($)')) ),
    'power':                        (Platform.ALL, {
        'power1':                   (Platform.ALL,   '<L', (0x2E8,1,0),  (None, None,                           ('Control',     '"Power1 {}".format($)')) ),
        'power2':                   (Platform.ALL,   '<L', (0x2E8,1,1),  (None, None,                           ('Control',     '"Power2 {}".format($)')) ),
        'power3':                   (Platform.ALL,   '<L', (0x2E8,1,2),  (None, None,                           ('Control',     '"Power3 {}".format($)')) ),
        'power4':                   (Platform.ALL,   '<L', (0x2E8,1,3),  (None, None,                           ('Control',     '"Power4 {}".format($)')) ),
        'power5':                   (Platform.ALL,   '<L', (0x2E8,1,4),  (None, None,                           ('Control',     '"Power5 {}".format($)')) ),
        'power6':                   (Platform.ALL,   '<L', (0x2E8,1,5),  (None, None,                           ('Control',     '"Power6 {}".format($)')) ),
        'power7':                   (Platform.ALL,   '<L', (0x2E8,1,6),  (None, None,                           ('Control',     '"Power7 {}".format($)')) ),
        'power8':                   (Platform.ALL,   '<L', (0x2E8,1,7),  (None, None,                           ('Control',     '"Power8 {}".format($)')) ),
                                    },                      0x2E8,       (None, None,                           ('Control',     None)), (None, None) ),
    'pwm_value':                    (Platform.ALL,   '<H',  0x2EC,       ([5],  '0 <= $ <= 1023',               ('Management',  '"Pwm{} {}".format(#+1,$)')) ),
    'altitude':                     (Platform.ALL,   '<h',  0x2F6,       (None, '-30000 <= $ <= 30000',         ('Sensor',      '"Altitude {}".format($)')) ),
    'tele_period':                  (Platform.ALL,   '<H',  0x2F8,       (None, '0 == $ or 10 <= $ <= 3600',    ('MQTT',       '"TelePeriod {}".format($)')) ),
    'ledstate':                     (Platform.ALL,   'B',   0x2FB,       (None, '0 <= $ <= 8',                  ('Control',     '"LedState {}".format(($ & 0x7))')) ),
    'param':                        (Platform.ALL,   'B',   0x2FC,       ([23], None,                           ('SetOption',   '"SetOption{} {}".format(#+32,$)')) ),
    'state_text':                   (Platform.ALL,   '11s', 0x313,       ([4],  None,                           ('MQTT',        '"StateText{} {}".format(#+1,$)')) ),
    'domoticz_update_timer':        (Platform.ALL,   '<H',  0x340,       (None, '0 <= $ <= 3600',               ('Domoticz',    '"DomoticzUpdateTimer {}".format($)')) ),
    'pwm_range':                    (Platform.ALL,   '<H',  0x342,       (None, '$==1 or 255 <= $ <= 1023',     ('Management',  '"PwmRange {}".format($)')) ),
    'domoticz_relay_idx':           (Platform.ALL,   '<L',  0x344,       ([4],  None,                           ('Domoticz',    '"DomoticzIdx{} {}".format(#+1,$)')) ),
    'domoticz_key_idx':             (Platform.ALL,   '<L',  0x354,       ([4],  None,                           ('Domoticz',    '"DomoticzKeyIdx{} {}".format(#+1,$)')) ),
    'energy_power_calibration':     (Platform.ALL,   '<L',  0x364,       (None, None,                           ('Power',       '"PowerSet {}".format($)')) ),
    'energy_voltage_calibration':   (Platform.ALL,   '<L',  0x368,       (None, None,                           ('Power',       '"VoltageSet {}".format($)')) ),
    'energy_current_calibration':   (Platform.ALL,   '<L',  0x36C,       (None, None,                           ('Power',       '"CurrentSet {}".format($)')) ),
    'energy_kWhtoday':              (Platform.ALL,   '<L',  0x370,       (None, '0 <= $ <= 4250000',            ('Power',       '"EnergyReset1 {}".format(int(round(float($)//100)))')) ),
    'energy_kWhyesterday':          (Platform.ALL,   '<L',  0x374,       (None, '0 <= $ <= 4250000',            ('Power',       '"EnergyReset2 {}".format(int(round(float($)//100)))')) ),
    'energy_kWhdoy':                (Platform.ALL,   '<H',  0x378,       (None, None,                           ('Power',       None)) ),
    'energy_min_power':             (Platform.ALL,   '<H',  0x37A,       (None, None,                           ('Power',       '"PowerLow {}".format($)')) ),
    'energy_max_power':             (Platform.ALL,   '<H',  0x37C,       (None, None,                           ('Power',       '"PowerHigh {}".format($)')) ),
    'energy_min_voltage':           (Platform.ALL,   '<H',  0x37E,       (None, None,                           ('Power',       '"VoltageLow {}".format($)')) ),
    'energy_max_voltage':           (Platform.ALL,   '<H',  0x380,       (None, None,                           ('Power',       '"VoltageHigh {}".format($)')) ),
    'energy_min_current':           (Platform.ALL,   '<H',  0x382,       (None, None,                           ('Power',       '"CurrentLow {}".format($)')) ),
    'energy_max_current':           (Platform.ALL,   '<H',  0x384,       (None, None,                           ('Power',       '"CurrentHigh {}".format($)')) ),
    'energy_max_power_limit':       (Platform.ALL,   '<H',  0x386,       (None, None,                           ('Power',       '"MaxPower {}".format($)')) ),
    'energy_max_power_limit_hold':  (Platform.ALL,   '<H',  0x388,       (None, None,                           ('Power',       '"MaxPowerHold {}".format($)')) ),
    'energy_max_power_limit_window':(Platform.ALL,   '<H',  0x38A,       (None, None,                           ('Power',       '"MaxPowerWindow {}".format($)')) ),
    'energy_max_power_safe_limit':  (Platform.ALL,   '<H',  0x38C,       (None, None,                           ('Power',       '"SavePower {}".format($)')) ),
    'energy_max_power_safe_limit_hold':
                                    (Platform.ALL,   '<H',  0x38E,       (None, None,                           ('Power',       '"SavePowerHold {}".format($)')) ),
    'energy_max_power_safe_limit_window':
                                    (Platform.ALL,   '<H',  0x390,       (None, None,                           ('Power',       '"SavePowerWindow {}".format($)')) ),
    'energy_max_energy':            (Platform.ALL,   '<H',  0x392,       (None, None,                           ('Power',       '"MaxEnergy {}".format($)')) ),
    'energy_max_energy_start':      (Platform.ALL,   '<H',  0x394,       (None, None,                           ('Power',       '"MaxEnergyStart {}".format($)')) ),
    'mqtt_retry':                   (Platform.ALL,   '<H',  0x396,       (None, '10 <= $ <= 32000',             ('MQTT',        '"MqttRetry {}".format($)')) ),
    'poweronstate':                 (Platform.ALL,   'B',   0x398,       (None, '0 <= $ <= 5',                  ('Control',     '"PowerOnState {}".format($)')) ),
    'last_module':                  (Platform.ALL,   'B',   0x399,       (None, None,                           (INTERNAL,      None)) ),
    'blinktime':                    (Platform.ALL,   '<H',  0x39A,       (None, '2 <= $ <= 3600',               ('Control',     '"BlinkTime {}".format($)')) ),
    'blinkcount':                   (Platform.ALL,   '<H',  0x39C,       (None, '0 <= $ <= 32000',              ('Control',     '"BlinkCount {}".format($)')) ),
    'friendlyname':                 (Platform.ALL,   '33s', 0x3AC,       ([4],  None,                           ('Management',  '"FriendlyName{} {}".format(#+1,"\\"" if len($) == 0 else $)')) ),
    'switch_topic':                 (Platform.ALL,   '33s', 0x430,       (None, None,                           ('MQTT',        '"SwitchTopic {}".format($)')) ),
    'sleep':                        (Platform.ALL,   'B',   0x453,       (None, '0 <= $ <= 250',                ('Management',  '"Sleep {}".format($)')) ),
    'domoticz_switch_idx':          (Platform.ALL,   '<H',  0x454,       ([4],  None,                           ('Domoticz',    '"DomoticzSwitchIdx{} {}".format(#+1,$)')) ),
    'domoticz_sensor_idx':          (Platform.ALL,   '<H',  0x45C,       ([12], None,                           ('Domoticz',    '"DomoticzSensorIdx{} {}".format(#+1,$)')) ),
    'module':                       (Platform.ALL,   'B',   0x474,       (None, None,                           ('Management',  '"Module {}".format($)')) ),
    'ws_color':                     (Platform.ALL,   'B',   0x475,       ([4,3],None,                           ('Light',       None)) ),
    'ws_width':                     (Platform.ALL,   'B',   0x481,       ([3],  None,                           ('Light',       None)) ),
    'my_gp':                        (Platform.ALL,   'B',   0x484,       ([18], None,                           ('Management',  '"Gpio{} {}".format(#,$)')) ),
    'light_pixels':                 (Platform.ALL,   '<H',  0x496,       (None, '1 <= $ <= 512',                ('Light',       '"Pixels {}".format($)')) ),
    'light_color':                  (Platform.ALL,   'B',   0x498,       ([5],  None,                           ('Light',       None)) ),
    'light_correction':             (Platform.ALL,   'B',   0x49D     ,  (None, '0 <= $ <= 1',                  ('Light',       '"LedTable {}".format($)')) ),
    'light_dimmer':                 (Platform.ALL,   'B',   0x49E,       (None, '0 <= $ <= 100',                ('Light',       '"Wakeup {}".format($)')) ),
    'light_fade':                   (Platform.ALL,   'B',   0x4A1,       (None, '0 <= $ <= 1',                  ('Light',       '"Fade {}".format($)')) ),
    'light_speed':                  (Platform.ALL,   'B',   0x4A2,       (None, '1 <= $ <= 20',                 ('Light',       '"Speed {}".format($)')) ),
    'light_scheme':                 (Platform.ALL,   'B',   0x4A3,       (None, None,                           ('Light',       '"Scheme {}".format($)')) ),
    'light_width':                  (Platform.ALL,   'B',   0x4A4,       (None, '0 <= $ <= 4',                  ('Light',       '"Width {}".format($)')) ),
    'light_wakeup':                 (Platform.ALL,   '<H',  0x4A6,       (None, '0 <= $ <= 3100',               ('Light',       '"WakeUpDuration {}".format($)')) ),
    'web_password':                 (Platform.ALL,   '33s', 0x4A9,       (None, None,                           ('Wifi',        '"WebPassword {}".format($)')), (passwordread, passwordwrite) ),
    'switchmode':                   (Platform.ALL,   'B',   0x4CA,       ([4],  '0 <= $ <= 7',                  ('Control',     '"SwitchMode{} {}".format(#+1,$)')) ),
    'ntp_server':                   (Platform.ALL,   '33s', 0x4CE,       ([3],  None,                           ('Wifi',        '"NtpServer{} {}".format(#+1,$)')) ),
    'ina219_mode':                  (Platform.ALL,   'B',   0x531,       (None, '0 <= $ <= 7',                  ('Sensor',      '"Sensor13 {}".format($)')) ),
    'pulse_timer':                  (Platform.ALL,   '<H',  0x532,       ([8],  '0 <= $ <= 64900',              ('Control',     '"PulseTime{} {}".format(#+1,$)')) ),
    'ip_address':                   (Platform.ALL,   '<L',  0x544,       ([4],  None,                           ('Wifi',        '"IPAddress{} {}".format(#+1,$)')), ("socket.inet_ntoa(struct.pack('<L', $))", "struct.unpack('<L', socket.inet_aton($))[0]")),
    'energy_kWhtotal':              (Platform.ALL,   '<L',  0x554,       (None, '0 <= $ <= 4250000000',         ('Power',       '"EnergyReset3 {}".format(int(round(float($)//100)))')) ),
    'mqtt_fulltopic':               (Platform.ALL,   '100s',0x558,       (None, None,                           ('MQTT',        '"FullTopic {}".format($)')) ),
    'flag2':                        (Platform.ALL, {
        'current_resolution':       (Platform.ALL,   '<L', (0x5BC,2,15), (None, '0 <= $ <= 3',                  ('Sensor',      '"AmpRes {}".format($)')) ),
        'voltage_resolution':       (Platform.ALL,   '<L', (0x5BC,2,17), (None, '0 <= $ <= 3',                  ('Sensor',      '"VoltRes {}".format($)')) ),
        'wattage_resolution':       (Platform.ALL,   '<L', (0x5BC,2,19), (None, '0 <= $ <= 3',                  ('Sensor',      '"WattRes {}".format($)')) ),
        'emulation':                (Platform.ALL,   '<L', (0x5BC,2,21), (None, '0 <= $ <= 2',                  ('Management',  '"Emulation {}".format($)')) ),
        'energy_resolution':        (Platform.ALL,   '<L', (0x5BC,3,23), (None, '0 <= $ <= 5',                  ('Sensor',      '"EnergyRes {}".format($)')) ),
        'pressure_resolution':      (Platform.ALL,   '<L', (0x5BC,2,26), (None, '0 <= $ <= 3',                  ('Sensor',      '"PressRes {}".format($)')) ),
        'humidity_resolution':      (Platform.ALL,   '<L', (0x5BC,2,28), (None, '0 <= $ <= 3',                  ('Sensor',      '"HumRes {}".format($)')) ),
        'temperature_resolution':   (Platform.ALL,   '<L', (0x5BC,2,30), (None, '0 <= $ <= 3',                  ('Sensor',      '"TempRes {}".format($)')) ),
                                    },                      0x5BC,       (None, None,                           (VIRTUAL,       None)), (None, None) ),
    'pulse_counter':                (Platform.ALL,   '<L',  0x5C0,       ([4],  None,                           ('Sensor',      '"Counter{} {}".format(#+1,$)')) ),
    'pulse_counter_type':           (Platform.ALL, {
        'pulse_counter_type1':      (Platform.ALL,   '<H', (0x5D0,1,0),  (None, None,                           ('Sensor',      '"CounterType1 {}".format($)')) ),
        'pulse_counter_type2':      (Platform.ALL,   '<H', (0x5D0,1,1),  (None, None,                           ('Sensor',      '"CounterType2 {}".format($)')) ),
        'pulse_counter_type3':      (Platform.ALL,   '<H', (0x5D0,1,2),  (None, None,                           ('Sensor',      '"CounterType3 {}".format($)')) ),
        'pulse_counter_type4':      (Platform.ALL,   '<H', (0x5D0,1,3),  (None, None,                           ('Sensor',      '"CounterType4 {}".format($)')) ),
                                    },                      0x5D0,       (None, None,                           ('Sensor',      None)), (None, None) ),
    'pulse_counter_debounce':       (Platform.ALL,   '<H',  0x5D2,       (None, '0 <= $ <= 32000',              ('Sensor',      '"CounterDebounce {}".format($)')) ),
    'rf_code':                      (Platform.ALL,   'B',   0x5D4,       ([17,9],None,                          ('Rf',          None)), '"0x{:02x}".format($)'),
                                    }
# ======================================================================
SETTING_5_11_0 = copy.deepcopy(SETTING_5_10_0)
SETTING_5_11_0.update               ({
    'display_model':                (Platform.ALL,   'B',   0x2D2,       (None, '0 <= $ <= 16',                 ('Display',     '"Model {}".format($)')) ),
    'display_mode':                 (Platform.ALL,   'B',   0x2D3,       (None, '0 <= $ <= 5',                  ('Display',     '"Mode {}".format($)')) ),
    'display_refresh':              (Platform.ALL,   'B',   0x2D4,       (None, '1 <= $ <= 7',                  ('Display',     '"Refresh {}".format($)')) ),
    'display_rows':                 (Platform.ALL,   'B',   0x2D5,       (None, '1 <= $ <= 32',                 ('Display',     '"Rows {}".format($)')) ),
    'display_cols':                 (Platform.ALL,   'B',   0x2D6,       ([2],  '1 <= $ <= 40',                 ('Display',     '"Cols{} {}".format(#+1,$)')) ),
    'display_address':              (Platform.ALL,   'B',   0x2D8,       ([8],  None,                           ('Display',     '"Address{} {}".format(#+1,$)')) ),
    'display_dimmer':               (Platform.ALL,   'B',   0x2E0,       (None, '0 <= $ <= 100',                ('Display',     '"Dimmer {}".format($)')) ),
    'display_size':                 (Platform.ALL,   'B',   0x2E1,       (None, '1 <= $ <= 4',                  ('Display',     '"Size {}".format($)')) ),
                                    })
SETTING_5_11_0['flag'][1].update    ({
        'light_signal':             (Platform.ALL,   '<L', (0x010,1,18), (None, None,                           ('SetOption',   '"SetOption18 {}".format($)')) ),
                                    })
SETTING_5_11_0.pop('mqtt_fingerprinth',None)
# ======================================================================
SETTING_5_12_0 = copy.deepcopy(SETTING_5_11_0)
SETTING_5_12_0['flag'][1].update    ({
        'hass_discovery':           (Platform.ALL,   '<L', (0x010,1,19), (None, None,                           ('SetOption',   '"SetOption19 {}".format($)')) ),
        'not_power_linked':         (Platform.ALL,   '<L', (0x010,1,20), (None, None,                           ('SetOption',   '"SetOption20 {}".format($)')) ),
        'no_power_on_check':        (Platform.ALL,   '<L', (0x010,1,21), (None, None,                           ('SetOption',   '"SetOption21 {}".format($)')) ),
                                    })
# ======================================================================
SETTING_5_13_1 = copy.deepcopy(SETTING_5_12_0)
SETTING_5_13_1.pop('mqtt_fingerprint',None)
SETTING_5_13_1['flag'][1].update    ({
        'mqtt_serial':              (Platform.ALL,   '<L', (0x010,1,22), (None, None,                           ('SetOption',   '"SetOption22 {}".format($)')) ),
        'rules_enabled':            (Platform.ALL,   '<L', (0x010,1,23), (None, None,                           ('SetOption',   '"SetOption23 {}".format($)')) ),
        'rules_once':               (Platform.ALL,   '<L', (0x010,1,24), (None, None,                           ('SetOption',   '"SetOption24 {}".format($)')) ),
        'knx_enabled':              (Platform.ALL,   '<L', (0x010,1,25), (None, None,                           ('KNX',         '"KNX_ENABLED {}".format($)')) ),
                                    })
SETTING_5_13_1.update               ({
    'baudrate':                     (Platform.ALL,   'B',   0x09D,       (None, None,                           ('Serial',      '"Baudrate {}".format($)')), ('$ * 1200','$ // 1200') ),
    'mqtt_fingerprint1':            (Platform.ALL,   'B',   0x1AD,       ([20], None,                           ('MQTT',        '"MqttFingerprint1 {}".format(" ".join("{:02X}".format(c) for c in @["mqtt_fingerprint1"]))')), '"0x{:02x}".format($)' ),
    'mqtt_fingerprint2':            (Platform.ALL,   'B',   0x1AD+20,    ([20], None,                           ('MQTT',        '"MqttFingerprint2 {}".format(" ".join("{:02X}".format(c) for c in @["mqtt_fingerprint2"]))')), '"0x{:02x}".format($)' ),
    'energy_power_delta':           (Platform.ALL,   'B',   0x33F,       (None, None,                           ('Power',       '"PowerDelta {}".format($)')) ),
    'light_rotation':               (Platform.ALL,   '<H',  0x39E,       (None, None,                           ('Light',       '"Rotation {}".format($)')) ),
    'serial_delimiter':             (Platform.ALL,   'B',   0x451,       (None, None,                           ('Serial',      '"SerialDelimiter {}".format($)')) ),
    'sbaudrate':                    (Platform.ALL,   'B',   0x452,       (None, None,                           ('Serial',      '"SBaudrate {}".format($)')), ('$ * 1200','$ // 1200') ),
    'knx_GA_registered':            (Platform.ALL,   'B',   0x4A5,       (None, None,                           ('KNX',         None)) ),
    'knx_CB_registered':            (Platform.ALL,   'B',   0x4A8,       (None, None,                           ('KNX',         None)) ),
    'timer':                        (Platform.ALL, {
        'time':                     (Platform.ALL,   '<L', (0x670,11, 0),(None, '0 <= $ < 1440',                ('Timer',       '"Timer{} {{\\\"Arm\\\":{arm},\\\"Mode\\\":{mode},\\\"Time\\\":\\\"{tsign}{time}\\\",\\\"Window\\\":{window},\\\"Days\\\":\\\"{days}\\\",\\\"Repeat\\\":{repeat},\\\"Output\\\":{device},\\\"Action\\\":{power}}}".format(#+1, arm=@["timer"][#]["arm"],mode=@["timer"][#]["mode"],tsign="-" if @["timer"][#]["mode"]>0 and @["timer"][#]["time"]>(12*60) else "",time=time.strftime("%H:%M",time.gmtime((@["timer"][#]["time"] if @["timer"][#]["mode"]==0 else @["timer"][#]["time"] if @["timer"][#]["time"]<=(12*60) else @["timer"][#]["time"]-(12*60))*60)),window=@["timer"][#]["window"],repeat=@["timer"][#]["repeat"],days="{:07b}".format(@["timer"][#]["days"])[::-1],device=@["timer"][#]["device"]+1,power=@["timer"][#]["power"] )')), '"0x{:03x}".format($)' ),
        'window':                   (Platform.ALL,   '<L', (0x670, 4,11),(None, None,                           ('Timer',       None)) ),
        'repeat':                   (Platform.ALL,   '<L', (0x670, 1,15),(None, None,                           ('Timer',       None)) ),
        'days':                     (Platform.ALL,   '<L', (0x670, 7,16),(None, None,                           ('Timer',       None)), '"0b{:07b}".format($)' ),
        'device':                   (Platform.ALL,   '<L', (0x670, 4,23),(None, None,                           ('Timer',       None)) ),
        'power':                    (Platform.ALL,   '<L', (0x670, 2,27),(None, None,                           ('Timer',       None)) ),
        'mode':                     (Platform.ALL,   '<L', (0x670, 2,29),(None, '0 <= $ <= 3',                  ('Timer',       None)) ),
        'arm':                      (Platform.ALL,   '<L', (0x670, 1,31),(None, None,                           ('Timer',       None)) ),
                                    },                      0x670,       ([16], None,                           ('Timer',       None)) ),
    'latitude':                     (Platform.ALL,   'i',   0x6B0,       (None, None,                           ('Timer',       '"Latitude {}".format($)')),  ('float($) / 1000000', 'int($ * 1000000)')),
    'longitude':                    (Platform.ALL,   'i',   0x6B4,       (None, None,                           ('Timer',       '"Longitude {}".format($)')), ('float($) / 1000000', 'int($ * 1000000)')),
    'knx_physsical_addr':           (Platform.ALL,   '<H',  0x6B8,       (None, None,                           ('KNX',         None)) ),
    'knx_GA_addr':                  (Platform.ALL,   '<H',  0x6BA,       ([10], None,                           ('KNX',         None)) ),
    'knx_CB_addr':                  (Platform.ALL,   '<H',  0x6CE,       ([10], None,                           ('KNX',         None)) ),
    'knx_GA_param':                 (Platform.ALL,   'B',   0x6E2,       ([10], None,                           ('KNX',         None)) ),
    'knx_CB_param':                 (Platform.ALL,   'B',   0x6EC,       ([10], None,                           ('KNX',         None)) ),
    'rules':                        (Platform.ALL,   '512s',0x800,       (None, None,                           ('Rules',       '"Rule {}".format("\\"" if len($) == 0 else $)')) ),
                                    })
# ======================================================================
SETTING_5_14_0 = copy.deepcopy(SETTING_5_13_1)
SETTING_5_14_0['flag'][1].update    ({
        'device_index_enable':      (Platform.ALL,   '<L', (0x010,1,26), (None, None,                           ('SetOption',   '"SetOption26 {}".format($)')) ),
                                    })
SETTING_5_14_0['flag'][1].pop('rules_once',None)
SETTING_5_14_0.update               ({
    'tflag':                        (Platform.ALL, {
        'hemis':                    (Platform.ALL,   '<H', (0x2E2,1, 0), (None, None,                           ('Management',  None)) ),
        'week':                     (Platform.ALL,   '<H', (0x2E2,3, 1), (None, '0 <= $ <= 4',                  ('Management',  None)) ),
        'month':                    (Platform.ALL,   '<H', (0x2E2,4, 4), (None, '1 <= $ <= 12',                 ('Management',  None)) ),
        'dow':                      (Platform.ALL,   '<H', (0x2E2,3, 8), (None, '1 <= $ <= 7',                  ('Management',  None)) ),
        'hour':                     (Platform.ALL,   '<H', (0x2E2,5,11), (None, '0 <= $ <= 23',                 ('Management',  None)) ),
                                    },                      0x2E2,       ([2],  None,                           ('Management',  None)), (None, None) ),
    'param':                        (Platform.ALL,   'B',   0x2FC,       ([18], None,                           ('SetOption',   '"SetOption{} {}".format(#+32,$)')) ),
    'toffset':                      (Platform.ALL,   '<h',  0x30E,       ([2],  None,                           ('Management',  '"{cmnd} {hemis},{week},{month},{dow},{hour},{toffset}".format(cmnd="TimeSTD" if #==0 else "TimeDST", hemis=@["tflag"][#]["hemis"], week=@["tflag"][#]["week"], month=@["tflag"][#]["month"], dow=@["tflag"][#]["dow"], hour=@["tflag"][#]["hour"], toffset=value)')) ),
                                    })
# ======================================================================
SETTING_6_0_0 = copy.deepcopy(SETTING_5_14_0)
SETTING_6_0_0.update                ({
    'cfg_holder':                   (Platform.ALL,   '<H',  0x000,       (None, None,                           ('System',      None)), ),
    'cfg_size':                     (Platform.ALL,   '<H',  0x002,       (None, None,                           ('System',      None)), (None, False)),
    'bootcount':                    (Platform.ALL,   '<H',  0x00C,       (None, None,                           ('System',      None)), (None, False)),
    'cfg_crc':                      (Platform.ALL,   '<H',  0x00E,       (None, None,                           ('System',      None)), '"0x{:04x}".format($)'),
    'rule_enabled':                 (Platform.ALL, {
        'rule1':                    (Platform.ALL,   'B',  (0x49F,1,0),  (None, None,                           ('Rules',       '"Rule1 {}".format($)')) ),
        'rule2':                    (Platform.ALL,   'B',  (0x49F,1,1),  (None, None,                           ('Rules',       '"Rule2 {}".format($)')) ),
        'rule3':                    (Platform.ALL,   'B',  (0x49F,1,2),  (None, None,                           ('Rules',       '"Rule3 {}".format($)')) ),
                                    },                      0x49F,       (None, None,                           ('Rules',       None)), (None, None) ),
    'rule_once':                    (Platform.ALL, {
        'rule1':                    (Platform.ALL,   'B',  (0x4A0,1,0),  (None, None,                           ('Rules',       '"Rule1 {}".format($+4)')) ),
        'rule2':                    (Platform.ALL,   'B',  (0x4A0,1,1),  (None, None,                           ('Rules',       '"Rule2 {}".format($+4)')) ),
        'rule3':                    (Platform.ALL,   'B',  (0x4A0,1,2),  (None, None,                           ('Rules',       '"Rule3 {}".format($+4)')) ),
                                    },                      0x4A0,       (None, None,                           ('Rules',       None)), (None, None) ),
    'mems':                         (Platform.ALL,   '10s', 0x7CE,       ([5],  None,                           ('Rules',       '"Mem{} {}".format(#+1,"\\"" if len($) == 0 else $)')) ),
    'rules':                        (Platform.ALL,   '512s',0x800,       ([3],  None,                           ('Rules',       '"Rule{} {}".format(#+1,"\\"" if len($) == 0 else $)')) ),
                                    })
SETTING_6_0_0['flag'][1].update     ({
        'knx_enable_enhancement':   (Platform.ALL,   '<L', (0x010,1,27), (None, None,                           ('KNX',         '"KNX_ENHANCED {}".format($)')) ),
                                    })
# ======================================================================
SETTING_6_1_1 = copy.deepcopy(SETTING_6_0_0)
SETTING_6_1_1.update                ({
    'flag3':                        (Platform.ALL,   '<L',  0x3A0,       (None, None,                           (INTERNAL,      None)), '"0x{:08x}".format($)' ),
    'switchmode':                   (Platform.ALL,   'B',   0x3A4,       ([8],  '0 <= $ <= 7',                  ('Control',     '"SwitchMode{} {}".format(#+1,$)')) ),
    'mcp230xx_config':              (Platform.ALL, {
        'pinmode':                  (Platform.ALL,   '<H', (0x6F6,3, 0), (None, None,                           ('Sensor',      '"Sensor29 {pin},{pinmode},{pullup},{intmode}".format(pin=#, pinmode=@["mcp230xx_config"][#]["pinmode"], pullup=@["mcp230xx_config"][#]["pullup"], intmode=@["mcp230xx_config"][#]["int_report_mode"])')) ),
        'pullup':                   (Platform.ALL,   '<H', (0x6F6,1, 3), (None, None,                           ('Sensor',      None)) ),
        'saved_state':              (Platform.ALL,   '<H', (0x6F6,1, 4), (None, None,                           ('Sensor',      None)) ),
        'int_report_mode':          (Platform.ALL,   '<H', (0x6F6,2, 5), (None, None,                           ('Sensor',      None)) ),
        'int_report_defer':         (Platform.ALL,   '<H', (0x6F6,4, 7), (None, None,                           ('Sensor',      None)) ),
        'int_count_en':             (Platform.ALL,   '<H', (0x6F6,1,11), (None, None,                           ('Sensor',      None)) ),
                                     },     0x6F6,       ([16], None,                                           ('Sensor',      None)), (None, None) ),
                                    })
SETTING_6_1_1['flag'][1].update     ({
        'rf_receive_decimal':       (Platform.ALL,   '<L', (0x010,1,28), (None, None,                           ('SetOption' ,  '"SetOption28 {}".format($)')) ),
        'ir_receive_decimal':       (Platform.ALL,   '<L', (0x010,1,29), (None, None,                           ('SetOption',   '"SetOption29 {}".format($)')) ),
        'hass_light':               (Platform.ALL,   '<L', (0x010,1,30), (None, None,                           ('SetOption',   '"SetOption30 {}".format($)')) ),
                                    })
# ======================================================================
SETTING_6_2_1 = copy.deepcopy(SETTING_6_1_1)
SETTING_6_2_1.update                ({
    'rule_stop':                    (Platform.ALL, {
        'rule1':                    (Platform.ALL,   'B',  (0x1A7,1,0),  (None, None,                           ('Rules',       '"Rule1 {}".format($+8)')) ),
        'rule2':                    (Platform.ALL,   'B',  (0x1A7,1,1),  (None, None,                           ('Rules',       '"Rule2 {}".format($+8)')) ),
        'rule3':                    (Platform.ALL,   'B',  (0x1A7,1,2),  (None, None,                           ('Rules',       '"Rule3 {}".format($+8)')) ),
                                     },     0x1A7,        None),
    'display_rotate':               (Platform.ALL,   'B',   0x2FA,       (None, '0 <= $ <= 3',                  ('Display',     '"Rotate {}".format($)')) ),
    'display_font':                 (Platform.ALL,   'B',   0x312,       (None, '1 <= $ <= 4',                  ('Display',     '"Font {}".format($)')) ),
    'flag3':                        (Platform.ALL, {
         'timers_enable':           (Platform.ALL,   '<L', (0x3A0,1, 0), (None, None,                           ('Timer',       '"Timers {}".format($)')) ),
         'user_esp8285_enable':     (Platform.ALL,   '<L', (0x3A0,1,31), (None, None,                           (INTERNAL,      None)) ),
                                    },                      0x3A0,       (None, None,                           (VIRTUAL,       None)), (None, None) ),
    'button_debounce':              (Platform.ALL,   '<H',  0x542,       (None, '40 <= $ <= 1000',              ('Control',     '"ButtonDebounce {}".format($)')) ),
    'switch_debounce':              (Platform.ALL,   '<H',  0x66E,       (None, '40 <= $ <= 1000',              ('Control',     '"SwitchDebounce {}".format($)')) ),
    'mcp230xx_int_prio':            (Platform.ALL,   'B',   0x716,       (None, None,                           ('Sensor',      None)) ),
    'mcp230xx_int_timer':           (Platform.ALL,   '<H',  0x718,       (None, None,                           ('Sensor',      None)) ),
                                    })
SETTING_6_2_1['flag'][1].pop('rules_enabled',None)
SETTING_6_2_1['flag'][1].update     ({
        'mqtt_serial_raw':          (Platform.ALL,   '<L', (0x010,1,23), (None, None,                           ('SetOption',   '"SetOption23 {}".format($)')) ),
        'global_state':             (Platform.ALL,   '<L', (0x010,1,31), (None, None,                           ('SetOption',   '"SetOption31 {}".format($)')) ),
                                    })
SETTING_6_2_1['flag2'][1].update    ({
    'axis_resolution':              (Platform.ALL,   '<L', (0x5BC,2,13), (None, None,                           ('Sensor',      None)) ),   # Need to be services by command Sensor32
                                    })
# ======================================================================
SETTING_6_2_1_2 = copy.deepcopy(SETTING_6_2_1)
SETTING_6_2_1_2['flag3'][1].update  ({
        'user_esp8285_enable':      (Platform.ALL,   '<L', (0x3A0,1, 1), (None, None,                           ('SetOption',   '"SetOption51 {}".format($)')) ),
                                    })
# ======================================================================
SETTING_6_2_1_3 = copy.deepcopy(SETTING_6_2_1_2)
SETTING_6_2_1_3['flag2'][1].update  ({
        'frequency_resolution':     (Platform.ALL,   '<L', (0x5BC,2,11), (None, '0 <= $ <= 3',                  ('Power',       '"FreqRes {}".format($)')) ),
                                    })
SETTING_6_2_1_3['flag3'][1].update  ({
        'time_append_timezone':     (Platform.ALL,   '<L', (0x3A0,1, 2), (None, None,                           ('SetOption',   '"SetOption52 {}".format($)')) ),
                                    })
# ======================================================================
SETTING_6_2_1_6 = copy.deepcopy(SETTING_6_2_1_3)
SETTING_6_2_1_6.update              ({
    'energy_power_calibration':     (Platform.ALL,   '<L',  0x364,       (None, '1000 <= $ <= 32000',           ('Power',       '"PowerCal {}".format($)')) ),
    'energy_voltage_calibration':   (Platform.ALL,   '<L',  0x368,       (None, '1000 <= $ <= 32000',           ('Power',       '"VoltageCal {}".format($)')) ),
    'energy_current_calibration':   (Platform.ALL,   '<L',  0x36C,       (None, '1000 <= $ <= 32000',           ('Power',       '"CurrentCal {}".format($)')) ),
    'energy_frequency_calibration': (Platform.ALL,   '<L',  0x7C8,       (None, '45000 < $ < 65000',            ('Power',       '"FrequencySet {}".format($)')) ),
                                    })
# ======================================================================
SETTING_6_2_1_10 = copy.deepcopy(SETTING_6_2_1_6)
SETTING_6_2_1_10.update             ({
    'rgbwwTable':                   (Platform.ALL,   'B',   0x71A,       ([5],  None,                           ('Light',       '"RGBWWTable {}".format(",".join(str(i) for i in @["rgbwwTable"]))')) ),
                                    })
# ======================================================================
SETTING_6_2_1_14 = copy.deepcopy(SETTING_6_2_1_10)
SETTING_6_2_1_14.update             ({
    'weight_reference':             (Platform.ALL,   '<L',  0x7C0,       (None, None,                           ('Management',  '"Sensor34 3 {}".format($)')) ),
    'weight_calibration':           (Platform.ALL,   '<L',  0x7C4,       (None, None,                           ('Management',  '"Sensor34 4 {}".format($)')) ),
    'weight_max':                   (Platform.ALL,   '<H',  0x7BE,       (None, None,                           ('Management',  '"Sensor34 5 {}".format($)')), ('float($) // 1000', 'int($ * 1000)') ),
    'weight_item':                  (Platform.ALL,   '<H',  0x7BC,       (None, None,                           ('Management',  '"Sensor34 6 {}".format($)')), ('int($ * 10)', 'float($) // 10') ),
    'web_refresh':                  (Platform.ALL,   '<H',  0x7CC,       (None, '1000 <= $ <= 10000',           ('Wifi',        '"WebRefresh {}".format($)')) ),
                                    })
SETTING_6_2_1_14['flag2'][1].update ({
        'weight_resolution':        (Platform.ALL,   '<L', (0x5BC,2, 9), (None, '0 <= $ <= 3',                  ('Sensor',      '"WeightRes {}".format($)')) ),
                                    })
# ======================================================================
SETTING_6_2_1_19 = copy.deepcopy(SETTING_6_2_1_14)
SETTING_6_2_1_19.update             ({
    'weight_item':                  (Platform.ALL,   '<L',  0x7B8,       (None, None,                           ('Sensor',      '"Sensor34 6 {}".format($)')), ('int($ * 10)', 'float($) // 10') ),
                                    })
SETTING_6_2_1_20 = SETTING_6_2_1_19
SETTING_6_2_1_20['flag3'][1].update ({
        'gui_hostname_ip':          (Platform.ALL,   '<L', (0x3A0,1,3),  (None, None,                           ('SetOption',   '"SetOption53 {}".format($)')) ),
                                    })
# ======================================================================
SETTING_6_3_0 = copy.deepcopy(SETTING_6_2_1_20)
SETTING_6_3_0.update                ({
    'energy_kWhtotal_time':         (Platform.ALL,   '<L',  0x7B4,       (None, None,                           ('Power',       None)) ),
    'energy_kWhtoday':              (Platform.ALL,   '<L',  0x370,       (None, '0 <= $ <= 4294967295',         ('Power',       '"EnergyReset1 {}".format(int(round(float($)//100)))')) ),
    'energy_kWhyesterday':          (Platform.ALL,   '<L',  0x374,       (None, '0 <= $ <= 4294967295',         ('Power',       '"EnergyReset2 {}".format(int(round(float($)//100)))')) ),
    'energy_kWhtotal':              (Platform.ALL,   '<L',  0x554,       (None, '0 <= $ <= 4294967295',         ('Power',       '"EnergyReset3 {}".format(int(round(float($)//100)))')) ),
                                    })
# ======================================================================
SETTING_6_3_0_2 = copy.deepcopy(SETTING_6_3_0)
SETTING_6_3_0_2.update              ({
    'timezone_minutes':             (Platform.ALL,   'B',   0x66D,       (None, None,                           (INTERNAL,      None)) ),
                                    })
SETTING_6_3_0_2['flag'][1].pop('rules_once',None)
SETTING_6_3_0_2['flag'][1].update   ({
        'pressure_conversion':      (Platform.ALL,   '<L', (0x010,1,24), (None, None,                           ('SetOption',   '"SetOption24 {}".format($)')) ),
                                    })
# ======================================================================
SETTING_6_3_0_4 = copy.deepcopy(SETTING_6_3_0_2)
SETTING_6_3_0_4.update              ({
    'drivers':                      (Platform.ALL,   '<L',  0x794,       ([3],  None,                           (INTERNAL,      None)), '"0x{:08x}".format($)' ),
    'monitors':                     (Platform.ALL,   '<L',  0x7A0,       (None, None,                           (INTERNAL,      None)), '"0x{:08x}".format($)' ),
    'sensors':                      (Platform.ALL,   '<L',  0x7A4,       ([3],  None,                           (INTERNAL,      None)), '"0x{:08x}".format($)' ),
    'displays':                     (Platform.ALL,   '<L',  0x7B0,       (None, None,                           (INTERNAL,      None)), '"0x{:08x}".format($)' ),
                                    })
SETTING_6_3_0_4['flag3'][1].update  ({
        'tuya_apply_o20':           (Platform.ALL,   '<L', (0x3A0,1, 4), (None, None,                           ('SetOption',   '"SetOption54 {}".format($)')) ),
                                    })
# ======================================================================
SETTING_6_3_0_8 = copy.deepcopy(SETTING_6_3_0_4)
SETTING_6_3_0_8['flag3'][1].update  ({
        'hass_short_discovery_msg': (Platform.ALL,   '<L', (0x3A0,1, 5), (None, None,                           ('SetOption',   '"SetOption55 {}".format($)')) ),
                                    })
# ======================================================================
SETTING_6_3_0_10 = copy.deepcopy(SETTING_6_3_0_8)
SETTING_6_3_0_10['flag3'][1].update ({
        'use_wifi_scan':            (Platform.ALL,   '<L', (0x3A0,1, 6), (None, None,                           ('SetOption',   '"SetOption56 {}".format($)')) ),
        'use_wifi_rescan':          (Platform.ALL,   '<L', (0x3A0,1, 7), (None, None,                           ('SetOption',   '"SetOption57 {}".format($)')) ),
                                    })
# ======================================================================
SETTING_6_3_0_11 = copy.deepcopy(SETTING_6_3_0_10)
SETTING_6_3_0_11['flag3'][1].update ({
        'receive_raw':          	(Platform.ALL,   '<L', (0x3A0,1, 8), (None, None,                           ('SetOption',   '"SetOption58 {}".format($)')) ),
                                    })
# ======================================================================
SETTING_6_3_0_13 = copy.deepcopy(SETTING_6_3_0_11)
SETTING_6_3_0_13['flag3'][1].update ({
        'hass_tele_on_power':       (Platform.ALL,   '<L', (0x3A0,1, 9), (None, None,                           ('SetOption',   '"SetOption59 {}".format($)')) ),
                                    })
# ======================================================================
SETTING_6_3_0_14 = copy.deepcopy(SETTING_6_3_0_13)
SETTING_6_3_0_14['flag2'][1].update ({
        'calc_resolution':          (Platform.ALL,   '<L', (0x5BC,3, 6), (None, '0 <= $ <= 7',                  ('Rules',       '"CalcRes {}".format($)')) ),
                                    })
# ======================================================================
SETTING_6_3_0_15 = copy.deepcopy(SETTING_6_3_0_14)
SETTING_6_3_0_15['flag3'][1].update ({
        'sleep_normal':             (Platform.ALL,   '<L', (0x3A0,1,10), (None, None,                           ('SetOption',   '"SetOption60 {}".format($)')) ),
                                    })
# ======================================================================
SETTING_6_3_0_16 = copy.deepcopy(SETTING_6_3_0_15)
SETTING_6_3_0_16['mcp230xx_config'][1].update ({
        'int_retain_flag':          (Platform.ALL,   '<H', (0x6F6,1,12), (None, None,                           ('Sensor',      '"Sensor29 IntRetain,{pin},{int_retain_flag}".format(pin=#, int_retain_flag=@["mcp230xx_config"][#]["int_retain_flag"])')) ),
                                    })
SETTING_6_3_0_16['flag3'][1].update ({
        'button_switch_force_local':(Platform.ALL,   '<L', (0x3A0,1,11), (None, None,                           ('SetOption',   '"SetOption61 {}".format($)')) ),
                                    })
# ======================================================================
SETTING_6_4_0_2 = copy.deepcopy(SETTING_6_3_0_16)
SETTING_6_4_0_2['flag3'][1].pop('hass_short_discovery_msg',None)
# ======================================================================
SETTING_6_4_1_4 = copy.deepcopy(SETTING_6_4_0_2)
SETTING_6_4_1_4['flag3'][1].update  ({
        'mdns_enabled':             (Platform.ALL,   '<L', (0x3A0,1, 5), (None, None,                           ('SetOption',   '"SetOption55 {}".format($)')) ),
                                    })
# ======================================================================
SETTING_6_4_1_7 = copy.deepcopy(SETTING_6_4_1_4)
SETTING_6_4_1_7['flag3'][1].update  ({
        'no_pullup':                (Platform.ALL,   '<L', (0x3A0,1,12), (None, None,                           ('SetOption',   '"SetOption62 {}".format($)')) ),
                                    })
# ======================================================================
SETTING_6_4_1_8 = copy.deepcopy(SETTING_6_4_1_7)
SETTING_6_4_1_8.update              ({
    'my_gp':                        (Platform.ALL,   'B',   0x484,       ([17], None,                           ('Management',  '"Gpio{} {}".format(#, $)')) ),
                                    })
SETTING_6_4_1_8['flag3'][1].update  ({
        'split_interlock':          (Platform.ALL,   '<L', (0x3A0,1,13), (None, None,                           ('SetOption',   '"SetOption63 {}".format($)')) ),
                                    })
# ======================================================================
SETTING_6_4_1_11 = copy.deepcopy(SETTING_6_4_1_8)
SETTING_6_4_1_11['flag3'][1].pop('split_interlock',None)
SETTING_6_4_1_11.update             ({
    'interlock':                    (Platform.ALL,   'B',   0x4CA,       ([4],  None,                           ('Control',     '"Interlock "+" ".join(",".join(str(i+1) for i in range(0,8) if j & (1<<i) ) for j in @["interlock"])')), '"0x{:02x}".format($)' ),
                                    })
SETTING_6_4_1_11['flag'][1].update  ({
        'interlock':                (Platform.ALL,   '<L', (0x010,1,14), (None, None,                           ('Control',     '"Interlock {}".format($)')) ),
                                    })
# ======================================================================
SETTING_6_4_1_13 = copy.deepcopy(SETTING_6_4_1_11)
SETTING_6_4_1_13.update             ({
    'SensorBits1':                  (Platform.ALL, {
        'mhz19b_abc_disable':       (Platform.ALL,   'B',  (0x717,1, 7), (None, None,                           ('Sensor',      '"Sensor15 {}".format($)')) ),
                                    },                      0x717,       (None, None,                           (VIRTUAL,       None)), (None, None) ),
                                    })
# ======================================================================
SETTING_6_4_1_16 = copy.deepcopy(SETTING_6_4_1_13)
SETTING_6_4_1_16.update             ({
    'user_template':                (Platform.ALL, {
        'base':                     (Platform.ALL,   'B',   0x71F,       (None, None,                           ('Management',  '"Template {{\\\"BASE\\\":{}}}".format($)')), ('$+1','$-1') ),
        'name':                     (Platform.ALL,   '15s', 0x720,       (None, None,                           ('Management',  '"Template {{\\\"NAME\\\":\\\"{}\\\"}}".format($)' )) ),
        'gpio':                     (Platform.ALL,   'B',   0x72F,       ([13], None,                           ('Management',  '"Template {{\\\"GPIO\\\":{}}}".format(@["user_template"]["gpio"])')) ),
        'flag':                     (Platform.ALL, {
            'adc0':                 (Platform.ALL,   'B',  (0x73C,4,0),  (None, None,                           ('Management',  '"Template {{\\\"FLAG\\\":{}}}".format($)')) ),
                                    },                      0x73C,       (None, None,                           ('Management',  None))
                                    ),
                                    },                      0x71F,       (None, None,                           ('Management',  None))
                                    ),
                                    })
# ======================================================================
SETTING_6_4_1_17 = copy.deepcopy(SETTING_6_4_1_16)
SETTING_6_4_1_17['flag3'][1].pop('no_pullup',None)
# ======================================================================
SETTING_6_4_1_18 = copy.deepcopy(SETTING_6_4_1_17)
SETTING_6_4_1_18['flag3'][1].update ({
        'no_hold_retain':           (Platform.ALL,   '<L', (0x3A0,1,12), (None, None,                           ('SetOption',   '"SetOption62 {}".format($)')) ),
                                    })
# ======================================================================
SETTING_6_5_0_3 = copy.deepcopy(SETTING_6_4_1_18)
SETTING_6_5_0_3.update              ({
    'novasds_period':               (Platform.ALL,   'B',   0x73D,       (None, '1 <= $ <= 255',                ('Sensor',      '"Sensor20 {}".format($)')) ),
                                    })
# ======================================================================
SETTING_6_5_0_6 = copy.deepcopy(SETTING_6_5_0_3)
SETTING_6_5_0_6.update              ({
    'web_color':                    (Platform.ALL,   '3B',  0x73E,       ([18], None,                           ('Wifi',        '"WebColor{} {}{:06x}".format(#+1,chr(35),int($,0))')), '"0x{:06x}".format($)' ),
                                    })
# ======================================================================
SETTING_6_5_0_7 = copy.deepcopy(SETTING_6_5_0_6)
SETTING_6_5_0_7.update              ({
    'ledmask':                      (Platform.ALL,   '<H',  0x7BC,       (None, None,                           ('Control',     '"LedMask {}".format($)')), '"0x{:04x}".format($)' ),
                                    })
# ======================================================================
SETTING_6_5_0_9 = copy.deepcopy(SETTING_6_5_0_7)
SETTING_6_5_0_9['flag3'][1].update  ({
        'no_power_feedback':        (Platform.ALL,   '<L', (0x3A0,1,13), (None, None,                           ('SetOption',   '"SetOption63 {}".format($)')) ),
                                    })
# ======================================================================
SETTING_6_5_0_10 = copy.deepcopy(SETTING_6_5_0_9)
SETTING_6_5_0_10.update             ({
    'my_adc0':                      (Platform.ALL,   'B',   0x495,       (None, None,                           ('Sensor',      '"Adc {}".format($)')) ),
                                    })
# ======================================================================
SETTING_6_5_0_11 = copy.deepcopy(SETTING_6_5_0_10)
SETTING_6_5_0_11['flag3'][1].update ({
        'use_underscore':           (Platform.ALL,   '<L', (0x3A0,1,14), (None, None,                           ('SetOption',   '"SetOption64 {}".format($)')) ),
                                    })
# ======================================================================
SETTING_6_5_0_12 = copy.deepcopy(SETTING_6_5_0_11)
SETTING_6_5_0_12.pop('drivers',None)
SETTING_6_5_0_12.update             ({
    'adc_param_type':               (Platform.ALL,   'B',   0x1D5,       (None, '2 <= $ <= 3',                  ('Sensor',      '"AdcParam {type},{param1},{param2},{param3}".format(type=@["my_adc0"],param1=@["adc_param1"],param2=@["adc_param2"],param3=@["adc_param3"]/10000)')) ),
    'adc_param1':                   (Platform.ALL,   '<L',  0x794,       (None, None,                           ('Sensor',      None)) ),
    'adc_param2':                   (Platform.ALL,   '<L',  0x798,       (None, None,                           ('Sensor',      None)) ),
    'adc_param3':                   (Platform.ALL,   '<l',  0x79C,       (None, None,                           ('Sensor',      None)) ),
    'sps30_inuse_hours':            (Platform.ALL,   'B',   0x1E8,       (None, None,                           (INTERNAL,      None)) ),
                                    })
# ======================================================================
SETTING_6_5_0_15 = copy.deepcopy(SETTING_6_5_0_12)
SETTING_6_5_0_15['flag3'][1].update ({
        'tuya_show_dimmer':         (Platform.ALL,   '<L', (0x3A0,1,15), (None, None,                           ('SetOption',   '"SetOption65 {}".format($)')) ),
                                    })
# ======================================================================
SETTING_6_6_0_1 = copy.deepcopy(SETTING_6_5_0_15)
SETTING_6_6_0_1['flag3'][1].update  ({
        'tuya_dimmer_range_255':    (Platform.ALL,   '<L', (0x3A0,1,16), (None, None,                           ('SetOption',   '"SetOption66 {}".format($)')) ),
                                    })
# ======================================================================
SETTING_6_6_0_2 = copy.deepcopy(SETTING_6_6_0_1)
SETTING_6_6_0_2['flag3'][1].update  ({
        'buzzer_enable':            (Platform.ALL,   '<L', (0x3A0,1,17), (None, None,                           ('SetOption',   '"SetOption67 {}".format($)')) ),
                                    })
SETTING_6_6_0_2.update              ({
    'display_model':                (Platform.ALL,   'B',   0x2D2,       (None, '0 <= $ <= 16',                 ('Display',     '"DisplayModel {}".format($)')) ),
    'display_mode':                 (Platform.ALL,   'B',   0x2D3,       (None, '0 <= $ <= 5',                  ('Display',     '"DisplayMode {}".format($)')) ),
    'display_refresh':              (Platform.ALL,   'B',   0x2D4,       (None, '1 <= $ <= 7',                  ('Display',     '"DisplayRefresh {}".format($)')) ),
    'display_rows':                 (Platform.ALL,   'B',   0x2D5,       (None, '1 <= $ <= 32',                 ('Display',     '"DisplayRows {}".format($)')) ),
    'display_cols':                 (Platform.ALL,   'B',   0x2D6,       ([2],  '1 <= $ <= 44',                 ('Display',     '"DisplayCols{} {}".format(#+1,$)')) ),
    'display_address':              (Platform.ALL,   'B',   0x2D8,       ([8],  None,                           ('Display',     '"DisplayAddress{} {}".format(#+1,$)')) ),
    'display_dimmer':               (Platform.ALL,   'B',   0x2E0,       (None, '0 <= $ <= 100',                ('Display',     '"DisplayDimmer {}".format($)')) ),
    'display_size':                 (Platform.ALL,   'B',   0x2E1,       (None, '1 <= $ <= 4',                  ('Display',     '"DisplaySize {}".format($)')) ),
    'display_rotate':               (Platform.ALL,   'B',   0x2FA,       (None, '0 <= $ <= 3',                  ('Display',     '"DisplayRotate {}".format($)')) ),
    'display_font':                 (Platform.ALL,   'B',   0x312,       (None, '$ in (1,1,2,3,7)',             ('Display',     '"DisplayFont {}".format($)')) ),
    'display_width':                (Platform.ALL,   '<H',  0x774,       (None, None,                           ('Display',     '"DisplayWidth {}".format($)')) ),
    'display_height':               (Platform.ALL,   '<H',  0x776,       (None, None,                           ('Display',     '"DisplayHeight {}".format($)')) ),
                                    })
# ======================================================================
SETTING_6_6_0_3 = copy.deepcopy(SETTING_6_6_0_2)
SETTING_6_6_0_3['flag3'][1].update  ({
        'pwm_multi_channels':       (Platform.ALL,   '<L', (0x3A0,1,18), (None, None,                           ('SetOption',   '"SetOption68 {}".format($)')) ),
                                    })
# ======================================================================
SETTING_6_6_0_5 = copy.deepcopy(SETTING_6_6_0_3)
SETTING_6_6_0_5.update              ({
    'sensors':                      (Platform.ALL,   '<L',  0x7A4,       ([3],  None,                           ('Wifi',        'list("WebSensor{} {}".format((#*32)+i, 1 if (int($,0) & (1<<i)) else 0) for i in range(0, 32))')), '"0x{:08x}".format($)' ),
                                    })
SETTING_6_6_0_5['flag3'][1].update  ({
        'tuya_dimmer_min_limit':    (Platform.ALL,   '<L', (0x3A0,1,19), (None, None,                           ('SetOption',   '"SetOption69 {}".format($)')) ),
                                    })
# ======================================================================
SETTING_6_6_0_6 = copy.deepcopy(SETTING_6_6_0_5)
SETTING_6_6_0_6['flag3'][1].pop('tuya_show_dimmer',None)
SETTING_6_6_0_6['flag3'][1].update  ({
        'tuya_disable_dimmer':      (Platform.ALL,   '<L', (0x3A0,1,15), (None, None,                           ('SetOption',   '"SetOption65 {}".format($)')) ),
                                    })
# ======================================================================
SETTING_6_6_0_7 = copy.deepcopy(SETTING_6_6_0_6)
SETTING_6_6_0_7.update              ({
    'energy_usage':                 (Platform.ALL, {
        'usage1_kWhtotal':          (Platform.ALL,   '<L',  0x77C,       (None, None,                           ('Power',       None)) ),
        'usage1_kWhtoday':          (Platform.ALL,   '<L',  0x780,       (None, None,                           ('Power',       None)) ),
        'return1_kWhtotal':         (Platform.ALL,   '<L',  0x784,       (None, None,                           ('Power',       None)) ),
        'return2_kWhtotal':         (Platform.ALL,   '<L',  0x788,       (None, None,                           ('Power',       None)) ),
        'last_usage_kWhtotal':      (Platform.ALL,   '<L',  0x78C,       (None, None,                           ('Power',       None)) ),
        'last_return_kWhtotal':     (Platform.ALL,   '<L',  0x790,       (None, None,                           ('Power',       None)) ),
                                    },                      0x77C,       (None, None,                           ('Power',       None)) ),
                                    })
# ======================================================================
SETTING_6_6_0_8 = copy.deepcopy(SETTING_6_6_0_7)
SETTING_6_6_0_8['flag3'][1].update  ({
        'energy_weekend':           (Platform.ALL,   '<L', (0x3A0,1,20), (None, None,                           ('Power',       '"Tariff3 {}".format($)')) ),
                                    })
# ======================================================================
SETTING_6_6_0_9 = copy.deepcopy(SETTING_6_6_0_8)
SETTING_6_6_0_9.update              ({
    'baudrate':                     (Platform.ALL,   '<H',  0x778,       (None, None,                           ('Serial',      '"Baudrate {}".format($)')), ('$ * 1200','$ // 1200') ),
    'sbaudrate':                    (Platform.ALL,   '<H',  0x77A,       (None, None,                           ('Serial',      '"SBaudrate {}".format($)')), ('$ * 1200','$ // 1200') ),
                                    })
# ======================================================================
SETTING_6_6_0_10 = copy.deepcopy(SETTING_6_6_0_9)
SETTING_6_6_0_10['flag3'][1].pop('tuya_disable_dimmer',None)
SETTING_6_6_0_10.update             ({
    'cfg_timestamp':                (Platform.ALL,   '<L',  0xFF8,       (None, None,                           ('System',      None)) ),
    'cfg_crc32':                    (Platform.ALL,   '<L',  0xFFC,       (None, None,                           ('System',      None)), '"0x{:08x}".format($)' ),
    'tuya_fnid_map':                (Platform.ALL, {
        'fnid':                     (Platform.ALL,   'B',   0xE00,       (None, None,                           ('Management',  '"TuyaMCU {},{}".format($,@["tuya_fnid_map"][#]["dpid"]) if ($!=0 or @["tuya_fnid_map"][#]["dpid"]!=0) else None')) ),
        'dpid':                     (Platform.ALL,   'B',   0xE01,       (None, None,                           ('Management',  None)) ),
                                    },                      0xE00,       ([16], None,                           ('Management',  None)), (None, None) ),
                                    })
SETTING_6_6_0_10['flag2'][1].update ({
        'time_format':              (Platform.ALL,   '<L', (0x5BC,2, 4), (None, '0 <= $ <= 2',                  ('Management', '"Time {}".format($+1)')) ),
                                    })
SETTING_6_6_0_10['flag3'][1].pop('tuya_show_dimmer',None)
# ======================================================================
SETTING_6_6_0_11 = copy.deepcopy(SETTING_6_6_0_10)
SETTING_6_6_0_11.update             ({
    'ina226_r_shunt':               (Platform.ALL,   '<H',  0xE20,       ([4], None,                            ('Power',       '"Sensor54 {}1 {}".format(#+1,$)')) ),
    'ina226_i_fs':                  (Platform.ALL,   '<H',  0xE28,       ([4], None,                            ('Power',       '"Sensor54 {}2 {}".format(#+1,$)')) ),
                                    })
# ======================================================================
SETTING_6_6_0_12 = copy.deepcopy(SETTING_6_6_0_11)
SETTING_6_6_0_12.update             ({
    'register8_ENERGY_TARIFF1_ST':  (Platform.ALL,   'B',   0x1D6,       (None, None,                           ('Power',       '"Tariff1 {},{}".format($,@["register8_ENERGY_TARIFF1_DS"])')) ),
    'register8_ENERGY_TARIFF2_ST':  (Platform.ALL,   'B',   0x1D7,       (None, None,                           ('Power',       '"Tariff2 {},{}".format($,@["register8_ENERGY_TARIFF2_DS"])')) ),
    'register8_ENERGY_TARIFF1_DS':  (Platform.ALL,   'B',   0x1D8,       (None, None,                           ('Power',       None)) ),
    'register8_ENERGY_TARIFF2_DS':  (Platform.ALL,   'B',   0x1D9,       (None, None,                           ('Power',       None)) ),
                                    })
SETTING_6_6_0_12['flag3'][1].update ({
        'energy_weekend':           (Platform.ALL,   '<L', (0x3A0,1,20), (None, None,                           ('Power',       '"Tariff9 {}".format($)')) ),
                                    })
# ======================================================================
SETTING_6_6_0_13 = copy.deepcopy(SETTING_6_6_0_12)
SETTING_6_6_0_13['SensorBits1'][1].update ({
        'hx711_json_weight_change': (Platform.ALL,   'B',  (0x717,1, 6), (None, None,                           ('Sensor',      '"Sensor34 8 {}".format($)')) ),
                                    })
# ======================================================================
SETTING_6_6_0_14 = copy.deepcopy(SETTING_6_6_0_13)
SETTING_6_6_0_14.pop('register8_ENERGY_TARIFF1_ST',None)
SETTING_6_6_0_14.pop('register8_ENERGY_TARIFF2_ST',None)
SETTING_6_6_0_14.pop('register8_ENERGY_TARIFF1_DS',None)
SETTING_6_6_0_14.pop('register8_ENERGY_TARIFF2_DS',None)
SETTING_6_6_0_14.update             ({
    'register8':                    (Platform.ALL,   'B',   0x1D6,       ([16], None,                           ('Power',       None)) ),
    'tariff1_0':                    (Platform.ALL,   '<H',  0xE30,       (None, None,                           ('Power',       '"Tariff1 {:02d}:{:02d},{:02d}:{:02d}".format(@["tariff1_0"]//60,@["tariff1_0"]%60,@["tariff1_1"]//60,@["tariff1_1"]%60)')) ),
    'tariff1_1':                    (Platform.ALL,   '<H',  0xE32,       (None, None,                           ('Power',       None)) ),
    'tariff2_0':                    (Platform.ALL,   '<H',  0xE34,       (None, None,                           ('Power',       '"Tariff2 {:02d}:{:02d},{:02d}:{:02d}".format(@["tariff2_0"]//60,@["tariff2_0"]%60,@["tariff2_1"]//60,@["tariff2_1"]%60)')) ),
    'tariff2_1':                    (Platform.ALL,   '<H',  0xE36,       (None, None,                           ('Power',       None)) ),
    'mqttlog_level':                (Platform.ALL,   'B',   0x1E7,       (None, None,                           ('Management', '"MqttLog {}".format($)')) ),
    'pcf8574_config':               (Platform.ALL,   'B',   0xE88,       ([8],  None,                           ('Sensor',      None)) ),
    'shutter_accuracy':             (Platform.ALL,   'B',   0x1E6,       (None, None,                           ('Shutter',     None)) ),
    'shutter_opentime':             (Platform.ALL,   '<H',  0xE40,       ([4],  None,                           ('Shutter',     '"ShutterOpenDuration{} {:.1f}".format(#+1,float($)/10.0)')) ),
    'shutter_closetime':            (Platform.ALL,   '<H',  0xE48,       ([4],  None,                           ('Shutter',     '"ShutterCloseDuration{} {:.1f}".format(#+1,float($)/10.0)')) ),
    'shuttercoeff':                 (Platform.ALL,   '<H',  0xE50,       ([5,4],None,                           ('Shutter',     'list("ShutterCalibration{} {}".format(k+1, list(",".join(str(@["shuttercoeff"][i][j]) for i in range(0, len(@["shuttercoeff"]))) for j in range(0, len(@["shuttercoeff"][0])))[k]) for k in range(0,len(@["shuttercoeff"][0])))')) ),
    'shutter_invert':               (Platform.ALL,   'B',   0xE78,       ([4],  None,                           ('Shutter',     '"ShutterInvert{} {}".format(#+1,$)')) ),
    'shutter_set50percent':         (Platform.ALL,   'B',   0xE7C,       ([4],  None,                           ('Shutter',     '"ShutterSetHalfway{} {}".format(#+1,$)')) ),
    'shutter_position':             (Platform.ALL,   'B',   0xE80,       ([4],  None,                           ('Shutter',     '"ShutterPosition{} {}".format(#+1,$)')) ),
    'shutter_startrelay':           (Platform.ALL,   'B',   0xE84,       ([4],  None,                           ('Shutter',     '"ShutterRelay{} {}".format(#+1,$)')) ),
                                    })
SETTING_6_6_0_14['flag3'][1].update ({
        'dds2382_model':            (Platform.ALL,   '<L', (0x3A0,1,21), (None, None,                           ('SetOption',   '"SetOption71 {}".format($)')) ),
        'shutter_mode':             (Platform.ALL,   '<L', (0x3A0,1,30), (None, None,                           ('SetOption',   '"SetOption80 {}".format($)')) ),
        'pcf8574_ports_inverted':   (Platform.ALL,   '<L', (0x3A0,1,31), (None, None,                           ('SetOption',   '"SetOption81 {}".format($)')) ),
                                    })
# ======================================================================
SETTING_6_6_0_15 = copy.deepcopy(SETTING_6_6_0_14)
SETTING_6_6_0_15['flag3'][1].update ({
        'hardware_energy_total':    (Platform.ALL,   '<L', (0x3A0,1,22), (None, None,                           ('SetOption',   '"SetOption72 {}".format($)')) ),
                                    })
# ======================================================================
SETTING_6_6_0_18 = copy.deepcopy(SETTING_6_6_0_15)
SETTING_6_6_0_18['flag3'][1].pop('tuya_dimmer_range_255',None)
SETTING_6_6_0_18['flag3'][1].pop('tuya_dimmer_min_limit',None)
SETTING_6_6_0_18.pop('novasds_period',None)
SETTING_6_6_0_18.update             ({
    'dimmer_hw_min':                (Platform.ALL,   '<H',  0xE90,       (None, None,                           ('Light',       '"DimmerRange {},{}".format($,@["dimmer_hw_max"])')) ),
    'dimmer_hw_max':                (Platform.ALL,   '<H',  0xE92,       (None, None,                           ('Light',       None)) ),
    'deepsleep':                    (Platform.ALL,   '<H',  0xE94,       (None, '0 or 10 <= $ <= 86400',        ('Management',  '"DeepSleepTime {}".format($)')) ),
    'novasds_startingoffset':       (Platform.ALL,   'B',   0x73D,       (None, '1 <= $ <= 255',                ('Sensor',      '"Sensor20 {}".format($)')) ),
                                    })
# ======================================================================
SETTING_6_6_0_20 = copy.deepcopy(SETTING_6_6_0_18)
SETTING_6_6_0_20['flag3'][1].update ({
        'fast_power_cycle_disable': (Platform.ALL,   '<L', (0x3A0,1,15), (None, None,                           ('SetOption',   '"SetOption65 {}".format($)')) ),
                                    })
SETTING_6_6_0_20.update             ({
    'energy_power_delta':           (Platform.ALL,   '<H',  0xE98,       (None, '0 <= $ < 32000',               ('Power',       '"PowerDelta {}".format($)')) ),
                                    })
# ======================================================================
SETTING_6_6_0_21 = copy.deepcopy(SETTING_6_6_0_20)
SETTING_6_6_0_21['flag'][1].pop('value_units',None)
SETTING_6_6_0_21['flag3'][1].pop('tuya_dimmer_range_255',None)
SETTING_6_6_0_21['flag3'][1].update ({
        'tuya_serial_mqtt_publish': (Platform.ALL,   '<L', (0x3A0,1,16), (None, None,                           ('SetOption',   '"SetOption66 {}".format($)')) ),
                                    })
# ======================================================================
SETTING_7_0_0_1 = copy.deepcopy(SETTING_6_6_0_21)
SETTING_7_0_0_1.pop('register8',None)
SETTING_7_0_0_1.update             ({
    'shutter_motordelay':           (Platform.ALL,   'B',   0xE9A,       ([4],  None,                           ('Shutter',     '"ShutterMotorDelay{} {:.1f}".format(#+1,float($)/20.0)')) ),
    'flag4':                        (Platform.ALL,   '<L',  0x1E0,       (None, None,                           (INTERNAL,      None)), '"0x{:08x}".format($)' ),
                                    })
SETTING_7_0_0_1['flag3'][1].update  ({
        'cors_enabled':             (Platform.ALL,   '<L', (0x3A0,1,23), (None, None,                           ('SetOption',   '"SetOption73 {}".format($)')) ),
        'ds18x20_internal_pullup':  (Platform.ALL,   '<L', (0x3A0,1,24), (None, None,                           ('SetOption',   '"SetOption74 {}".format($)')) ),
        'grouptopic_mode':          (Platform.ALL,   '<L', (0x3A0,1,25), (None, None,                           ('SetOption',   '"SetOption75 {}".format($)')) ),
                                    })
# ======================================================================
SETTING_7_0_0_2 = copy.deepcopy(SETTING_7_0_0_1)
SETTING_7_0_0_2.update              ({
    'web_color2':                   (Platform.ALL,   '3B',  0xEA0,       ([1],  None,                           ('Wifi',        '"WebColor{} {}{:06x}".format(#+19,chr(35),int($,0))')), '"0x{:06x}".format($)' ),
                                    })
# ======================================================================
SETTING_7_0_0_3 = copy.deepcopy(SETTING_7_0_0_2)
SETTING_7_0_0_3.update              ({
    'i2c_drivers':                  (Platform.ALL,   '<L',  0xFEC,       ([3],  None,                           ('Management',  'list("I2CDriver{} {}".format((#*32)+i, 1 if (int($,0) & (1<<i)) else 0) for i in range(0, 32))')),'"0x{:08x}".format($)' ),
                                    })
# ======================================================================
SETTING_7_0_0_4 = copy.deepcopy(SETTING_7_0_0_3)
SETTING_7_0_0_4.update              ({
    'wifi_output_power':            (Platform.ALL,   'B',   0x1E5,       (None, None,                           ('Wifi',        '"WifiPower {:.1f}".format(float($)/10.0)')) ),
                                    })
SETTING_7_0_0_4['flag3'][1].update  ({
        'bootcount_update':         (Platform.ALL,   '<L', (0x3A0,1,26), (None, None,                           ('SetOption',   '"SetOption76 {}".format($)')) ),
                                    })
# ======================================================================
SETTING_7_0_0_5 = copy.deepcopy(SETTING_7_0_0_4)
SETTING_7_0_0_5.update              ({
    'temp_comp':                    (Platform.ALL,   'b',   0xE9E,       (None, '-127 < $ < 127',               ('Sensor',      '"TempOffset {:.1f}".format(float($)/10.0)')) ),
                                    })
# ======================================================================
SETTING_7_0_0_6 = copy.deepcopy(SETTING_7_0_0_5)
SETTING_7_0_0_6['flag3'][1].update  ({
        'slider_dimmer_stay_on':    (Platform.ALL,   '<L', (0x3A0,1,27), (None, None,                           ('SetOption',   '"SetOption77 {}".format($)')) ),
                                    })
# ======================================================================
SETTING_7_1_2_2 = copy.deepcopy(SETTING_7_0_0_6)
SETTING_7_1_2_2.update              ({
    'serial_config':                (Platform.ALL,   'b',   0x14E,       (None, '0 <= $ <= 23',                 ('Serial',      '"SerialConfig {}".format(("5N1","6N1","7N1","8N1","5N2","6N2","7N2","8N2","5E1","6E1","7E1","8E1","5E2","6E2","7E2","8E2","5O1","6O1","7O1","8O1","5O2","6O2","7O2","8O2")[$ % 24])')) ),
                                    })
# ======================================================================
SETTING_7_1_2_3 = copy.deepcopy(SETTING_7_1_2_2)
SETTING_7_1_2_3['flag3'][1].pop('cors_enabled',None)
SETTING_7_1_2_3.update              ({
    'cors_domain':                  (Platform.ALL,   '33s', 0xEA6,       (None, None,                           ('Wifi',        '"CORS {}".format($ if len($) else \'"\')')) ),
    'weight_change':                (Platform.ALL,   'B',   0xE9F,       (None, None,                           ('Management',  '"Sensor34 9 {}".format($)')) ),
                                    })
# ======================================================================
SETTING_7_1_2_5 = copy.deepcopy(SETTING_7_1_2_3)
SETTING_7_1_2_5.update              ({
    'seriallog_level':              (Platform.ALL,   'B',   0x452,       (None, '0 <= $ <= 4',                  ('Management',  '"SerialLog {}".format($)')) ),
    'sta_config':                   (Platform.ALL,   'B',   0xEC7,       (None, '0 <= $ <= 7',                  ('Wifi',        '"WifiConfig {}".format($)')) ),
    'sta_active':                   (Platform.ALL,   'B',   0xEC8,       (None, '0 <= $ <= 1',                  ('Wifi',        '"AP {}".format($)')) ),
    'rule_stop':                    (Platform.ALL, {
        'rule1':                    (Platform.ALL,   'B',  (0xEC9,1,0),  (None, None,                           ('Rules',       '"Rule1 {}".format($+8)')) ),
        'rule2':                    (Platform.ALL,   'B',  (0xEC9,1,1),  (None, None,                           ('Rules',       '"Rule2 {}".format($+8)')) ),
        'rule3':                    (Platform.ALL,   'B',  (0xEC9,1,2),  (None, None,                           ('Rules',       '"Rule3 {}".format($+8)')) ),
                                     },     0xEC9,        None),
    'syslog_port':                  (Platform.ALL,   '<H',  0xECA,       (None, '1 <= $ <= 32766',              ('Management',  '"LogPort {}".format($)')) ),
    'syslog_level':                 (Platform.ALL,   'B',   0xECC,       (None, '0 <= $ <= 4',                  ('Management',  '"SysLog {}".format($)')) ),
    'webserver':                    (Platform.ALL,   'B',   0xECD,       (None, '0 <= $ <= 2',                  ('Wifi',        '"WebServer {}".format($)')) ),
    'weblog_level':                 (Platform.ALL,   'B',   0xECE,       (None, '0 <= $ <= 4',                  ('Management',  '"WebLog {}".format($)')) ),
    'mqtt_fingerprint1':            (Platform.ALL,   'B',   0xECF,       ([20], None,                           ('MQTT',        '"MqttFingerprint1 {}".format(" ".join("{:02X}".format(c) for c in @["mqtt_fingerprint1"]))')), '"0x{:02x}".format($)' ),
    'mqtt_fingerprint2':            (Platform.ALL,   'B',   0xECF+20,    ([20], None,                           ('MQTT',        '"MqttFingerprint2 {}".format(" ".join("{:02X}".format(c) for c in @["mqtt_fingerprint2"]))')), '"0x{:02x}".format($)' ),
    'adc_param_type':               (Platform.ALL,   'B',   0xEF7,       (None, '2 <= $ <= 3',                  ('Sensor',       '"AdcParam {type},{param1},{param2},{param3}".format(type=$,param1=@["adc_param1"],param2=@["adc_param2"],param3=@["adc_param3"]//10000)')) ),
                                    })
# ======================================================================
SETTING_7_1_2_6 = copy.deepcopy(SETTING_7_1_2_5)
SETTING_7_1_2_6.update              ({
    'flag4':                        (Platform.ALL,   '<L',  0xEF8,       (None, None,                           (INTERNAL,      None)), '"0x{:08x}".format($)' ),
    'serial_config':                (Platform.ALL,   'b',   0xEFE,       (None, '0 <= $ <= 23',                 ('Serial',      '"SerialConfig {}".format(("5N1","6N1","7N1","8N1","5N2","6N2","7N2","8N2","5E1","6E1","7E1","8E1","5E2","6E2","7E2","8E2","5O1","6O1","7O1","8O1","5O2","6O2","7O2","8O2")[$ % 24])')) ),
    'wifi_output_power':            (Platform.ALL,   'B',   0xEFF,       (None, None,                           ('Wifi',        '"WifiPower {:.1f}".format(float($)/10.0)')) ),
    'mqtt_port':                    (Platform.ALL,   '<H',  0xEFC,       (None, None,                           ('MQTT',        '"MqttPort {}".format($)')) ),
    'shutter_accuracy':             (Platform.ALL,   'B',   0xF00,       (None, None,                           ('Shutter',     None)) ),
    'mqttlog_level':                (Platform.ALL,   'B',   0xF01,       (None, None,                           ('Management',  '"MqttLog {}".format($)')) ),
    'sps30_inuse_hours':            (Platform.ALL,   'B',   0xF02,       (None, None,                           (INTERNAL,      None)) ),
                                    })
SETTING_7_1_2_6['flag3'][1].update  ({
        'compatibility_check':      (Platform.ALL,   '<L', (0x3A0,1,28), (None, None,                           ('SetOption',   '"SetOption78 {}".format($)')) ),
                                    })
# ======================================================================
SETTING_8_0_0_1 = copy.deepcopy(SETTING_7_1_2_6)
SETTING_8_0_0_1.update              ({
    # v8.x.x.x: Index numbers for indexed strings
    SETTINGVAR:
    {
        'TEXTINDEX_'+Platform.str(Platform.ALL):
                       ['SET_OTAURL',
                        'SET_MQTTPREFIX1', 'SET_MQTTPREFIX2', 'SET_MQTTPREFIX3',
                        'SET_STASSID1', 'SET_STASSID2',
                        'SET_STAPWD1', 'SET_STAPWD2',
                        'SET_HOSTNAME', 'SET_SYSLOG_HOST',
                        'SET_WEBPWD', 'SET_CORS',
                        'SET_MQTT_HOST', 'SET_MQTT_CLIENT',
                        'SET_MQTT_USER', 'SET_MQTT_PWD',
                        'SET_MQTT_FULLTOPIC', 'SET_MQTT_TOPIC',
                        'SET_MQTT_BUTTON_TOPIC', 'SET_MQTT_SWITCH_TOPIC', 'SET_MQTT_GRP_TOPIC',
                        'SET_STATE_TXT1', 'SET_STATE_TXT2', 'SET_STATE_TXT3', 'SET_STATE_TXT4',
                        'SET_NTPSERVER1', 'SET_NTPSERVER2', 'SET_NTPSERVER3',
                        'SET_MEM1', 'SET_MEM2', 'SET_MEM3', 'SET_MEM4', 'SET_MEM5', 'SET_MEM6', 'SET_MEM7', 'SET_MEM8',
                        'SET_MEM9', 'SET_MEM10', 'SET_MEM11', 'SET_MEM12', 'SET_MEM13', 'SET_MEM14', 'SET_MEM15', 'SET_MEM16',
                        'SET_FRIENDLYNAME1', 'SET_FRIENDLYNAME2', 'SET_FRIENDLYNAME3', 'SET_FRIENDLYNAME4',
                        'SET_FRIENDLYNAME5', 'SET_FRIENDLYNAME6', 'SET_FRIENDLYNAME7', 'SET_FRIENDLYNAME8',
                        'SET_BUTTON1', 'SET_BUTTON2', 'SET_BUTTON3', 'SET_BUTTON4', 'SET_BUTTON5', 'SET_BUTTON6', 'SET_BUTTON7', 'SET_BUTTON8',
                        'SET_BUTTON9', 'SET_BUTTON10', 'SET_BUTTON11', 'SET_BUTTON12', 'SET_BUTTON13', 'SET_BUTTON14', 'SET_BUTTON15', 'SET_BUTTON16',
                        'SET_MAX']
    }
                                    })
<<<<<<< HEAD
SETTING_8_0_0_1.update              ({
    'ota_url':                      (Platform.ALL,   '699s',(0x017,SETTING_8_0_0_1[SETTINGVAR]['TEXTINDEX'].index('SET_OTAURL')),
=======
SETTING_8_0_0_1[SETTINGVAR].update({'TEXTINDEX_'+Platform.str(Platform.ESP82): copy.deepcopy(SETTING_8_0_0_1[SETTINGVAR]['TEXTINDEX_'+Platform.str(Platform.ALL)])})
SETTING_8_0_0_1[SETTINGVAR].update({'TEXTINDEX_'+Platform.str(Platform.ESP32): copy.deepcopy(SETTING_8_0_0_1[SETTINGVAR]['TEXTINDEX_'+Platform.str(Platform.ALL)])})
SETTING_8_0_0_1.update              ({
    'ota_url':                      (Platform.ALL,   '699s',(0x017,'SET_OTAURL'),
>>>>>>> 3b5eafd4
                                                                         (None, None,                           ('Management',  '"OtaUrl {}".format($)')) ),
    'mqtt_prefix':                  (Platform.ALL,   '699s',(0x017,'SET_MQTTPREFIX1'),
                                                                         ([3],  None,                           ('MQTT',        '"Prefix{} {}".format(#+1,$)')) ),
    'sta_ssid':                     (Platform.ALL,   '699s',(0x017,'SET_STASSID1'),
                                                                         ([2],  None,                           ('Wifi',        '"SSId{} {}".format(#+1,$)')) ),
    'sta_pwd':                      (Platform.ALL,   '699s',(0x017,'SET_STAPWD1'),
                                                                         ([2],  None,                           ('Wifi',        '"Password{} {}".format(#+1,$)')), (passwordread, passwordwrite) ),
    'hostname':                     (Platform.ALL,   '699s',(0x017,'SET_HOSTNAME'),
                                                                         (None, None,                           ('Wifi',        '"Hostname {}".format($)')) ),
    'syslog_host':                  (Platform.ALL,   '699s',(0x017,'SET_SYSLOG_HOST'),
                                                                         (None, None,                           ('Management',  '"LogHost {}".format($)')) ),
    'web_password':                 (Platform.ALL,   '699s',(0x017,'SET_WEBPWD'),
                                                                         (None, None,                           ('Wifi',        '"WebPassword {}".format($)')), (passwordread, passwordwrite) ),
    'cors_domain':                  (Platform.ALL,   '699s',(0x017,'SET_CORS'),
                                                                         (None, None,                           ('Wifi',        '"CORS {}".format($ if len($) else \'"\')')) ),
    'mqtt_host':                    (Platform.ALL,   '699s',(0x017,'SET_MQTT_HOST'),
                                                                         (None, None,                           ('MQTT',        '"MqttHost {}".format($)')) ),
    'mqtt_client':                  (Platform.ALL,   '699s',(0x017,'SET_MQTT_CLIENT'),
                                                                         (None, None,                           ('MQTT',        '"MqttClient {}".format($)')) ),
    'mqtt_user':                    (Platform.ALL,   '699s',(0x017,'SET_MQTT_USER'),
                                                                         (None, None,                           ('MQTT',        '"MqttUser {}".format($)')) ),
    'mqtt_pwd':                     (Platform.ALL,   '699s',(0x017,'SET_MQTT_PWD'),
                                                                        (None, None,                            ('MQTT',        '"MqttPassword {}".format($)')), (passwordread, passwordwrite) ),
    'mqtt_fulltopic':               (Platform.ALL,   '699s',(0x017,'SET_MQTT_FULLTOPIC'),
                                                                         (None, None,                           ('MQTT',        '"FullTopic {}".format($)')) ),
    'mqtt_topic':                   (Platform.ALL,   '699s',(0x017,'SET_MQTT_TOPIC'),
                                                                         (None, None,                           ('MQTT',        '"Topic {}".format($)')) ),
    'button_topic':                 (Platform.ALL,   '699s',(0x017,'SET_MQTT_BUTTON_TOPIC'),
                                                                         (None, None,                           ('MQTT',        '"ButtonTopic {}".format($)')) ),
    'switch_topic':                 (Platform.ALL,   '699s',(0x017,'SET_MQTT_SWITCH_TOPIC'),
                                                                         (None, None,                           ('MQTT',        '"SwitchTopic {}".format($)')) ),
    'mqtt_grptopic':                (Platform.ALL,   '699s',(0x017,'SET_MQTT_GRP_TOPIC'),
                                                                         (None, None,                           ('MQTT',        '"GroupTopic {}".format($)')) ),
    'state_text':                   (Platform.ALL,   '699s',(0x017,'SET_STATE_TXT1'),
                                                                         ([4],  None,                           ('MQTT',        '"StateText{} {}".format(#+1,$)')) ),
    'ntp_server':                   (Platform.ALL,   '699s',(0x017,'SET_NTPSERVER1'),
                                                                         ([3],  None,                           ('Management',  '"NtpServer{} {}".format(#+1,$)')) ),
    'mems':                         (Platform.ALL,   '699s',(0x017,'SET_MEM1'),
                                                                         ([16], None,                           ('Rules',       '"Mem{} {}".format(#+1,"\\"" if len($) == 0 else $)')) ),
    'friendlyname':                 (Platform.ALL,   '699s',(0x017,'SET_FRIENDLYNAME1'),
                                                                         ([4],  None,                           ('Management',  '"FriendlyName{} {}".format(#+1,"\\"" if len($) == 0 else $)')) ),
    'script_pram':                  (Platform.ALL,   'b',   0x7CE,       ([5,10],None,                          ('Rules',       None )) ),
                                    })
# ======================================================================
SETTING_8_1_0_0 = copy.deepcopy(SETTING_8_0_0_1)
SETTING_8_1_0_0.update              ({
<<<<<<< HEAD
    'friendlyname':                 (Platform.ALL,   '699s',(0x017,SETTING_8_1_0_0[SETTINGVAR]['TEXTINDEX'].index('SET_FRIENDLYNAME1')),
=======
    'friendlyname':                 (Platform.ALL,   '699s',(0x017,'SET_FRIENDLYNAME1'),
>>>>>>> 3b5eafd4
                                                                         ([8],  None,                           ('Management',  '"FriendlyName{} {}".format(#+1,"\\"" if len($) == 0 else $)')) ),
    'button_text':                  (Platform.ALL,   '699s',(0x017,'SET_BUTTON1'),
                                                                         ([16], None,                           ('Control',     '"Webbutton{} {}".format(#+1,"\\"" if len($) == 0 else $)')) ),
                                    })
# ======================================================================
SETTING_8_1_0_1 = copy.deepcopy(SETTING_8_1_0_0)
SETTING_8_1_0_1['flag3'][1].update  ({
        'counter_reset_on_tele':    (Platform.ALL,   '<L', (0x3A0,1,29), (None, None,                           ('SetOption',   '"SetOption79 {}".format($)')) ),
                                    })
# ======================================================================
SETTING_8_1_0_2 = copy.deepcopy(SETTING_8_1_0_1)
SETTING_8_1_0_2.update              ({
    'hotplug_scan':                 (Platform.ALL,   'B',   0xF03,       (None, None,                           ('Sensor',      '"HotPlug {}".format($)')) ),
    'shutter_button':               (Platform.ALL,   '<L',  0xFDC,       ([4],  None,                           ('Shutter',     '"ShutterButton{} {a} {b} {c} {d} {e} {f} {g} {h} {i} {j}".format(#+1, a=(($>> 0)&(0x03))+1, b=((($>> 2)&(0x3f))-1)<<1, c=((($>> 8)&(0x3f))-1)<<1, d=((($>>14)&(0x3f))-1)<<1, e=((($>>20)&(0x3f))-1)<<1, f=($>>26)&(0x01), g=($>>27)&(0x01),  h=($>>28)&(0x01), i=($>>29)&(0x01), j=($>>30)&(0x01) ) if $!=0 else "ShutterButton{} {}".format(#+1,0)')),'"0x{:08x}".format($)' ),
                                    })
# ======================================================================
SETTING_8_1_0_3 = copy.deepcopy(SETTING_8_1_0_2)
SETTING_8_1_0_3.pop('shutter_invert',None)
SETTING_8_1_0_3.update              ({
    'shutter_options':              (Platform.ALL,   'B',   0xE78,       ([4],  None,                           ('Shutter',     ('"ShutterInvert{} {}".format(#+1,1 if $ & 1 else 0)',\
                                                                                                                                 '"ShutterLock{} {}".format(#+1,1 if $ & 2 else 0)',\
                                                                                                                                 '"ShutterEnableEndStopTime{} {}".format(#+1,1 if $ & 4 else 0)'))) ),
    'shutter_button':               (Platform.ALL, {
        'shutter':                  (Platform.ALL,   '<L', (0xFDC,2, 0), (None, None,                           ('Shutter',     '"ShutterButton{x} {a} {b} {c} {d} {e} {f} {g} {h} {i} {j}".format( \
                                                                                                                                    x=1+@["shutter_button"][#]["shutter"], \
                                                                                                                                    a=#+1, \
                                                                                                                                    b=@["shutter_button"][#]["press_single"], \
                                                                                                                                    c=@["shutter_button"][#]["press_double"], \
                                                                                                                                    d=@["shutter_button"][#]["press_triple"], \
                                                                                                                                    e=@["shutter_button"][#]["press_hold"], \
                                                                                                                                    f=@["shutter_button"][#]["mqtt_broadcast_single"], \
                                                                                                                                    g=@["shutter_button"][#]["mqtt_broadcast_double"], \
                                                                                                                                    h=@["shutter_button"][#]["mqtt_broadcast_triple"], \
                                                                                                                                    i=@["shutter_button"][#]["mqtt_broadcast_hold"], \
                                                                                                                                    j=@["shutter_button"][#]["mqtt_broadcast_all"] \
                                                                                                                                )')), ('$+1','$-1') ),
        'press_single':             (Platform.ALL,   '<L', (0xFDC,6, 2), (None, None,                           ('Shutter',     None)), ('"-" if $==0 else ($-1)<<1','0 if $=="-" else (int(str($),0)>>1)+1') ),
        'press_double':             (Platform.ALL,   '<L', (0xFDC,6, 8), (None, None,                           ('Shutter',     None)), ('"-" if $==0 else ($-1)<<1','0 if $=="-" else (int(str($),0)>>1)+1') ),
        'press_triple':             (Platform.ALL,   '<L', (0xFDC,6,14), (None, None,                           ('Shutter',     None)), ('"-" if $==0 else ($-1)<<1','0 if $=="-" else (int(str($),0)>>1)+1') ),
        'press_hold':               (Platform.ALL,   '<L', (0xFDC,6,20), (None, None,                           ('Shutter',     None)), ('"-" if $==0 else ($-1)<<1','0 if $=="-" else (int(str($),0)>>1)+1') ),
        'mqtt_broadcast_single':    (Platform.ALL,   '<L', (0xFDC,1,26), (None, None,                           ('Shutter',     None)) ),
        'mqtt_broadcast_double':    (Platform.ALL,   '<L', (0xFDC,1,27), (None, None,                           ('Shutter',     None)) ),
        'mqtt_broadcast_triple':    (Platform.ALL,   '<L', (0xFDC,1,28), (None, None,                           ('Shutter',     None)) ),
        'mqtt_broadcast_hold':      (Platform.ALL,   '<L', (0xFDC,1,29), (None, None,                           ('Shutter',     None)) ),
        'mqtt_broadcast_all':       (Platform.ALL,   '<L', (0xFDC,1,30), (None, None,                           ('Shutter',     None)) ),
        'enabled':                  (Platform.ALL,   '<L', (0xFDC,1,31), (None, None,                           ('Shutter',     None)) ),
                                    },                      0xFDC,       ([4], None,                            ('Shutter',     None)), (None, None) ),
    'flag4':                        (Platform.ALL, {
         'alexa_ct_range':          (Platform.ALL,   '<L', (0xEF8,1, 0), (None, None,                           ('SetOption',   '"SetOption82 {}".format($)')) ),
                                    },                      0xEF8,       (None, None,                           (VIRTUAL,       None)), (None, None) ),
                                    })
# ======================================================================
SETTING_8_1_0_4 = copy.deepcopy(SETTING_8_1_0_3)
SETTING_8_1_0_4.update              ({
    'switchmode':                   (Platform.ALL,   'B',   0x3A4,       ([8],  '0 <= $ <= 10',                 ('Control',     '"SwitchMode{} {}".format(#+1,$)')) ),
    'adc_param_type':               (Platform.ALL,   'B',   0xEF7,       (None, '2 <= $ <= 7',                  ('Sensor',      '"AdcParam {type},{param1},{param2},{param3},{param4}".format(type=@["my_adc0"],param1=@["adc_param1"],param2=@["adc_param2"],param3=@["adc_param3"],param4=@["adc_param4"]) \
                                                                                                                  if 6==@["my_adc0"] \
                                                                                                                  else \
                                                                                                                  "AdcParam {type},{param1},{param2},{param3}".format(type=@["my_adc0"],param1=@["adc_param1"],param2=@["adc_param2"],param3=@["adc_param3"]/10000)')) ),
    'adc_param4':                   (Platform.ALL,   '<l',  0xFD8,       (None, None,                           ('Sensor',      None)) ),
                                    })
SETTING_8_1_0_4['flag4'][1].update  ({
        'zigbee_use_names':         (Platform.ALL,   '<L', (0xEF8,1, 1), (None, None,                           ('SetOption',   '"SetOption83 {}".format($)')) ),
                                    })
# ======================================================================
SETTING_8_1_0_5 = copy.deepcopy(SETTING_8_1_0_4)
SETTING_8_1_0_5.update              ({
    'keeloq_master_msb':            (Platform.ALL,   '<L',  0xFBC,       (None, None,                           ('Shutter',     '"KeeloqSet {} {} {} {}".format(@["keeloq_master_msb"],@["keeloq_master_lsb"],@["keeloq_serial"],@["keeloq_count"])')) ),
    'keeloq_master_lsb':            (Platform.ALL,   '<L',  0xFC0,       (None, None,                           ('Shutter',     None)) ),
    'keeloq_serial':                (Platform.ALL,   '<L',  0xFC4,       (None, None,                           ('Shutter',     None)) ),
    'keeloq_count':                 (Platform.ALL,   '<L',  0xFC8,       (None, None,                           ('Shutter',     None)) ),
                                    })
SETTING_8_1_0_5['flag4'][1].update  ({
        'awsiot_shadow':            (Platform.ALL,   '<L', (0xEF8,1, 2), (None, None,                           ('SetOption',   '"SetOption84 {}".format($)')) ),
                                    })
# ======================================================================
SETTING_8_1_0_6 = copy.deepcopy(SETTING_8_1_0_5)
SETTING_8_1_0_6.update              ({
    'bootcount_reset_time':         (Platform.ALL,   '<L',  0xFD4,       (None, None,                           ('System',      None)) ),
                                    })
# ======================================================================
SETTING_8_1_0_9 = copy.deepcopy(SETTING_8_1_0_6)
<<<<<<< HEAD
SETTING_8_1_0_9[SETTINGVAR]['TEXTINDEX'].pop()  # SET_MAX
SETTING_8_1_0_9[SETTINGVAR]['TEXTINDEX'].extend(['SET_MQTT_GRP_TOPIC2', 'SET_MQTT_GRP_TOPIC3', 'SET_MQTT_GRP_TOPIC4'])
SETTING_8_1_0_9[SETTINGVAR]['TEXTINDEX'].extend(['SET_MAX'])
=======
SETTING_8_1_0_9[SETTINGVAR]['TEXTINDEX_'+Platform.str(Platform.ALL)].pop()  # SET_MAX
SETTING_8_1_0_9[SETTINGVAR]['TEXTINDEX_'+Platform.str(Platform.ALL)].extend(['SET_MQTT_GRP_TOPIC2', 'SET_MQTT_GRP_TOPIC3', 'SET_MQTT_GRP_TOPIC4'])
SETTING_8_1_0_9[SETTINGVAR]['TEXTINDEX_'+Platform.str(Platform.ALL)].extend(['SET_MAX'])
SETTING_8_1_0_9[SETTINGVAR].update({'TEXTINDEX_'+Platform.str(Platform.ESP82): copy.deepcopy(SETTING_8_1_0_9[SETTINGVAR]['TEXTINDEX_'+Platform.str(Platform.ALL)])})
SETTING_8_1_0_9[SETTINGVAR].update({'TEXTINDEX_'+Platform.str(Platform.ESP32): copy.deepcopy(SETTING_8_1_0_9[SETTINGVAR]['TEXTINDEX_'+Platform.str(Platform.ALL)])})
>>>>>>> 3b5eafd4
SETTING_8_1_0_9.update              ({
    'device_group_share_in':        (Platform.ALL,   '<L',  0xFCC,       (None, None,                           ('Control',     '"DevGroupShare 0x{:08x},0x{:08x}".format(@["device_group_share_in"],@["device_group_share_out"])')) ),
    'device_group_share_out':       (Platform.ALL,   '<L',  0xFD0,       (None, None,                           ('Control',     None)) ),
    'bri_power_on':                 (Platform.ALL,   'B',   0xF04,       (None, None,                           ('Light',       None)) ),
    'bri_min':                      (Platform.ALL,   'B',   0xF05,       (None, None,                           ('Light',       '"BriMin {}".format($)')) ),
    'bri_preset_low':               (Platform.ALL,   'B',   0xF06,       (None, None,                           ('Light',       '"BriPreset {},{}".format(@["bri_preset_low"],@["bri_preset_high"])')) ),
    'bri_preset_high':              (Platform.ALL,   'B',   0xF07,       (None, None,                           ('Light',       None)) ),
    'mqtt_grptopicdev':             (Platform.ALL,   '699s',(0x017,'SET_MQTT_GRP_TOPIC2'),
                                                                         ([3],  None,                           ('MQTT',        '"GroupTopic{} {}".format(#+2,$)')) ),
                                    })
SETTING_8_1_0_9['flag4'][1].update  ({
        'device_groups_enabled':    (Platform.ALL,   '<L', (0xEF8,1, 3), (None, None,                           ('SetOption',   '"SetOption85 {}".format($)')) ),
                                    })
# ======================================================================
SETTING_8_1_0_10 = copy.deepcopy(SETTING_8_1_0_9)
SETTING_8_1_0_10['flag2'][1].update ({
        'speed_conversion':         (Platform.ALL,   '<L', (0x5BC,3, 1), (None, '0 <= $ <= 5',                  ('Sensor',      '"SpeedUnit {}".format($)')) ),
                                    })
SETTING_8_1_0_10['flag4'][1].update ({
        'led_timeout':              (Platform.ALL,   '<L', (0xEF8,1, 4), (None, None,                           ('SetOption',   '"SetOption86 {}".format($)')) ),
        'powered_off_led':          (Platform.ALL,   '<L', (0xEF8,1, 5), (None, None,                           ('SetOption',   '"SetOption87 {}".format($)')) ),
        'remote_device_mode':       (Platform.ALL,   '<L', (0xEF8,1, 6), (None, None,                           ('SetOption',   '"SetOption88 {}".format($)')) ),
        'zigbee_distinct_topics':   (Platform.ALL,   '<L', (0xEF8,1, 7), (None, None,                           ('SetOption',   '"SetOption89 {}".format($)')) ),
                                    })
# ======================================================================
SETTING_8_1_0_11 = copy.deepcopy(SETTING_8_1_0_10)
SETTING_8_1_0_11.update             ({
    'hum_comp':                     (Platform.ALL,   'b',   0xF08,       (None, '-101 < $ < 101',               ('Sensor',      '"HumOffset {:.1f}".format(float($)/10.0)')) ),
    'shutter_options':              (Platform.ALL,   'B',   0xE78,       ([4],  None,                           ('Shutter',     ('"ShutterInvert{} {}".format(#+1,1 if $ & 1 else 0)',\
                                                                                                                                 '"ShutterLock{} {}".format(#+1,1 if $ & 2 else 0)',\
                                                                                                                                 '"ShutterEnableEndStopTime{} {}".format(#+1,1 if $ & 4 else 0)',\
                                                                                                                                 '"ShutterInvertWebButtons{} {}".format(#+1,1 if $ & 8 else 0)'))) ),
                                    })
# ======================================================================
SETTING_8_2_0_0 = copy.deepcopy(SETTING_8_1_0_11)
SETTING_8_2_0_0.update              ({
    'switchmode':                   (Platform.ALL,   'B',   0x3A4,       ([8],  '0 <= $ <= 14',                 ('Control',     '"SwitchMode{} {}".format(#+1,$)')) ),
                                    })
# ======================================================================
SETTING_8_2_0_3 = copy.deepcopy(SETTING_8_2_0_0)
SETTING_8_2_0_3[SETTINGVAR]['TEXTINDEX_'+Platform.str(Platform.ALL)].pop()  # SET_MAX
SETTING_8_2_0_3[SETTINGVAR]['TEXTINDEX_'+Platform.str(Platform.ALL)].extend(['SET_TEMPLATE_NAME', 'SET_DEV_GROUP_NAME1', 'SET_DEV_GROUP_NAME2', 'SET_DEV_GROUP_NAME3', 'SET_DEV_GROUP_NAME4'])
SETTING_8_2_0_3[SETTINGVAR]['TEXTINDEX_'+Platform.str(Platform.ALL)].extend(['SET_MAX'])
SETTING_8_2_0_3[SETTINGVAR].update({'TEXTINDEX_'+Platform.str(Platform.ESP82): copy.deepcopy(SETTING_8_2_0_3[SETTINGVAR]['TEXTINDEX_'+Platform.str(Platform.ALL)])})
SETTING_8_2_0_3[SETTINGVAR].update({'TEXTINDEX_'+Platform.str(Platform.ESP32): copy.deepcopy(SETTING_8_2_0_3[SETTINGVAR]['TEXTINDEX_'+Platform.str(Platform.ALL)])})
SETTING_8_2_0_3.pop('mqtt_grptopicdev',None)
SETTING_8_2_0_3.update              ({
<<<<<<< HEAD
    'templatename':                 (Platform.ALL,   '699s',(0x017,SETTING_8_2_0_3[SETTINGVAR]['TEXTINDEX'].index('SET_TEMPLATE_NAME')),
=======
    'templatename':                 (Platform.ALL,   '699s',(0x017,'SET_TEMPLATE_NAME'),
>>>>>>> 3b5eafd4
                                                                         (None, None,                           ('Management',  '"Template {{\\\"NAME\\\":\\\"{}\\\"}}".format($)')) ),
    'pulse_counter_debounce_low':   (Platform.ALL,   '<H',  0xFB8,       (None, '0 <= $ <= 32000',              ('Sensor',      '"CounterDebounceLow {}".format($)')) ),
    'pulse_counter_debounce_high':  (Platform.ALL,   '<H',  0xFBA,       (None, '0 <= $ <= 32000',              ('Sensor',      '"CounterDebounceHigh {}".format($)')) ),
    'wifi_channel':                 (Platform.ALL,   'B',   0xF09,       (None, None,                           ('Wifi',        None)) ),
    'wifi_bssid':                   (Platform.ALL,   'B',   0xF0A,       ([6],  None,                           ('Wifi',        None)) ),
    'as3935_sensor_cfg':            (Platform.ALL,   'B',   0xF10,       ([5],  None,                           ('Sensor',      None)) ),
    'as3935_functions':             (Platform.ALL, {
         'nf_autotune':             (Platform.ALL,   'B',  (0xF15,1, 0), (None, None,                           ('Sensor',      '"AS3935AutoNF {}".format($)')) ),
         'dist_autotune':           (Platform.ALL,   'B',  (0xF15,1, 1), (None, None,                           ('Sensor',      '"AS3935AutoDisturber {}".format($)')) ),
         'nf_autotune_both':        (Platform.ALL,   'B',  (0xF15,1, 2), (None, None,                           ('Sensor',      '"AS3935AutoNFMax {}".format($)')) ),
         'mqtt_only_Light_Event':   (Platform.ALL,   'B',  (0xF15,1, 3), (None, None,                           ('Sensor',      '"AS3935MQTTEvent {}".format($)')) ),
                                    },                      0xF15,       (None, None,                           (VIRTUAL,       None)), (None, None) ),
    'as3935_parameter':             (Platform.ALL, {
         'nf_autotune_time':        (Platform.ALL,   '<H', (0xF16,4, 0), (None, '0 <= $ <= 15',                 ('Sensor',      '"AS3935NFTime {}".format($)')) ),
         'dist_autotune_time':      (Platform.ALL,   '<H', (0xF16,1, 4), (None, '0 <= $ <= 15',                 ('Sensor',      '"AS3935DistTime {}".format($)')) ),
         'nf_autotune_min':         (Platform.ALL,   '<H', (0xF16,1, 8), (None, '0 <= $ <= 15',                 ('Sensor',      '"AS3935SetMinStage {}".format($)')) ),
                                    },                      0xF16,       (None, None,                           (VIRTUAL,       None)), (None, None) ),
    'zb_ext_panid':                 (Platform.ALL,   '<Q',  0xF18,       (None, None,                           ('Zigbee',      None)), '"0x{:016x}".format($)' ),
    'zb_precfgkey_l':               (Platform.ALL,   '<Q',  0xF20,       (None, None,                           ('Zigbee',      None)), '"0x{:016x}".format($)' ),
    'zb_precfgkey_h':               (Platform.ALL,   '<Q',  0xF28,       (None, None,                           ('Zigbee',      None)), '"0x{:016x}".format($)' ),
    'zb_pan_id':                    (Platform.ALL,   '<H',  0xF30,       (None, None,                           ('Zigbee',      None)), '"0x{:016x}".format($)' ),
    'zb_channel':                   (Platform.ALL,   'B',   0xF32,       (None, '11 <= $ <= 26',                ('Zigbee',      '"ZbConfig {{\\\"Channel\\\":{},\\\"PanID\\\":\\\"0x{:04X}\\\",\\\"ExtPanID\\\":\\\"0x{:016X}\\\",\\\"KeyL\\\":\\\"0x{:016X}\\\",\\\"KeyH\\\":\\\"0x{:016X}\\\"}}".format(@["zb_channel"], @["zb_pan_id"], @["zb_ext_panid"], @["zb_precfgkey_l"], @["zb_precfgkey_h"])')) ),
    'pms_wake_interval':            (Platform.ALL,   '<H',  0xF34,       (None, None,                           ('Sensor',      '"Sensor18 {}".format($)')) ),
    'device_group_share_in':        (Platform.ALL,   '<L',  0xFCC,       (None, None,                           ('Control',     '"DevGroupShare 0x{:08x},0x{:08x}".format(@["device_group_share_in"],@["device_group_share_out"])')) ),
    'device_group_share_out':       (Platform.ALL,   '<L',  0xFD0,       (None, None,                           ('Control',      None)) ),
    'device_group_topic':           (Platform.ALL,   '699s',(0x017,'SET_DEV_GROUP_NAME1'),
                                                                         ([4],  None,                           ('Control',     '"DevGroupName{} {}".format(#+1,$ if len($) else "\\"")')) ),
    'mqtt_grptopic':                (Platform.ALL,   '699s',(0x017,'SET_MQTT_GRP_TOPIC'),
                                                                         (None, None,                           ('MQTT',        '"GroupTopic1 {}".format("\\"" if len($) == 0 else $)')) ),
    'mqtt_grptopic2':               (Platform.ALL,   '699s',(0x017,'SET_MQTT_GRP_TOPIC2'),
                                                                         ([3],  None,                           ('MQTT',        '"GroupTopic{} {}".format(#+2, "\\"" if len($) == 0 else $)')) ),
    'my_gp':                        (Platform.ESP82, 'B',   0x484,       ([17], None,                           ('Management',  '"Gpio{} {}".format(#, $)')) ),
    'my_gp_esp32':                  (Platform.ESP32, 'B',   0x558,       ([40], None,                           ('Management',  '"Gpio{} {}".format(#, $)')) ),
    'user_template_esp32':          (Platform.ESP32,{
        'base':                     (Platform.ESP32, 'B',   0x71F,       (None, None,                           ('Management',  '"Template {{\\\"BASE\\\":{}}}".format($)')), ('$+1','$-1') ),
        'name':                     (Platform.ESP32, '15s', 0x720,       (None, None,                           ('Management',  None)) ),
        'gpio':                     (Platform.ESP32, 'B',   0x580,       ([36], None,                           ('Management',  '"Template {{\\\"GPIO\\\":{}}}".format(@["user_template_esp32"]["gpio"])')) ),
        'flag':                     (Platform.ESP32,{
            'adc0':                 (Platform.ESP32, 'B',  (0x5A4,4,0),  (None, None,                           ('Management',  '"Template {{\\\"FLAG\\\":{}}}".format($)')) ),
                                    },                      0x5A4,       (None, None,                           ('Management',  None)) ),
                                    },                      0x71F,       (None, None,                           ('Management',  None)) ),
                                    })
SETTING_8_2_0_3['user_template'][1].update ({
        'base':                     (Platform.ESP82, 'B',   0x71F,       (None, None,                           ('Management',  '"Template {{\\\"BASE\\\":{}}}".format($)')), ('$+1','$-1') ),
        'name':                     (Platform.ESP82, '15s', 0x720,       (None, None,                           ('Management',  None)) ),
        'gpio':                     (Platform.ESP82, 'B',   0x72F,       ([13], None,                           ('Management',  '"Template {{\\\"GPIO\\\":{}}}".format(@["user_template"]["gpio"])')) ),
        'flag':                     (Platform.ESP82, {
            'adc0':                 (Platform.ESP82, 'B',  (0x73C,4,0),  (None, None,                           ('Management',  '"Template {{\\\"FLAG\\\":{}}}".format($)')) ),
                                    },                      0x73C,       (None, None,                           ('Management',  None)) ),
                                    })
SETTING_8_2_0_3['flag3'][1].update  ({
        'mqtt_buttons':             (Platform.ALL,   '<L', (0x3A0,1,23), (None, None,                           ('SetOption',   '"SetOption73 {}".format($)')) ),
                                    })
SETTING_8_2_0_3['flag4'][1].update  ({
        'only_json_message':        (Platform.ALL,   '<L', (0xEF8,1, 8), (None, None,                           ('SetOption',   '"SetOption90 {}".format($)')) ),
        'fade_at_startup':          (Platform.ALL,   '<L', (0xEF8,1, 9), (None, None,                           ('SetOption',   '"SetOption91 {}".format($)')) ),
                                    })
SETTING_8_2_0_3['SensorBits1'][1].update ({
        'bh1750_resolution':        (Platform.ALL,   'B',  (0x717,2, 4), (None, '0 <= $ <= 2',                  ('Sensor',      '"Sensor10 {}".format($)')) ),
                                    })
# ======================================================================
SETTING_8_2_0_4 = copy.deepcopy(SETTING_8_2_0_3)
SETTING_8_2_0_4.update              ({
    'config_version':               (Platform.ALL,   'B',   0xF36,       (None, '0 <= $ < len(Platform.STR)',   (INTERNAL,      None)), (None,      False) ),
                                    })
SETTING_8_2_0_4.update              ({
    'param':                        (Platform.ALL,   'B',   0x2FC,       ([18], None,                           ('SetOption',   '"SO{} {}".format(#+32,$)')) ),
                                    })
SETTING_8_2_0_4['flag'][1].update   ({
        'save_state':               (Platform.ALL,   '<L', (0x010,1, 0), (None, None,                           ('SetOption',   '"SO0 {}".format($)')) ),
        'button_restrict':          (Platform.ALL,   '<L', (0x010,1, 1), (None, None,                           ('SetOption',   '"SO1 {}".format($)')) ),
        'value_units':              (Platform.ALL,   '<L', (0x010,1, 2), (None, None,                           ('SetOption',   '"SO2 {}".format($)')) ),
        'mqtt_enabled':             (Platform.ALL,   '<L', (0x010,1, 3), (None, None,                           ('SetOption',   '"SO3 {}".format($)')) ),
        'mqtt_response':            (Platform.ALL,   '<L', (0x010,1, 4), (None, None,                           ('SetOption',   '"SO4 {}".format($)')) ),
        'temperature_conversion':   (Platform.ALL,   '<L', (0x010,1, 8), (None, None,                           ('SetOption',   '"SO8 {}".format($)')) ),
        'mqtt_offline':             (Platform.ALL,   '<L', (0x010,1,10), (None, None,                           ('SetOption',   '"SO10 {}".format($)')) ),
        'button_swap':              (Platform.ALL,   '<L', (0x010,1,11), (None, None,                           ('SetOption',   '"SO11 {}".format($)')) ),
        'stop_flash_rotate':        (Platform.ALL,   '<L', (0x010,1,12), (None, None,                           ('SetOption',   '"SO12 {}".format($)')) ),
        'button_single':            (Platform.ALL,   '<L', (0x010,1,13), (None, None,                           ('SetOption',   '"SO13 {}".format($)')) ),
        'pwm_control':              (Platform.ALL,   '<L', (0x010,1,15), (None, None,                           ('SetOption',   '"SO15 {}".format($)')) ),
        'ws_clock_reverse':         (Platform.ALL,   '<L', (0x010,1,16), (None, None,                           ('SetOption',   '"SO16 {}".format($)')) ),
        'decimal_text':             (Platform.ALL,   '<L', (0x010,1,17), (None, None,                           ('SetOption',   '"SO17 {}".format($)')) ),
        'light_signal':             (Platform.ALL,   '<L', (0x010,1,18), (None, None,                           ('SetOption',   '"SO18 {}".format($)')) ),
        'hass_discovery':           (Platform.ALL,   '<L', (0x010,1,19), (None, None,                           ('SetOption',   '"SO19 {}".format($)')) ),
        'not_power_linked':         (Platform.ALL,   '<L', (0x010,1,20), (None, None,                           ('SetOption',   '"SO20 {}".format($)')) ),
        'no_power_on_check':        (Platform.ALL,   '<L', (0x010,1,21), (None, None,                           ('SetOption',   '"SO21 {}".format($)')) ),
        'mqtt_serial':              (Platform.ALL,   '<L', (0x010,1,22), (None, None,                           ('SetOption',   '"SO22 {}".format($)')) ),
        'mqtt_serial_raw':          (Platform.ALL,   '<L', (0x010,1,23), (None, None,                           ('SetOption',   '"SO23 {}".format($)')) ),
        'pressure_conversion':      (Platform.ALL,   '<L', (0x010,1,24), (None, None,                           ('SetOption',   '"SO24 {}".format($)')) ),
        'device_index_enable':      (Platform.ALL,   '<L', (0x010,1,26), (None, None,                           ('SetOption',   '"SO26 {}".format($)')) ),
        'rf_receive_decimal':       (Platform.ALL,   '<L', (0x010,1,28), (None, None,                           ('SetOption' ,  '"SO28 {}".format($)')) ),
        'ir_receive_decimal':       (Platform.ALL,   '<L', (0x010,1,29), (None, None,                           ('SetOption',   '"SO29 {}".format($)')) ),
        'hass_light':               (Platform.ALL,   '<L', (0x010,1,30), (None, None,                           ('SetOption',   '"SO30 {}".format($)')) ),
        'global_state':             (Platform.ALL,   '<L', (0x010,1,31), (None, None,                           ('SetOption',   '"SO31 {}".format($)')) ),
                                    })
SETTING_8_2_0_4['flag3'][1].update  ({
        'user_esp8285_enable':      (Platform.ALL,   '<L', (0x3A0,1, 1), (None, None,                           ('SetOption',   '"SO51 {}".format($)')) ),
        'time_append_timezone':     (Platform.ALL,   '<L', (0x3A0,1, 2), (None, None,                           ('SetOption',   '"SO52 {}".format($)')) ),
        'gui_hostname_ip':          (Platform.ALL,   '<L', (0x3A0,1, 3), (None, None,                           ('SetOption',   '"SO53 {}".format($)')) ),
        'tuya_apply_o20':           (Platform.ALL,   '<L', (0x3A0,1, 4), (None, None,                           ('SetOption',   '"SO54 {}".format($)')) ),
        'mdns_enabled':             (Platform.ALL,   '<L', (0x3A0,1, 5), (None, None,                           ('SetOption',   '"SO55 {}".format($)')) ),
        'use_wifi_scan':            (Platform.ALL,   '<L', (0x3A0,1, 6), (None, None,                           ('SetOption',   '"SO56 {}".format($)')) ),
        'use_wifi_rescan':          (Platform.ALL,   '<L', (0x3A0,1, 7), (None, None,                           ('SetOption',   '"SO57 {}".format($)')) ),
        'receive_raw':          	(Platform.ALL,   '<L', (0x3A0,1, 8), (None, None,                           ('SetOption',   '"SO58 {}".format($)')) ),
        'hass_tele_on_power':       (Platform.ALL,   '<L', (0x3A0,1, 9), (None, None,                           ('SetOption',   '"SO59 {}".format($)')) ),
        'sleep_normal':             (Platform.ALL,   '<L', (0x3A0,1,10), (None, None,                           ('SetOption',   '"SO60 {}".format($)')) ),
        'button_switch_force_local':(Platform.ALL,   '<L', (0x3A0,1,11), (None, None,                           ('SetOption',   '"SO61 {}".format($)')) ),
        'no_hold_retain':           (Platform.ALL,   '<L', (0x3A0,1,12), (None, None,                           ('SetOption',   '"SO62 {}".format($)')) ),
        'no_power_feedback':        (Platform.ALL,   '<L', (0x3A0,1,13), (None, None,                           ('SetOption',   '"SO63 {}".format($)')) ),
        'use_underscore':           (Platform.ALL,   '<L', (0x3A0,1,14), (None, None,                           ('SetOption',   '"SO64 {}".format($)')) ),
        'fast_power_cycle_disable': (Platform.ALL,   '<L', (0x3A0,1,15), (None, None,                           ('SetOption',   '"SO65 {}".format($)')) ),
        'tuya_serial_mqtt_publish': (Platform.ALL,   '<L', (0x3A0,1,16), (None, None,                           ('SetOption',   '"SO66 {}".format($)')) ),
        'buzzer_enable':            (Platform.ALL,   '<L', (0x3A0,1,17), (None, None,                           ('SetOption',   '"SO67 {}".format($)')) ),
        'pwm_multi_channels':       (Platform.ALL,   '<L', (0x3A0,1,18), (None, None,                           ('SetOption',   '"SO68 {}".format($)')) ),
        'tuya_dimmer_min_limit':    (Platform.ALL,   '<L', (0x3A0,1,19), (None, None,                           ('SetOption',   '"SO69 {}".format($)')) ),
        'dds2382_model':            (Platform.ALL,   '<L', (0x3A0,1,21), (None, None,                           ('SetOption',   '"SO71 {}".format($)')) ),
        'hardware_energy_total':    (Platform.ALL,   '<L', (0x3A0,1,22), (None, None,                           ('SetOption',   '"SO72 {}".format($)')) ),
        'mqtt_buttons':             (Platform.ALL,   '<L', (0x3A0,1,23), (None, None,                           ('SetOption',   '"SO73 {}".format($)')) ),
        'ds18x20_internal_pullup':  (Platform.ALL,   '<L', (0x3A0,1,24), (None, None,                           ('SetOption',   '"SO74 {}".format($)')) ),
        'grouptopic_mode':          (Platform.ALL,   '<L', (0x3A0,1,25), (None, None,                           ('SetOption',   '"SO75 {}".format($)')) ),
        'bootcount_update':         (Platform.ALL,   '<L', (0x3A0,1,26), (None, None,                           ('SetOption',   '"SO76 {}".format($)')) ),
        'slider_dimmer_stay_on':    (Platform.ALL,   '<L', (0x3A0,1,27), (None, None,                           ('SetOption',   '"SO77 {}".format($)')) ),
        'compatibility_check':      (Platform.ALL,   '<L', (0x3A0,1,28), (None, None,                           ('SetOption',   '"SO78 {}".format($)')) ),
        'counter_reset_on_tele':    (Platform.ALL,   '<L', (0x3A0,1,29), (None, None,                           ('SetOption',   '"SO79 {}".format($)')) ),
        'shutter_mode':             (Platform.ALL,   '<L', (0x3A0,1,30), (None, None,                           ('SetOption',   '"SO80 {}".format($)')) ),
        'pcf8574_ports_inverted':   (Platform.ALL,   '<L', (0x3A0,1,31), (None, None,                           ('SetOption',   '"SO81 {}".format($)')) ),
                                    })
SETTING_8_2_0_4['flag4'][1].update  ({
         'alexa_ct_range':          (Platform.ALL,   '<L', (0xEF8,1, 0), (None, None,                           ('SetOption',   '"SO82 {}".format($)')) ),
        'zigbee_use_names':         (Platform.ALL,   '<L', (0xEF8,1, 1), (None, None,                           ('SetOption',   '"SO83 {}".format($)')) ),
        'awsiot_shadow':            (Platform.ALL,   '<L', (0xEF8,1, 2), (None, None,                           ('SetOption',   '"SO84 {}".format($)')) ),
        'device_groups_enabled':    (Platform.ALL,   '<L', (0xEF8,1, 3), (None, None,                           ('SetOption',   '"SO85 {}".format($)')) ),
        'led_timeout':              (Platform.ALL,   '<L', (0xEF8,1, 4), (None, None,                           ('SetOption',   '"SO86 {}".format($)')) ),
        'powered_off_led':          (Platform.ALL,   '<L', (0xEF8,1, 5), (None, None,                           ('SetOption',   '"SO87 {}".format($)')) ),
        'remote_device_mode':       (Platform.ALL,   '<L', (0xEF8,1, 6), (None, None,                           ('SetOption',   '"SO88 {}".format($)')) ),
        'zigbee_distinct_topics':   (Platform.ALL,   '<L', (0xEF8,1, 7), (None, None,                           ('SetOption',   '"SO89 {}".format($)')) ),
        'only_json_message':        (Platform.ALL,   '<L', (0xEF8,1, 8), (None, None,                           ('SetOption',   '"SO90 {}".format($)')) ),
        'fade_at_startup':          (Platform.ALL,   '<L', (0xEF8,1, 9), (None, None,                           ('SetOption',   '"SO91 {}".format($)')) ),
        'pwm_ct_mode':              (Platform.ALL,   '<L', (0xEF8,1,10), (None, None,                           ('SetOption',   '"SO92 {}".format($)')) ),
                                    })
# ======================================================================
SETTING_8_2_0_6 = copy.deepcopy(SETTING_8_2_0_4)
SETTING_8_2_0_6.pop('tariff1_0', None)
SETTING_8_2_0_6.pop('tariff1_1', None)
SETTING_8_2_0_6.pop('tariff2_0', None)
SETTING_8_2_0_6.pop('tariff2_1', None)
SETTING_8_2_0_6.update              ({
    'tariff':                       (Platform.ALL,   '<H',  0xE30,       ([4,2],None,                           ('Power',       'list("Tariff{} {:02d}:{:02d},{:02d}:{:02d}".format(i+1, @["tariff"][i][0]//60, @["tariff"][i][0]%60, @["tariff"][i][1]//60, @["tariff"][i][1]%60) for i in range(0, len(@["tariff"][0])))')) ),
    'my_gp_esp32':                  (Platform.ESP32, '<H',  0x3AC,       ([40], None,                           ('Management',  '"Gpio{} {}".format(#, $)')) ),
    'user_template_esp32':          (Platform.ESP32,{
        'base':                     (Platform.ESP32, '<H',  0x71F,       (None, None,                           ('Management',  '"Template {{\\\"BASE\\\":{}}}".format($)')), ('$+1','$-1') ),
        'name':                     (Platform.ESP32, '15s', 0x720,       (None, None,                           ('Management',  None)) ),
        'gpio':                     (Platform.ESP32, '<H',  0x3FC,       ([36], None,                           ('Management',  '"Template {{\\\"GPIO\\\":{}}}".format(@["user_template_esp32"]["gpio"])')) ),
        'flag':                     (Platform.ESP32, '<H',  0x444,       (None, None,                           ('Management',  '"Template {{\\\"FLAG\\\":{}}}".format($)')) ),
                                    },                      0x71F,       (None, None,                           ('Management',  None)) ),
    'webcam_config':                (Platform.ESP32, {
         'stream':                  (Platform.ESP32, '<L', (0x44C,1, 0), (None, None,                           ('Control',     '"WCStream {}".format($)')) ),
         'mirror':                  (Platform.ESP32, '<L', (0x44C,1, 1), (None, None,                           ('Control',     '"WCMirror {}".format($)')) ),
         'flip':                    (Platform.ESP32, '<L', (0x44C,1, 2), (None, None,                           ('Control',     '"WCFlip {}".format($)')) ),
         'contrast':                (Platform.ESP32, '<l', (0x44C,3,18), (None, '0 <= $ <= 4',                  ('Control',     '"WCContrast {}".format($-2)')) ),
         'brightness':              (Platform.ESP32, '<l', (0x44C,3,22), (None, '0 <= $ <= 4',                  ('Control',     '"WCBrightness {}".format($-2)')) ),
         'saturation':              (Platform.ESP32, '<l', (0x44C,3,25), (None, '0 <= $ <= 4',                  ('Control',     '"WCSaturation {}".format($-2)')) ),
         'resolution':              (Platform.ESP32, '<l', (0x44C,4,28), (None, '0 <= $ <= 10',                 ('Control',     '"WCResolution {}".format($)')) ),
                                    },                      0x44C,       (None, None,                           (VIRTUAL,       None)), (None, None) ),
    'windmeter_pulses_x_rot':       (Platform.ALL,   'B',   0xF37,       (None, None,                           ('Sensor',      '"Sensor68 2,{}".format($)')) ),
    'windmeter_radius':             (Platform.ALL,   '<H',  0xF38,       (None, None,                           ('Sensor',      '"Sensor68 1,{}".format($)')) ),
    'windmeter_pulse_debounce':     (Platform.ALL,   '<H',  0xF3A,       (None, None,                           ('Sensor',      '"Sensor68 3,{}".format($)')) ),
    'windmeter_speed_factor':       (Platform.ALL,   '<h',  0xF3C,       (None, None,                           ('Sensor',      '"Sensor68 4,{}".format(float($)/1000)')) ),
    'windmeter_tele_pchange':       (Platform.ALL,   'B',   0xF3E,       (None, None,                           ('Sensor',      '"Sensor68 5,{}".format($)')) ),
    'ot_hot_water_setpoint':        (Platform.ALL,   'B',   0xE8C,       (None, None,                           ('Sensor',      '"Backlog OT_TWater {};OT_Save_Setpoints".format($)')) ),
    'ot_boiler_setpoint':           (Platform.ALL,   'B',   0xE8D,       (None, None,                           ('Sensor',      '"Backlog OT_TBoiler {};OT_Save_Setpoints".format($)')) ),
    'ot_flags':                     (Platform.ALL,   'B',   0xE8E,       (None, None,                           ('Sensor',      '"OT_Flags {}".format(",".join(["CHOD","DHW","CH","COOL","OTC","CH2"][i] for i in range(0,6) if $ & 1<<i))')) ),
    'rules':                        (Platform.ALL,   '512s',0x800,       ([3],  None,                           ('Rules',       '"Rule{} \\"".format(#+1) if len($) == 0 else list("Rule{} {}{}".format(#+1, "+" if i else "", s) for i, s in enumerate(textwrap.wrap($, width=512))) if ARGS.cmnduseruleconcat else "Rule{} {}".format(#+1,$)')) ),
                                    })
SETTING_8_2_0_6['flag4'][1].update  ({
        'compress_rules_cpu':       (Platform.ALL,   '<L', (0xEF8,1,11), (None, None,                           ('SetOption',   '"SO93 {}".format($)')) ),
                                    })
# ======================================================================
SETTING_8_3_1_0 = copy.deepcopy(SETTING_8_2_0_6)
# ======================================================================
SETTING_8_3_1_1 = copy.deepcopy(SETTING_8_3_1_0)
<<<<<<< HEAD
SETTING_8_3_1_1[SETTINGVAR]['TEXTINDEX'].pop()  # SET_MAX
SETTING_8_3_1_1[SETTINGVAR]['TEXTINDEX'].extend(['SET_DEVICENAME'])
SETTING_8_3_1_1[SETTINGVAR]['TEXTINDEX'].extend(['SET_MAX'])
SETTING_8_3_1_1.update              ({
    'devicename':                   (Platform.ALL,   '699s',(0x017,SETTING_8_3_1_1[SETTINGVAR]['TEXTINDEX'].index('SET_DEVICENAME')),
=======
SETTING_8_3_1_1[SETTINGVAR]['TEXTINDEX_'+Platform.str(Platform.ALL)].pop()  # SET_MAX
SETTING_8_3_1_1[SETTINGVAR]['TEXTINDEX_'+Platform.str(Platform.ALL)].extend(['SET_DEVICENAME'])
SETTING_8_3_1_1[SETTINGVAR]['TEXTINDEX_'+Platform.str(Platform.ALL)].extend(['SET_MAX'])
SETTING_8_3_1_1[SETTINGVAR].update({'TEXTINDEX_'+Platform.str(Platform.ESP82): copy.deepcopy(SETTING_8_3_1_1[SETTINGVAR]['TEXTINDEX_'+Platform.str(Platform.ALL)])})
SETTING_8_3_1_1[SETTINGVAR].update({'TEXTINDEX_'+Platform.str(Platform.ESP32): copy.deepcopy(SETTING_8_3_1_1[SETTINGVAR]['TEXTINDEX_'+Platform.str(Platform.ALL)])})
SETTING_8_3_1_1.update              ({
    'devicename':                   (Platform.ALL,   '699s',(0x017,'SET_DEVICENAME'),
>>>>>>> 3b5eafd4
                                                                         (None, None,                           ('Management',  '"DeviceName {}".format("\\"" if len($) == 0 else $)')) ),
                                    })
# ======================================================================
SETTING_8_3_1_2 = copy.deepcopy(SETTING_8_3_1_1)
SETTING_8_3_1_2.update              ({
    # 'ledpwm_mask':                  (Platform.ESP82, 'B',   0xE8F,       (None, None,                           ('Control',     'list("LedPwmMode{} {}".format(i+1, 1 if ($ & (1<<i)) else 0) for i in range(0, 4)) if 157 in @["my_gp"] else "LedPwmMode1 {}".format($ & 1)')) ),
    # 'ledpwm_mask':                  (Platform.ESP32, 'B',   0xE8F,       (None, None,                           ('Control',     'list("LedPwmMode{} {}".format(i+1, 1 if ($ & (1<<i)) else 0) for i in range(0, 4)) if  17 in @["my_gp"] else "LedPwmMode1 {}".format($ & 1)')) ),
    'ledpwm_mask':                  (Platform.ALL,   'B',   0xE8F,       (None, None,                           ('Control',     'list("LedPwmMode{} {}".format(i+1, 1 if ($ & (1<<i)) else 0) for i in range(0, 4))')) ),
    'ledpwm_on':                    (Platform.ALL,   'B',   0xF3F,       (None, None,                           ('Control',     '"LedPwmOn {}".format($)')) ),
    'ledpwm_off':                   (Platform.ALL,   'B',   0xF40,       (None, None,                           ('Control',     '"LedPwmOff {}".format($)')) ),
                                    })
SETTING_8_3_1_2['flag2'][1].update  ({
        'time_format':              (Platform.ALL,   '<L', (0x5BC,2, 4), (None, '0 <= $ <= 3',                  ('Management', '"Time {}".format($+1)')) ),
                                    })
SETTING_8_3_1_2['SensorBits1'][1].pop('bh1750_resolution',None)
SETTING_8_3_1_2['SensorBits1'][1].update ({
        'bh1750_2_resolution':      (Platform.ALL,   'B',  (0x717,2, 2), (None, '0 <= $ <= 2',                  ('Sensor',      '"Bh1750Resolution2 {}".format($)')) ),
        'bh1750_1_resolution':      (Platform.ALL,   'B',  (0x717,2, 4), (None, '0 <= $ <= 2',                  ('Sensor',      '"Bh1750Resolution1 {}".format($)')) ),
                                    })
SETTING_8_3_1_2['flag4'][1].update  ({
        'max6675':                  (Platform.ALL,   '<L', (0xEF8,1,12), (None, None,                           ('SetOption',   '"SO94 {}".format($)')) ),
                                    })
# ======================================================================
SETTING_8_3_1_3 = copy.deepcopy(SETTING_8_3_1_2)
<<<<<<< HEAD
SETTING_8_3_1_3[SETTINGVAR]['TEXTINDEX'].pop()  # SET_MAX
SETTING_8_3_1_3[SETTINGVAR]['TEXTINDEX'].extend(['SET_TELEGRAM_TOKEN', 'SET_TELEGRAM_CHATID'])
SETTING_8_3_1_3[SETTINGVAR]['TEXTINDEX'].extend(['SET_MAX'])
SETTING_8_3_1_3.update              ({
    'telegram_token':               (Platform.ALL,   '699s',(0x017,SETTING_8_3_1_3[SETTINGVAR]['TEXTINDEX'].index('SET_TELEGRAM_TOKEN')),
=======
SETTING_8_3_1_3[SETTINGVAR]['TEXTINDEX_'+Platform.str(Platform.ALL)].pop()  # SET_MAX
SETTING_8_3_1_3[SETTINGVAR]['TEXTINDEX_'+Platform.str(Platform.ALL)].extend(['SET_TELEGRAM_TOKEN', 'SET_TELEGRAM_CHATID'])
SETTING_8_3_1_3[SETTINGVAR]['TEXTINDEX_'+Platform.str(Platform.ALL)].extend(['SET_MAX'])
SETTING_8_3_1_3[SETTINGVAR].update({'TEXTINDEX_'+Platform.str(Platform.ESP82): copy.deepcopy(SETTING_8_3_1_3[SETTINGVAR]['TEXTINDEX_'+Platform.str(Platform.ALL)])})
SETTING_8_3_1_3[SETTINGVAR].update({'TEXTINDEX_'+Platform.str(Platform.ESP32): copy.deepcopy(SETTING_8_3_1_3[SETTINGVAR]['TEXTINDEX_'+Platform.str(Platform.ALL)])})
SETTING_8_3_1_3.update              ({
    'telegram_token':               (Platform.ALL,   '699s',(0x017,'SET_TELEGRAM_TOKEN'),
>>>>>>> 3b5eafd4
                                                                         (None, None,                           ('Telegram',    '"TmToken {}".format("\\"" if len($) == 0 else $)')) ),
    'telegram_chatid':              (Platform.ALL,   '699s',(0x017,'SET_TELEGRAM_CHATID'),
                                                                         (None, None,                           ('Telegram',    '"TmChatId {}".format("\\"" if len($) == 0 else $)')) ),
                                    })

# ======================================================================
SETTING_8_3_1_4 = copy.deepcopy(SETTING_8_3_1_3)
SETTING_8_3_1_4.update              ({
    'tcp_baudrate':                 (Platform.ALL,   'B',   0xF41,       (None, None,                           ('Serial',      '"TCPBaudrate {}".format($)')), ('$ * 1200','$ // 1200') ),
                                    })
SETTING_8_3_1_4['flag4'][1].update  ({
        'network_wifi':             (Platform.ALL,   '<L', (0xEF8,1,13), (None, None,                           ('Wifi',        '"Wifi {}".format($)')) ),
        'network_ethernet':         (Platform.ESP32, '<L', (0xEF8,1,14), (None, None,                           ('Wifi',        '"Ethernet {}".format($)')) ),
                                    })
# ======================================================================
SETTING_8_3_1_5 = copy.deepcopy(SETTING_8_3_1_4)
SETTING_8_3_1_5.update              ({
    'eth_type':                     (Platform.ESP32, 'B',   0x446,       (None, '0 <= $ <= 1',                  ('Wifi',        '"EthType {}".format($)')) ),
    'eth_clk_mode':                 (Platform.ESP32, 'B',   0x447,       (None, '0 <= $ <= 3',                  ('Wifi',        '"EthClockMode {}".format($)')) ),
    'eth_address':                  (Platform.ESP32, 'B',   0x450,       (None, '0 <= $ <= 31',                 ('Wifi',        '"EthAddress {}".format($)')) ),
                                    })
# ======================================================================
SETTING_8_3_1_6 = copy.deepcopy(SETTING_8_3_1_5)
SETTING_8_3_1_6.update              ({
    'fallback_module':              (Platform.ALL,   'B',   0xF42,       (None, None,                           ('Management',  '"Module2 {}".format($)')) ),
    'zb_channel':                   (Platform.ALL,   'B',   0xF32,       (None, '11 <= $ <= 26',                ('Zigbee',      None)) ),
    'zb_txradio_dbm':               (Platform.ALL,   'B',   0xF33,       (None, None,                           ('Zigbee',      '"ZbConfig {{\\\"Channel\\\":{},\\\"PanID\\\":\\\"0x{:04X}\\\",\\\"ExtPanID\\\":\\\"0x{:016X}\\\",\\\"KeyL\\\":\\\"0x{:016X}\\\",\\\"KeyH\\\":\\\"0x{:016X}\\\",\\\"TxRadio\\\":{}}}".format(@["zb_channel"], @["zb_pan_id"], @["zb_ext_panid"], @["zb_precfgkey_l"], @["zb_precfgkey_h"],@["zb_txradio_dbm"])')) ),
                                    })
SETTING_8_3_1_6['flag4'][1].update  ({
        'tuyamcu_baudrate':         (Platform.ALL,   '<L', (0xEF8,1,15), (None, None,                           ('SetOption',   '"SO97 {}".format($)')) ),
        'rotary_uses_rules':        (Platform.ALL,   '<L', (0xEF8,1,16), (None, None,                           ('SetOption',   '"SO98 {}".format($)')) ),
        'zerocross_dimmer':         (Platform.ALL,   '<L', (0xEF8,1,17), (None, None,                           ('SetOption',   '"SO99 {}".format($)')) ),
                                    })
# ======================================================================
SETTING_8_3_1_7 = copy.deepcopy(SETTING_8_3_1_6)
SETTING_8_3_1_7.update              ({
    'rules':                        (Platform.ALL,   '512s',0x800,       ([3],  None,                           ('Rules',       '"Rule{} \\"".format(#+1) if len($) == 0 else list("Rule{} {}{}".format(#+1, "+" if i else "", s) for i, s in enumerate(textwrap.wrap($, width=512))) if ARGS.cmnduseruleconcat else "Rule{} {}".format(#+1,$)')), (rulesread, ruleswrite)),
    'scripting_used':               (Platform.ALL,   'B',  (0x4A0,1,7),  (None, None,                           ('Rules',       None)), (False, False)),
    'scripting_compressed':         (Platform.ALL,   'B',  (0x4A0,1,6),  (None, None,                           ('Rules',       None)), (False, False)),
    'script_enabled':               (Platform.ALL,   'B',  (0x49F,1,0),  (None, None,                           ('Rules',       '"Script {}".format($)')), isscript),
    'script':                       (Platform.ALL,  '1536s',0x800,       (None, None,                           ('Rules',       None)), (scriptread, scriptwrite)),
                                    })
SETTING_8_3_1_7['flag4'][1].update  ({
        'remove_zbreceived':        (Platform.ALL,   '<L', (0xEF8,1,18), (None, None,                           ('SetOption',   '"SO100 {}".format($)')) ),
        'zb_index_ep':              (Platform.ALL,   '<L', (0xEF8,1,19), (None, None,                           ('SetOption',   '"SO101 {}".format($)')) ),
                                    })
SETTING_8_3_1_7['timer'][1].update  ({
        'time':                     (Platform.ALL,   '<L', (0x670,11, 0),(None, '0 <= $ < 1440',                ('Timer',       '"Timer{} {{\\\"Enable\\\":{arm},\\\"Mode\\\":{mode},\\\"Time\\\":\\\"{tsign}{time}\\\",\\\"Window\\\":{window},\\\"Days\\\":\\\"{days}\\\",\\\"Repeat\\\":{repeat},\\\"Output\\\":{device},\\\"Action\\\":{power}}}".format(#+1, arm=@["timer"][#]["arm"],mode=@["timer"][#]["mode"],tsign="-" if @["timer"][#]["mode"]>0 and @["timer"][#]["time"]>(12*60) else "",time=time.strftime("%H:%M",time.gmtime((@["timer"][#]["time"] if @["timer"][#]["mode"]==0 else @["timer"][#]["time"] if @["timer"][#]["time"]<=(12*60) else @["timer"][#]["time"]-(12*60))*60)),window=@["timer"][#]["window"],repeat=@["timer"][#]["repeat"],days="{:07b}".format(@["timer"][#]["days"])[::-1],device=@["timer"][#]["device"]+1,power=@["timer"][#]["power"] )')), '"0x{:03x}".format($)' ),
                                    })
# ======================================================================
SETTING_8_4_0_0 = copy.deepcopy(SETTING_8_3_1_7)
<<<<<<< HEAD
SETTING_8_4_0_0[SETTINGVAR]['TEXTINDEX'].pop()  # SET_MAX
SETTING_8_4_0_0[SETTINGVAR]['TEXTINDEX'].extend(['SET_ADC_PARAM1', 'SET_ADC_PARAM2', 'SET_ADC_PARAM3', 'SET_ADC_PARAM4', 'SET_ADC_PARAM5', 'SET_ADC_PARAM6', 'SET_ADC_PARAM7', 'SET_ADC_PARAM8'])
SETTING_8_4_0_0[SETTINGVAR]['TEXTINDEX'].extend(['SET_MAX'])
SETTING_8_4_0_0.update              ({
    'adc_param':                    (Platform.ESP32, '699s',(0x017,SETTING_8_4_0_0[SETTINGVAR]['TEXTINDEX'].index('SET_ADC_PARAM1')),
                                                                         ([8],  None,                           ('Management',  '"FriendlyName{} {}".format(#+1,"\\"" if len($) == 0 else $)')) ),
=======
SETTING_8_4_0_0[SETTINGVAR]['TEXTINDEX_'+Platform.str(Platform.ALL)].pop()  # SET_MAX
SETTING_8_4_0_0[SETTINGVAR]['TEXTINDEX_'+Platform.str(Platform.ESP82)].pop()  # SET_MAX
SETTING_8_4_0_0[SETTINGVAR]['TEXTINDEX_'+Platform.str(Platform.ESP32)].pop()  # SET_MAX
SETTING_8_4_0_0[SETTINGVAR]['TEXTINDEX_'+Platform.str(Platform.ALL)].extend(['SET_ADC_PARAM1'])
SETTING_8_4_0_0[SETTINGVAR]['TEXTINDEX_'+Platform.str(Platform.ESP82)].extend(['SET_ADC_PARAM1'])
SETTING_8_4_0_0[SETTINGVAR]['TEXTINDEX_'+Platform.str(Platform.ESP32)].extend(['SET_ADC_PARAM1', 'SET_ADC_PARAM2', 'SET_ADC_PARAM3', 'SET_ADC_PARAM4', 'SET_ADC_PARAM5', 'SET_ADC_PARAM6', 'SET_ADC_PARAM7', 'SET_ADC_PARAM8'])
SETTING_8_4_0_0[SETTINGVAR]['TEXTINDEX_'+Platform.str(Platform.ALL)].extend(['SET_MAX'])
SETTING_8_4_0_0[SETTINGVAR]['TEXTINDEX_'+Platform.str(Platform.ESP82)].extend(['SET_MAX'])
SETTING_8_4_0_0[SETTINGVAR]['TEXTINDEX_'+Platform.str(Platform.ESP32)].extend(['SET_MAX'])
SETTING_8_4_0_0.update              ({
    'adc_param':                    (Platform.ESP32, '699s',(0x017,'SET_ADC_PARAM1'),
                                                                         ([8],  None,                           ('Management',  None)) ),
>>>>>>> 3b5eafd4
                                    })
# ======================================================================
SETTING_8_4_0_1 = copy.deepcopy(SETTING_8_4_0_0)
SETTING_8_4_0_1['flag4'][1].update  ({
        'multiple_device_groups':   (Platform.ALL,   '<L', (0xEF8,1, 6), (None, None,                           ('SetOption',   '"SO88 {}".format($)')) ),
        'teleinfo_baudrate':        (Platform.ALL,   '<L', (0xEF8,1,20), (None, None,                           ('SetOption',   '"SO102 {}".format($)')) ),
        'mqtt_tls':                 (Platform.ALL,   '<L', (0xEF8,1,21), (None, None,                           ('SetOption',   '"SO103 {}".format($)')) ),
        'mqtt_no_retain':           (Platform.ALL,   '<L', (0xEF8,1,22), (None, None,                           ('SetOption',   '"SO104 {}".format($)')) ),
                                    })
SETTING_8_4_0_1['flag4'][1].pop('remote_device_mode',None)
# ======================================================================
SETTING_8_4_0_2 = copy.deepcopy(SETTING_8_4_0_1)
SETTING_8_4_0_2.update              ({
    'flag5':                        (Platform.ALL,   '<L',  0xEB4,       (None, None,                           (INTERNAL,      None)), '"0x{:08x}".format($)' ),
                                    })
SETTING_8_4_0_2['flag4'][1].update  ({
        'white_blend_mode':         (Platform.ALL,   '<L', (0xEF8,1,23), (None, None,                           ('SetOption',   '"SO105 {}".format($)')) ),
        'virtual_ct':               (Platform.ALL,   '<L', (0xEF8,1,24), (None, None,                           ('SetOption',   '"SO106 {}".format($)')) ),
        'virtual_ct_cw':            (Platform.ALL,   '<L', (0xEF8,1,25), (None, None,                           ('SetOption',   '"SO107 {}".format($)')) ),
        'teleinfo_rawdata':         (Platform.ALL,   '<L', (0xEF8,1,26), (None, None,                           ('SetOption',   '"SO108 {}".format($)')) ),
                                    })
# ======================================================================
SETTING_8_4_0_3 = copy.deepcopy(SETTING_8_4_0_2)
SETTING_8_4_0_3.update              ({
    'energy_power_delta':           (Platform.ALL,   '<H',  0xF44,       ([3], '0 <= $ < 32000',                ('Power',       '"PowerDelta{} {}".format(#+1, $)')) ),
    'flag5':                        (Platform.ALL,   '<L',  0xFB4,       (None, None,                           (INTERNAL,      None)), '"0x{:08x}".format($)' ),
                                    })
SETTING_8_4_0_3['flag4'][1].update  ({
        'alexa_gen_1':              (Platform.ALL,   '<L', (0xEF8,1,27), (None, None,                           ('SetOption',   '"SO109 {}".format($)')) ),
                                    })
SETTING_8_4_0_3['flag4'][1].update  ({
         'suppress_irq_no_Event':   (Platform.ALL,   'B',  (0xF15,1, 4), (None, None,                           ('Sensor',      '"AS3935NoIrqEvent {}".format($)')) ),
                                    })
# ======================================================================
SETTING_8_5_0_1 = copy.deepcopy(SETTING_8_4_0_3)
SETTING_8_5_0_1.update              ({
    'shutter_mode':                 (Platform.ALL,   'B',  0xF43,       (None, '0 <= $ <= 7',                   ('Shutter',     '"ShutterMode {}".format($)')) ),
    'shutter_pwmrange':             (Platform.ALL,   '<H', 0xF4A,       ([2,4],'1 <= $ <= 1023',                ('Shutter',     'list("ShutterPWMRange{} {}".format(k+1, list(" ".join(str(@["shutter_pwmrange"][i][j]) for i in range(0, len(@["shutter_pwmrange"]))) for j in range(0, len(@["shutter_pwmrange"][0])))[k]) for k in range(0,len(@["shutter_pwmrange"][0])))')) ),
    'hass_new_discovery':           (Platform.ALL,   '<H', 0xE98,       (None, None,                            (INTERNAL,      None)) ),
    'tuyamcu_topic':                (Platform.ALL,   'B',  0x33F,       (None, '0 <= $ <= 1',                   ('Serial',      None)) ),
                                    })
SETTING_8_5_0_1['flag4'][1].update  ({
        'zb_disable_autobind':      (Platform.ALL,   '<L', (0xEF8,1,28), (None, None,                           ('SetOption',   '"SO110 {}".format($)')) ),
        'buzzer_freq_mode':         (Platform.ALL,   '<L', (0xEF8,1,29), (None, None,                           ('SetOption',   '"SO111 {}".format($)')) ),
        'zb_topic_fname':           (Platform.ALL,   '<L', (0xEF8,1,30), (None, None,                           ('SetOption',   '"SO112 {}".format($)')) ),
                                    })
# ======================================================================
SETTING_8_5_1_0 = copy.deepcopy(SETTING_8_5_0_1)
# ======================================================================
SETTING_9_0_0_1 = copy.deepcopy(SETTING_8_5_1_0)
SETTING_9_0_0_1.pop('my_adc0', None)
SETTING_9_0_0_1.pop('bri_min', None)
SETTING_9_0_0_1.update              ({
    'gpio16_converted':             (Platform.ESP82, '<H',  0x3D0,       (None, None,                           ('Management',  None)) ),
    'my_gp':                        (Platform.ESP82, '<H',  0x3AC,       ([18], None,                           ('Management',  '"Gpio{} {}".format(#, $)')) ),
    'templatename':                 (Platform.ALL,   '699s',(0x017,'SET_TEMPLATE_NAME'),
                                                                         (None, None,                           ('Management',  None)) ),
    'user_template':                (Platform.ESP82,{
        'base':                     (Platform.ESP82, 'B',   0x71F,       (None, None,                           ('Management',  '"Template {{\\\"NAME\\\":\\\"{}\\\",\\\"GPIO\\\":{},\\\"FLAG\\\":{},\\\"BASE\\\":{}}}".format(@["templatename"],@["user_template"]["gpio"],@["user_template"]["flag"],$)')), ('$+1','$-1') ),
        'name':                     (Platform.ESP82, '15s', 0x720,       (None, None,                           ('Management',  None)) ),
        'gpio':                     (Platform.ESP82, '<H',  0x3FC,       ([14], None,                           ('Management',  None)) ),
        'flag':                     (Platform.ESP82, '<H',  0x3FC+(2*14),(None, None,                           ('Management',  None)) ),
                                    },                      0x71F,       (None, None,                           ('Management',  None)) ),
    'my_gp_esp32':                  (Platform.ESP32, '<H',  0x3AC,       ([40], None,                           ('Management',  '"Gpio{} {}".format(#, $)')) ),
    'user_template_esp32':          (Platform.ESP32,{
        'base':                     (Platform.ESP32, 'B',   0x71F,       (None, None,                           ('Management',  '"Template {{\\\"NAME\\\":\\\"{}\\\",\\\"GPIO\\\":{},\\\"FLAG\\\":{},\\\"BASE\\\":{}}}".format(@["templatename"],@["user_template_esp32"]["gpio"],@["user_template_esp32"]["flag"],$)')), ('$+1','$-1') ),
        'name':                     (Platform.ESP32, '15s', 0x720,       (None, None,                           ('Management',  None)) ),
        'gpio':                     (Platform.ESP32, '<H',  0x3FC,       ([36], None,                           ('Management',  None)), ('1 if $==65504 else $','65504 if $==1 else $')),
        'flag':                     (Platform.ESP32, '<H',  0x3FC+(2*36),(None, None,                           ('Management',  None)) ),
                                    },                      0x71F,       (None, None,                           ('Management',  None)) ),
    'pwm_dimmer_cfg':               (Platform.ALL, {
         'pwm_count':               (Platform.ALL,   '<L', (0xF05,3, 0), (None, '0 <= $ <= 4',                  ('Light',       '"PWMDimmerPWMs {}".format($+1)')) ),
                                    },                      0xF05,       (None, None,                           (VIRTUAL,       None)), (None, None) ),
                                    })
# ======================================================================
SETTING_9_0_0_2 = copy.deepcopy(SETTING_9_0_0_1)
SETTING_9_0_0_2.update              ({
    'zb_txradio_dbm':               (Platform.ALL,   'b',   0xF33,       (None, None,                           ('Zigbee',      '"ZbConfig {{\\\"Channel\\\":{},\\\"PanID\\\":\\\"0x{:04X}\\\",\\\"ExtPanID\\\":\\\"0x{:016X}\\\",\\\"KeyL\\\":\\\"0x{:016X}\\\",\\\"KeyH\\\":\\\"0x{:016X}\\\",\\\"TxRadio\\\":{}}}".format(@["zb_channel"], @["zb_pan_id"], @["zb_ext_panid"], @["zb_precfgkey_l"], @["zb_precfgkey_h"],@["zb_txradio_dbm"])')) ),
    'adc_param_type':               (Platform.ALL,   'B',   0xEF7,       (None, '2 <= $ <= 8',                  ('Sensor',      None)) ),
    'switchmode':                   (Platform.ALL,   'B',   0x3A4,       ([8],  '0 <= $ <= 15',                 ('Control',     '"SwitchMode{} {}".format(#+1,$)')) ),
                                    })
SETTING_9_0_0_2['flag4'][1].update  ({
        'rotary_poweron_dimlow':    (Platform.ALL,   '<L', (0xEF8,1,31), (None, None,                           ('SetOption',   '"SO113 {}".format($)')) ),
                                    })
# ======================================================================
SETTING_9_0_0_3 = copy.deepcopy(SETTING_9_0_0_2)
<<<<<<< HEAD
SETTING_9_0_0_3[SETTINGVAR]['TEXTINDEX'].pop()  # SET_MAX
SETTING_9_0_0_3[SETTINGVAR]['TEXTINDEX'].extend(['SET_SWITCH_TXT1', 'SET_SWITCH_TXT2', 'SET_SWITCH_TXT3', 'SET_SWITCH_TXT4', 'SET_SWITCH_TXT5', 'SET_SWITCH_TXT6', 'SET_SWITCH_TXT7', 'SET_SWITCH_TXT8'])
SETTING_9_0_0_3[SETTINGVAR]['TEXTINDEX'].extend(['SET_SHD_PARAM'])
SETTING_9_0_0_3[SETTINGVAR]['TEXTINDEX'].extend(['SET_MAX'])
SETTING_9_0_0_3.update              ({
    'switchtext':                   (Platform.ALL, '699s',(0x017,SETTING_9_0_0_3[SETTINGVAR]['TEXTINDEX'].index('SET_SWITCH_TXT1')),
=======
SETTING_9_0_0_3[SETTINGVAR]['TEXTINDEX_'+Platform.str(Platform.ALL)].pop()    # SET_MAX
SETTING_9_0_0_3[SETTINGVAR]['TEXTINDEX_'+Platform.str(Platform.ESP82)].pop()  # SET_MAX
SETTING_9_0_0_3[SETTINGVAR]['TEXTINDEX_'+Platform.str(Platform.ESP32)].pop()  # SET_MAX
SETTING_9_0_0_3[SETTINGVAR]['TEXTINDEX_'+Platform.str(Platform.ALL)].extend(['SET_SWITCH_TXT1', 'SET_SWITCH_TXT2', 'SET_SWITCH_TXT3', 'SET_SWITCH_TXT4', 'SET_SWITCH_TXT5', 'SET_SWITCH_TXT6', 'SET_SWITCH_TXT7', 'SET_SWITCH_TXT8'])
SETTING_9_0_0_3[SETTINGVAR]['TEXTINDEX_'+Platform.str(Platform.ESP82)].extend(['SET_SWITCH_TXT1', 'SET_SWITCH_TXT2', 'SET_SWITCH_TXT3', 'SET_SWITCH_TXT4', 'SET_SWITCH_TXT5', 'SET_SWITCH_TXT6', 'SET_SWITCH_TXT7', 'SET_SWITCH_TXT8'])
SETTING_9_0_0_3[SETTINGVAR]['TEXTINDEX_'+Platform.str(Platform.ESP32)].extend(['SET_SWITCH_TXT1', 'SET_SWITCH_TXT2', 'SET_SWITCH_TXT3', 'SET_SWITCH_TXT4', 'SET_SWITCH_TXT5', 'SET_SWITCH_TXT6', 'SET_SWITCH_TXT7', 'SET_SWITCH_TXT8'])
SETTING_9_0_0_3[SETTINGVAR]['TEXTINDEX_'+Platform.str(Platform.ALL)].extend(['SET_SHD_PARAM'])
SETTING_9_0_0_3[SETTINGVAR]['TEXTINDEX_'+Platform.str(Platform.ESP82)].extend(['SET_SHD_PARAM'])
SETTING_9_0_0_3[SETTINGVAR]['TEXTINDEX_'+Platform.str(Platform.ESP32)].extend(['SET_SHD_PARAM'])
SETTING_9_0_0_3[SETTINGVAR]['TEXTINDEX_'+Platform.str(Platform.ALL)].extend(['SET_MAX'])
SETTING_9_0_0_3[SETTINGVAR]['TEXTINDEX_'+Platform.str(Platform.ESP82)].extend(['SET_MAX'])
SETTING_9_0_0_3[SETTINGVAR]['TEXTINDEX_'+Platform.str(Platform.ESP32)].extend(['SET_MAX'])
SETTING_9_0_0_3.update              ({
    'switchtext':                   (Platform.ALL, '699s',(0x017,'SET_SWITCH_TXT1'),
>>>>>>> 3b5eafd4
                                                                         ([8],  None,                           ('Management',  '"SwitchText{} {}".format(#+1,"\\"" if len($) == 0 else $)')) ),
    'shelly_dimmer':                (Platform.ALL, '699s',(0x017,'SET_SHD_PARAM'),
                                                                         (None,  None,                          ('Light',       None)) ),
    'dimmer_step':                  (Platform.ALL,   'B',   0xF5A,       (None, '1 <= $ <= 50',                 ('Light',       '"DimmerStep {}".format($)')) ),
    'flag5':                        (Platform.ALL, {
         'mqtt_switches':           (Platform.ALL,   '<L', (0xFB4,1, 0), (None, None,                           ('SetOption',   '"SO114 {}".format($)')) ),
                                    },                      0xFB4,       (None, None,                           (VIRTUAL,       None)), (None, None) ),
                                    })
# ======================================================================
SETTING_9_1_0_0 = copy.deepcopy(SETTING_9_0_0_3)
# ======================================================================
SETTING_9_1_0_1 = copy.deepcopy(SETTING_9_1_0_0)
SETTING_9_1_0_1.update              ({
    'shd_leading_edge':             (Platform.ALL,   'B',   0xF5B,       (None, '0 <= $ <= 1',                  ('Light',       '"ShdLeadingEdge {}".format($)')) ),
    'shd_warmup_brightness':        (Platform.ALL,   '<H',  0xF5C,       (None, '10 <= $ <= 100',               ('Light',       '"ShdWarmupBrightness {}".format($)')) ),
    'shd_warmup_time':              (Platform.ALL,   'B',   0xF5E,       (None, '20 <= $ <= 200',               ('Light',       '"ShdWarmupTime {}".format($)')) ),
    'rf_protocol_mask':             (Platform.ALL,   '<Q',  0xFA8,       (None, None,                           ('Rf',          '"RfProtocol {}".format($)')), '"0x{:016x}".format($)' ),
                                    })
SETTING_9_1_0_1['flag5'][1].update  ({
         'mi32_enable':             (Platform.ALL,   '<L', (0xFB4,1, 1), (None, None,                           ('SetOption',   '"SO115 {}".format($)')) ),
         'zb_disable_autoquery':    (Platform.ALL,   '<L', (0xFB4,1, 2), (None, None,                           ('SetOption',   '"SO116 {}".format($)')) ),
                                    })
# ======================================================================
SETTING_9_1_0_2 = copy.deepcopy(SETTING_9_1_0_1)
SETTING_9_1_0_2['flag5'][1].update  ({
         'fade_fixed_duration':     (Platform.ALL,   '<L', (0xFB4,1, 3), (None, None,                           ('SetOption',   '"SO117 {}".format($)')) ),
                                    })
# ======================================================================
SETTING_9_2_0_2 = copy.deepcopy(SETTING_9_1_0_2)
SETTING_9_2_0_2['flag5'][1].update  ({
         'zb_received_as_subtopic': (Platform.ALL,   '<L', (0xFB4,1, 4), (None, None,                           ('SetOption',   '"SO118 {}".format($)')) ),
         'zb_omit_json_addr':       (Platform.ALL,   '<L', (0xFB4,1, 5), (None, None,                           ('SetOption',   '"SO119 {}".format($)')) ),
                                    })
# ======================================================================
SETTING_9_2_0_3 = copy.deepcopy(SETTING_9_2_0_2)
SETTING_9_2_0_3.update              ({
    'energy_kWhtoday':              (Platform.ALL,   '<L',  0x370,       (None, '0 <= $ <= 4294967295',         ('Power',       '"EnergyReset1 {} {}".format(int(round(float($)//100)), @["energy_kWhtotal_time"])')) ),
    'energy_kWhyesterday':          (Platform.ALL,   '<L',  0x374,       (None, '0 <= $ <= 4294967295',         ('Power',       '"EnergyReset2 {} {}".format(int(round(float($)//100)), @["energy_kWhtotal_time"])')) ),
    'energy_kWhtotal':              (Platform.ALL,   '<L',  0x554,       (None, '0 <= $ <= 4294967295',         ('Power',       '"EnergyReset3 {} {}".format(int(round(float($)//100)), @["energy_kWhtotal_time"])')) ),
    'device_group_maps':            (Platform.ALL,   '<L',  0xFB0,       (None, None,                           ('Control',     None)) ),
                                    })
SETTING_9_2_0_3['webcam_config'][1].update ({
         'rtsp':                    (Platform.ESP32, '<L', (0x44C,1, 3), (None, None,                           ('Control',     '"WCRtsp {}".format($)')) ),
                                    })
# ======================================================================
SETTING_9_2_0_4 = copy.deepcopy(SETTING_9_2_0_3)
SETTING_9_2_0_4['flag5'][1].update  ({
         'zb_topic_endpoint':       (Platform.ALL,   '<L', (0xFB4,1, 6), (None, None,                           ('SetOption',   '"SO120 {}".format($)')) ),
                                    })
# ======================================================================
SETTING_9_2_0_5 = copy.deepcopy(SETTING_9_2_0_4)
SETTING_9_2_0_5.update             ({
    'power_esp32':                  (Platform.ESP32, '<L',  0x2E8,       (None, '0 <= $ <= 0b1111111111111111111111111111',
                                                                                                                ('Control',     'list("Power{} {}".format(i+1, (int($,0)>>i & 1) ) for i in range(0, 28))')),'"0x{:08x}".format($)' ),
                                    })
# ======================================================================
SETTING_9_2_0_6 = copy.deepcopy(SETTING_9_2_0_5)
<<<<<<< HEAD
SETTING_9_2_0_6[SETTINGVAR]['TEXTINDEX'].pop()  # SET_MAX
SETTING_9_2_0_6[SETTINGVAR]['TEXTINDEX'].pop()  # SET_SHD_PARAM
SETTING_9_2_0_6[SETTINGVAR]['TEXTINDEX'].extend(['SET_SWITCH_TXT9',  'SET_SWITCH_TXT10', 'SET_SWITCH_TXT11', 'SET_SWITCH_TXT12', 'SET_SWITCH_TXT13', 'SET_SWITCH_TXT14', 'SET_SWITCH_TXT15', 'SET_SWITCH_TXT16'])
SETTING_9_2_0_6[SETTINGVAR]['TEXTINDEX'].extend(['SET_SWITCH_TXT17', 'SET_SWITCH_TXT18', 'SET_SWITCH_TXT19', 'SET_SWITCH_TXT20', 'SET_SWITCH_TXT21', 'SET_SWITCH_TXT22', 'SET_SWITCH_TXT23', 'SET_SWITCH_TXT24'])
SETTING_9_2_0_6[SETTINGVAR]['TEXTINDEX'].extend(['SET_SWITCH_TXT25', 'SET_SWITCH_TXT26', 'SET_SWITCH_TXT27', 'SET_SWITCH_TXT28'])
SETTING_9_2_0_6[SETTINGVAR]['TEXTINDEX'].extend(['SET_SHD_PARAM'])
SETTING_9_2_0_6[SETTINGVAR]['TEXTINDEX'].extend(['SET_MAX'])
SETTING_9_2_0_6.update              ({
    'switchtext_esp32':             (Platform.ESP32, '699s',(0x017,SETTING_9_2_0_6[SETTINGVAR]['TEXTINDEX'].index('SET_SWITCH_TXT1')),
=======
SETTING_9_2_0_6[SETTINGVAR]['TEXTINDEX_'+Platform.str(Platform.ESP32)].pop()  # SET_MAX
SETTING_9_2_0_6[SETTINGVAR]['TEXTINDEX_'+Platform.str(Platform.ESP32)].pop()  # SET_SHD_PARAM
SETTING_9_2_0_6[SETTINGVAR]['TEXTINDEX_'+Platform.str(Platform.ESP32)].extend(['SET_SWITCH_TXT9', 'SET_SWITCH_TXT10', 'SET_SWITCH_TXT11', 'SET_SWITCH_TXT12', 'SET_SWITCH_TXT13', 'SET_SWITCH_TXT14', 'SET_SWITCH_TXT15', 'SET_SWITCH_TXT16',
                                                       'SET_SWITCH_TXT17', 'SET_SWITCH_TXT18', 'SET_SWITCH_TXT19', 'SET_SWITCH_TXT20', 'SET_SWITCH_TXT21', 'SET_SWITCH_TXT22', 'SET_SWITCH_TXT23', 'SET_SWITCH_TXT24',
                                                       'SET_SWITCH_TXT25', 'SET_SWITCH_TXT26', 'SET_SWITCH_TXT27', 'SET_SWITCH_TXT28'])
SETTING_9_2_0_6[SETTINGVAR]['TEXTINDEX_'+Platform.str(Platform.ESP32)].extend(['SET_SHD_PARAM'])
SETTING_9_2_0_6[SETTINGVAR]['TEXTINDEX_'+Platform.str(Platform.ESP32)].extend(['SET_MAX'])

SETTING_9_2_0_6.update              ({
    'switchtext':                   (Platform.ESP82, '699s',(0x017,'SET_SWITCH_TXT1'),
                                                                         ([8],  None,                           ('Management',  '"SwitchText{} {}".format(#+1,"\\"" if len($) == 0 else $)')) ),
    'switchtext_esp32':             (Platform.ESP32, '699s',(0x017,'SET_SWITCH_TXT1'),
>>>>>>> 3b5eafd4
                                                                         ([28],  None,                          ('Management',  '"SwitchText{} {}".format(#+1,"\\"" if len($) == 0 else $)')) ),
    'shelly_dimmer':                (Platform.ESP82, '699s',(0x017,'SET_SHD_PARAM'),
                                                                         (None,  None,                          ('Light',       None)) ),
    'shelly_dimmer_esp32':          (Platform.ESP32, '699s',(0x017,'SET_SHD_PARAM'),
                                                                         (None,  None,                          ('Light',       None)) ),
    'switchmode':                   (Platform.ESP82, 'B',   0x4A9,       ([8],  '0 <= $ <= 15',                 ('Control',     '"SwitchMode{} {}".format(#+1,$)')) ),
    'switchmode_esp32':             (Platform.ESP32, 'B',   0x4A9,       ([28], '0 <= $ <= 15',                 ('Control',     '"SwitchMode{} {}".format(#+1,$)')) ),
    'interlock':                    (Platform.ESP82, '<L',  0x4D0,       ([4],  None,                           ('Control',     '"Interlock "+" ".join(",".join(str(i+1) for i in range(0,8) if j & (1<<i) ) for j in @["interlock"])')), '"0x{:08x}".format($)' ),
    'interlock_esp32':              (Platform.ESP32, '<L',  0x4D0,       ([14], None,                           ('Control',     '"Interlock "+" ".join(",".join(str(i+1) for i in range(0,8) if j & (1<<i) ) for j in @["interlock_esp32"])')), '"0x{:08x}".format($)' ),
                                    })
# ======================================================================
SETTING_9_2_0_7 = copy.deepcopy(SETTING_9_2_0_6)
SETTING_9_2_0_7.pop('device_group_maps', None)
SETTING_9_2_0_7.update              ({
    'device_group_tie':             (Platform.ALL,   'B',   0xFB0,       ([4],  None,                           ('Control',     '"DevGroupTie{} {}".format(#+1, $)')) ),
                                    })
# ======================================================================
SETTING_9_3_0_1 = copy.deepcopy(SETTING_9_2_0_7)
SETTING_9_3_0_1['flag5'][1].update  ({
         'mqtt_state_retain':       (Platform.ALL,   '<L', (0xFB4,1, 7), (None, None,                           ('MQTT',        '"StateRetain {}".format($)')) ),
         'mqtt_info_retain':        (Platform.ALL,   '<L', (0xFB4,1, 8), (None, None,                           ('MQTT',        '"InfoRetain {}".format($)')) ),
                                    })
# ======================================================================
SETTING_9_3_1_1 = copy.deepcopy(SETTING_9_3_0_1)
SETTING_9_3_1_1.update              ({
    'display_options':              (Platform.ALL, {
         'ilimode':                 (Platform.ALL,   'B',  (0x313,3, 0), (None, '1 <= $ <= 7',                  ('Display',     '"DisplayILIMode {}".format($)')) ),
         'invert':                  (Platform.ALL,   'B',  (0x313,1, 3), (None, '0 <= $ <= 1',                  ('Display',     '"DisplayInvert {}".format($)')) ),
                                    },                      0x313,       (None, None,                           (VIRTUAL,       None)), (None, None) ),
                                    })
SETTING_9_3_1_1['flag5'][1].update  ({
         'wiegand_hex_output':      (Platform.ALL,   '<L', (0xFB4,1, 9), (None, None,                           ('SetOption',   '"SO123 {}".format($)')) ),
         'wiegand_keypad_to_tag':   (Platform.ALL,   '<L', (0xFB4,1,10), (None, None,                           ('SetOption',   '"SO124 {}".format($)')) ),
                                    })
# ======================================================================
SETTING_9_3_1_2 = copy.deepcopy(SETTING_9_3_1_1)
SETTING_9_3_1_2['flag5'][1].pop('teleinfo_baudrate',None)
SETTING_9_3_1_2['flag5'][1].pop('teleinfo_rawdata',None)
SETTING_9_3_1_2.update              ({
<<<<<<< HEAD
    'mqtt_keepalive':               (Platform.ALL,   '<H',  0x52C,       (None, '1 <= $ <= 100',                ('MQTT',        '"MqttKeepAlive{}".format($)')) ),
    'mqtt_socket_timeout':          (Platform.ALL,   '<H',  0x52E,       (None, '1 <= $ <= 100',                ('MQTT',        '"MqttTimeout{}".format($)')) ),
=======
    'mqtt_keepalive':               (Platform.ALL,   '<H',  0x52C,       (None, '1 <= $ <= 100',                ('MQTT',        '"MqttKeepAlive {}".format($)')) ),
    'mqtt_socket_timeout':          (Platform.ALL,   '<H',  0x52E,       (None, '1 <= $ <= 100',                ('MQTT',        '"MqttTimeout {}".format($)')) ),
>>>>>>> 3b5eafd4
    'teleinfo':                     (Platform.ALL, {
         'raw_skip':                (Platform.ALL,   '<L', (0xFA4,8, 0), (None, None,                           ('Power',       None)) ),
         'raw_report_changed':      (Platform.ALL,   '<L', (0xFA4,1, 8), (None, None,                           ('Power',       None)) ),
         'raw_send':                (Platform.ALL,   '<L', (0xFA4,1, 9), (None, None,                           ('Power',       None)) ),
         'raw_limit':               (Platform.ALL,   '<L', (0xFA4,1,10), (None, None,                           ('Power',       None)) ),
         'mode_standard':           (Platform.ALL,   '<L', (0xFA4,1,11), (None, None,                           ('Power',       None)) ),
                                    },                      0xFA4,       (None, None,                           (VIRTUAL,       None)), (None, None) ),
                                    })
SETTING_9_3_1_2['flag5'][1].update  ({
         'zigbee_hide_-bridge_topic':(Platform.ALL,  '<L', (0xFB4,1,11), (None, None,                           ('SetOption',   '"SO125 {}".format($)')) ),
         'ds18x20_mean':            (Platform.ALL,   '<L', (0xFB4,1,12), (None, None,                           ('SetOption',   '"SO126 {}".format($)')) ),
                                    })
SETTING_9_3_1_2['mcp230xx_config'][1].update ({
        'keep_output':              (Platform.ALL,   '<H', (0x6F6,1,13), (None, None,                           ('Sensor',      None)) ),
                                    })
SETTING_9_3_1_2.pop('display_options',None)
SETTING_9_3_1_2.update              ({
    'display_options':              (Platform.ALL, {
         'type':                    (Platform.ALL,   'B',  (0x313,3, 0), (None, '1 <= $ <= 7',                  ('Display',     '"DisplayType {}".format($)')) ),
         'invert':                  (Platform.ALL,   'B',  (0x313,1, 3), (None, '0 <= $ <= 1',                  ('Display',     '"DisplayInvert {}".format($)')) ),
                                    },                      0x313,       (None, None,                           (VIRTUAL,       None)), (None, None) ),
                                    })
# ======================================================================
SETTING_9_4_0_0 = copy.deepcopy(SETTING_9_3_1_2)
SETTING_9_4_0_0.update              ({
    'mbflag2':                      (Platform.ALL, {
        'temperature_set_res':      (Platform.ALL,   '<L', (0xFD8,2,30), (None, '0 <= $ <= 3',                  ('Management',  '"TuyaTempSetRes {}".format($)')) ),
                                    },                      0xFD8,       (None, None,                           (VIRTUAL,       None)), (None, None) ),
                                    })
# ======================================================================
SETTING_9_4_0_3 = copy.deepcopy(SETTING_9_4_0_0)
SETTING_9_4_0_3.update              ({
    'sbflag1':                      (Platform.ALL, {
<<<<<<< HEAD
        'telegram_send_enable':     (Platform.ALL,   '<L', (0xFA0,1,0), (None, '0 <= $ <= 1',                  ('Telegram',     '"TmState {}".format($)')) ),
        'telegram_recv_enable':     (Platform.ALL,   '<L', (0xFA0,1,1), (None, '0 <= $ <= 1',                  ('Telegram',     '"TmState {}".format($+2)')) ),
        'telegram_echo_enable':     (Platform.ALL,   '<L', (0xFA0,1,2), (None, '0 <= $ <= 1',                  ('Telegram',     '"TmState {}".format($+4)')) ),
=======
        'telegram_send_enable':     (Platform.ALL,   '<L', (0xFA0,1,0),  (None, '0 <= $ <= 1',                  ('Telegram',     '"TmState {}".format($)')) ),
        'telegram_recv_enable':     (Platform.ALL,   '<L', (0xFA0,1,1),  (None, '0 <= $ <= 1',                  ('Telegram',     '"TmState {}".format($+2)')) ),
        'telegram_echo_enable':     (Platform.ALL,   '<L', (0xFA0,1,2),  (None, '0 <= $ <= 1',                  ('Telegram',     '"TmState {}".format($+4)')) ),
>>>>>>> 3b5eafd4
                                    },                      0xFA0,       (None, None,                           (VIRTUAL,       None)), (None, None) ),
                                    })
# ======================================================================
SETTING_9_4_0_5 = copy.deepcopy(SETTING_9_4_0_3)
# ======================================================================
SETTING_9_4_0_6 = copy.deepcopy(SETTING_9_4_0_5)
SETTING_9_4_0_6.update              ({
<<<<<<< HEAD
    'mqtt_wifi_timeout':            (Platform.ALL,   'B',   0x530,       (None, '100 <= $ <= 20000',           ('MQTT',       '"MqttWifiTimeout {}".format($)')), ('$ * 100','$ // 100') ),
                                    })
# ======================================================================
SETTING_9_5_0_0 = copy.deepcopy(SETTING_9_4_0_6)
# ======================================================================
SETTINGS = [
            (0x09050000,0x1000, SETTING_9_5_0_0),
=======
    'mqtt_wifi_timeout':            (Platform.ALL,   'B',   0x530,       (None, '1 <= $ <= 200',                ('MQTT',        '"MqttWifiTimeout {}".format($)')), ('$ * 100','$ // 100') ),
                                    })
# ======================================================================
SETTING_9_5_0_2 = copy.deepcopy(SETTING_9_4_0_6)
SETTING_9_5_0_2['flag5'][1].update  ({
         'wifi_no_sleep':           (Platform.ALL,   '<L', (0xFB4,1,13), (None, None,                           ('SetOption',   '"SO127 {}".format($)')) ),
                                    })
# ======================================================================
SETTING_9_5_0_3 = copy.deepcopy(SETTING_9_5_0_2)
SETTING_9_5_0_3.update              ({
    'sensors':                      (Platform.ALL,   '<L',  0x794,       ([2,4],  None,                         ('Wifi',        None)), '"0x{:08x}".format($)' ),
                                    })
# ======================================================================
SETTING_9_5_0_4 = copy.deepcopy(SETTING_9_5_0_3)
SETTING_9_5_0_4.update              ({
    'ip_address':                   (Platform.ALL,   '<L',  0x544,       ([5],  None,                           ('Wifi',        '"IPAddress{} {}".format(#+1,$)')), ("socket.inet_ntoa(struct.pack('<L', $))", "struct.unpack('<L', socket.inet_aton($))[0]")),
    'energy_kWhtotal':              (Platform.ALL,   '<L',  0xF9C,       (None, '0 <= $ <= 4294967295',         ('Power',       '"EnergyReset3 {} {}".format(int(round(float($)//100)), @["energy_kWhtotal_time"])')) ),
                                    })
# ======================================================================
SETTING_9_5_0_5 = copy.deepcopy(SETTING_9_5_0_4)
SETTING_9_5_0_5[SETTINGVAR]['TEXTINDEX_'+Platform.str(Platform.ALL)].pop()    # SET_MAX
SETTING_9_5_0_5[SETTINGVAR]['TEXTINDEX_'+Platform.str(Platform.ESP32)].pop()  # SET_MAX
SETTING_9_5_0_5[SETTINGVAR]['TEXTINDEX_'+Platform.str(Platform.ESP82)].pop()  # SET_MAX
SETTING_9_5_0_5[SETTINGVAR]['TEXTINDEX_'+Platform.str(Platform.ALL)].extend(['SET_RGX_SSID', 'SET_RGX_PASSWORD', 'SET_INFLUXDB_HOST', 'SET_INFLUXDB_PORT', 'SET_INFLUXDB_ORG', 'SET_INFLUXDB_TOKEN', 'SET_INFLUXDB_BUCKET'])
SETTING_9_5_0_5[SETTINGVAR]['TEXTINDEX_'+Platform.str(Platform.ESP82)].extend(['SET_RGX_SSID', 'SET_RGX_PASSWORD', 'SET_INFLUXDB_HOST', 'SET_INFLUXDB_PORT', 'SET_INFLUXDB_ORG', 'SET_INFLUXDB_TOKEN', 'SET_INFLUXDB_BUCKET'])
SETTING_9_5_0_5[SETTINGVAR]['TEXTINDEX_'+Platform.str(Platform.ESP32)].extend(['SET_RGX_SSID', 'SET_RGX_PASSWORD', 'SET_INFLUXDB_HOST', 'SET_INFLUXDB_PORT', 'SET_INFLUXDB_ORG', 'SET_INFLUXDB_TOKEN', 'SET_INFLUXDB_BUCKET'])
SETTING_9_5_0_5[SETTINGVAR]['TEXTINDEX_'+Platform.str(Platform.ALL)].extend(['SET_MAX'])
SETTING_9_5_0_5[SETTINGVAR]['TEXTINDEX_'+Platform.str(Platform.ESP82)].extend(['SET_MAX'])
SETTING_9_5_0_5[SETTINGVAR]['TEXTINDEX_'+Platform.str(Platform.ESP32)].extend(['SET_MAX'])
SETTING_9_5_0_5.update              ({
    'ipv4_rgx_address':             (Platform.ALL,   '<L',  0x558,       (None, None,                           ('Wifi',        '"RgxAddress {}".format($)')), ("socket.inet_ntoa(struct.pack('<L', $))", "struct.unpack('<L', socket.inet_aton($))[0]") ),
    'ipv4_rgx_subnetmask':          (Platform.ALL,   '<L',  0x55C,       (None, None,                           ('Wifi',        '"RgxSubnet {}".format($)')), ("socket.inet_ntoa(struct.pack('<L', $))", "struct.unpack('<L', socket.inet_aton($))[0]") ),
    'influxdb_version':             (Platform.ALL,   'B',   0xEF7,       (None, None,                           ('Management',  None)) ),
    'influxdb_port':                (Platform.ALL,   '<H',  0x4CE,       (None, None,                           ('Management',  '"IfxPort {}".format($)')) ),
    'influxdb_host':                (Platform.ESP82, '699s',(0x017,'SET_INFLUXDB_HOST'),
                                                                         (None,  None,                          ('Management',  '"IfxHost {}".format("\\"" if len($) == 0 else $)')) ),
    'influxdb_host32':              (Platform.ESP32, '699s',(0x017,'SET_INFLUXDB_HOST'),
                                                                         (None,  None,                          ('Management',  '"IfxHost {}".format("\\"" if len($) == 0 else $)')) ),
    'influxdb_org':                 (Platform.ESP82, '699s',(0x017,'SET_INFLUXDB_ORG'),
                                                                         (None,  None,                          ('Management',  '"Ifx{} {}".format("Org" if @["influxdb_version"] == 2 else "User", "\\"" if len($) == 0 else $)')) ),
    'influxdb_org32':               (Platform.ESP32, '699s',(0x017,'SET_INFLUXDB_ORG'),
                                                                         (None,  None,                          ('Management',  '"Ifx{} {}".format("Org" if @["influxdb_version"] == 2 else "User", "\\"" if len($) == 0 else $)')) ),
    'influxdb_token':               (Platform.ESP82, '699s',(0x017,'SET_INFLUXDB_TOKEN'),
                                                                         (None,  None,                          ('Management',  '"Ifx{} {}".format("Token" if @["influxdb_version"] == 2 else "Password", "\\"" if len($) == 0 else $)')) ),
    'influxdb_token32':             (Platform.ESP32, '699s',(0x017,'SET_INFLUXDB_TOKEN'),
                                                                         (None,  None,                          ('Management',  '"Ifx{} {}".format("Token" if @["influxdb_version"] == 2 else "Password", "\\"" if len($) == 0 else $)')) ),
    'influxdb_bucket':              (Platform.ESP82, '699s',(0x017,'SET_INFLUXDB_BUCKET'),
                                                                         (None,  None,                          ('Management',  '"IfxBucket {}".format("\\"" if len($) == 0 else $$)')) ),
    'influxdb_bucket32':            (Platform.ESP32, '699s',(0x017,'SET_INFLUXDB_BUCKET'),
                                                                         (None,  None,                          ('Management',  '"IfxBucket {}".format("\\"" if len($) == 0 else $)')) ),
    'rgx_ssid':                     (Platform.ESP82, '699s',(0x017,'SET_RGX_SSID'),
                                                                         (None,  None,                          ('Wifi',        '"RgxSSId {}".format("\\"" if len($) == 0 else $)')) ),
    'rgx_ssid_esp32':               (Platform.ESP32, '699s',(0x017,'SET_RGX_SSID'),
                                                                         (None,  None,                          ('Wifi',        '"RgxSSId {}".format("\\"" if len($) == 0 else $)')) ),
    'rgx_pwassword':                (Platform.ESP82, '699s',(0x017,'SET_RGX_PASSWORD'),
                                                                         (None,  None,                          ('Wifi',        '"RgxPassword {}".format("\\"" if len($) == 0 else $)')) ),
    'rgx_pwassword_esp32':          (Platform.ESP32, '699s',(0x017,'SET_RGX_PASSWORD'),
                                                                         (None,  None,                          ('Wifi',        '"RgxPassword {}".format("\\"" if len($) == 0 else $)')) ),
                                    })
SETTING_9_5_0_5['flag5'][1].update  ({
         'disable_referer_chk':     (Platform.ALL,   '<L', (0xFB4,1,14), (None, None,                           ('SetOption',   '"SO128 {}".format($)')) ),
                                    })
SETTING_9_5_0_5['sbflag1'][1].update  ({
        'range_extender':           (Platform.ALL,   '<L', (0xFA0,1,3), (None, '0 <= $ <= 1',                   ('Wifi',        '"RgxState {}".format($)')) ),
        'range_extender_napt':      (Platform.ALL,   '<L', (0xFA0,1,4), (None, '0 <= $ <= 1',                   ('Wifi',        '"RgxNAPT {}".format($)')) ),
        'sonoff_l1_music_sync':     (Platform.ALL,   '<L', (0xFA0,1,5), (None, '0 <= $ <= 1',                   ('Management',  '"L1MusicSync {}".format($)')) ),
        'influxdb_default':         (Platform.ALL,   '<L', (0xFA0,1,6), (None, '0 <= $ <= 1',                   ('Management',  None)) ),
        'influxdb_state':           (Platform.ALL,   '<L', (0xFA0,1,7), (None, '0 <= $ <= 1',                   ('Management',  '"Ifx {}".format($)')) ),
                                    })
# ======================================================================
SETTING_9_5_0_7 = copy.deepcopy(SETTING_9_5_0_5)
# ======================================================================
SETTING_9_5_0_8 = copy.deepcopy(SETTING_9_5_0_7)
SETTING_9_5_0_8.pop('display_dimmer', None)
SETTING_9_5_0_8.update              ({
    'display_dimmer_protected':     (Platform.ALL,   'b',   0x2E0,       (None, '-100 <= $ <= 15',              ('Display',     '"DisplayDimmer {}".format(abs($))')) ),
                                    })
SETTING_9_5_0_8['flag'][1].update   ({
        'mqtt_add_global_info':     (Platform.ALL,   '<L', (0x010,1, 2), (None, None,                           ('SetOption',   '"SO2 {}".format($)')) ),
                                    })
SETTING_9_5_0_8['flag'][1].pop('value_units',None)
# ======================================================================
SETTING_9_5_0_9 = copy.deepcopy(SETTING_9_5_0_8)
SETTING_9_5_0_9.update              ({
    'energy_kWhtoday_ph':           (Platform.ALL,   '<l',  0x314,       ([3], '0 <= $ <= 4294967295',          ('Power',       '"EnergyToday{} {}".format(#+1,int(round(float($)//100)))')) ),
    'energy_kWhyesterday_ph':       (Platform.ALL,   '<l',  0x320,       ([3], '0 <= $ <= 4294967295',          ('Power',       '"EnergyYesterday{} {}".format(#+1,int(round(float($)//100)))')) ),
    'energy_kWhtotal_ph':           (Platform.ALL,   '<l',  0x32C,       ([3], '0 <= $ <= 4294967295',          ('Power',       '"EnergyTotal{} {}".format(#+1,int(round(float($)//100)))')) ),
                                    })
SETTING_9_5_0_9['flag5'][1].update  ({
         'energy_phase':            (Platform.ALL,   '<L', (0xFB4,1,15), (None, None,                           ('SetOption',   '"SO129 {}".format($)')) ),
         'show_heap_with_timestamp':(Platform.ALL,   '<L', (0xFB4,1,16), (None, None,                           ('SetOption',   '"SO130 {}".format($)')) ),
                                    })
# ======================================================================
SETTING_10_0_0_0 = copy.deepcopy(SETTING_9_5_0_9)
# ======================================================================
SETTINGS = [
            (0x0A000000,0x1000, SETTING_10_0_0_0),
            (0x09050009,0x1000, SETTING_9_5_0_9),
            (0x09050008,0x1000, SETTING_9_5_0_8),
            (0x09050007,0x1000, SETTING_9_5_0_7),
            (0x09050005,0x1000, SETTING_9_5_0_5),
            (0x09050004,0x1000, SETTING_9_5_0_4),
            (0x09050003,0x1000, SETTING_9_5_0_3),
            (0x09050002,0x1000, SETTING_9_5_0_2),
>>>>>>> 3b5eafd4
            (0x09040006,0x1000, SETTING_9_4_0_6),
            (0x09040005,0x1000, SETTING_9_4_0_5),
            (0x09040003,0x1000, SETTING_9_4_0_3),
            (0x09040000,0x1000, SETTING_9_4_0_0),
            (0x09030102,0x1000, SETTING_9_3_1_2),
            (0x09030101,0x1000, SETTING_9_3_1_1),
            (0x09030001,0x1000, SETTING_9_3_0_1),
            (0x09020007,0x1000, SETTING_9_2_0_7),
            (0x09020006,0x1000, SETTING_9_2_0_6),
            (0x09020005,0x1000, SETTING_9_2_0_5),
            (0x09020004,0x1000, SETTING_9_2_0_4),
            (0x09020003,0x1000, SETTING_9_2_0_3),
            (0x09020002,0x1000, SETTING_9_2_0_2),
            (0x09010002,0x1000, SETTING_9_1_0_2),
            (0x09010001,0x1000, SETTING_9_1_0_1),
            (0x09010000,0x1000, SETTING_9_1_0_0),
            (0x09000003,0x1000, SETTING_9_0_0_3),
            (0x09000002,0x1000, SETTING_9_0_0_2),
            (0x09000001,0x1000, SETTING_9_0_0_1),
            (0x08050100,0x1000, SETTING_8_5_1_0),
            (0x08050001,0x1000, SETTING_8_5_0_1),
            (0x08040003,0x1000, SETTING_8_4_0_3),
            (0x08040002,0x1000, SETTING_8_4_0_2),
            (0x08040001,0x1000, SETTING_8_4_0_1),
            (0x08040000,0x1000, SETTING_8_4_0_0),
            (0x08030107,0x1000, SETTING_8_3_1_7),
            (0x08030106,0x1000, SETTING_8_3_1_6),
            (0x08030105,0x1000, SETTING_8_3_1_5),
            (0x08030104,0x1000, SETTING_8_3_1_4),
            (0x08030103,0x1000, SETTING_8_3_1_3),
            (0x08030102,0x1000, SETTING_8_3_1_2),
            (0x08030101,0x1000, SETTING_8_3_1_1),
            (0x08030100,0x1000, SETTING_8_3_1_0),
            (0x08020006,0x1000, SETTING_8_2_0_6),
            (0x08020004,0x1000, SETTING_8_2_0_4),
            (0x08020003,0x1000, SETTING_8_2_0_3),
            (0x08020000,0x1000, SETTING_8_2_0_0),
            (0x0801000B,0x1000, SETTING_8_1_0_11),
            (0x0801000A,0x1000, SETTING_8_1_0_10),
            (0x08010009,0x1000, SETTING_8_1_0_9),
            (0x08010006,0x1000, SETTING_8_1_0_6),
            (0x08010005,0x1000, SETTING_8_1_0_5),
            (0x08010004,0x1000, SETTING_8_1_0_4),
            (0x08010003,0x1000, SETTING_8_1_0_3),
            (0x08010002,0x1000, SETTING_8_1_0_2),
            (0x08010001,0x1000, SETTING_8_1_0_1),
            (0x08010000,0x1000, SETTING_8_1_0_0),
            (0x08000001,0x1000, SETTING_8_0_0_1),
            (0x07010206,0x1000, SETTING_7_1_2_6),
            (0x07010205,0x1000, SETTING_7_1_2_5),
            (0x07010203,0x1000, SETTING_7_1_2_3),
            (0x07010202,0x1000, SETTING_7_1_2_2),
            (0x07000006,0x1000, SETTING_7_0_0_6),
            (0x07000005,0x1000, SETTING_7_0_0_5),
            (0x07000004,0x1000, SETTING_7_0_0_4),
            (0x07000003,0x1000, SETTING_7_0_0_3),
            (0x07000002,0x1000, SETTING_7_0_0_2),
            (0x07000001,0x1000, SETTING_7_0_0_1),
            (0x06060015,0x1000, SETTING_6_6_0_21),
            (0x06060014,0x1000, SETTING_6_6_0_20),
            (0x06060012,0x1000, SETTING_6_6_0_18),
            (0x0606000F,0x1000, SETTING_6_6_0_15),
            (0x0606000E,0x1000, SETTING_6_6_0_14),
            (0x0606000D,0x1000, SETTING_6_6_0_13),
            (0x0606000C,0x1000, SETTING_6_6_0_12),
            (0x0606000B,0x1000, SETTING_6_6_0_11),
            (0x0606000A,0x1000, SETTING_6_6_0_10),
            (0x06060009,0x1000, SETTING_6_6_0_9),
            (0x06060008,0x1000, SETTING_6_6_0_8),
            (0x06060007,0x1000, SETTING_6_6_0_7),
            (0x06060006, 0xe00, SETTING_6_6_0_6),
            (0x06060005, 0xe00, SETTING_6_6_0_5),
            (0x06060003, 0xe00, SETTING_6_6_0_3),
            (0x06060002, 0xe00, SETTING_6_6_0_2),
            (0x06060001, 0xe00, SETTING_6_6_0_1),
            (0x0605000F, 0xe00, SETTING_6_5_0_15),
            (0x0605000C, 0xe00, SETTING_6_5_0_12),
            (0x0605000B, 0xe00, SETTING_6_5_0_11),
            (0x0605000A, 0xe00, SETTING_6_5_0_10),
            (0x06050009, 0xe00, SETTING_6_5_0_9),
            (0x06050007, 0xe00, SETTING_6_5_0_7),
            (0x06050006, 0xe00, SETTING_6_5_0_6),
            (0x06050003, 0xe00, SETTING_6_5_0_3),
            (0x06040112, 0xe00, SETTING_6_4_1_18),
            (0x06040111, 0xe00, SETTING_6_4_1_17),
            (0x06040110, 0xe00, SETTING_6_4_1_16),
            (0x0604010D, 0xe00, SETTING_6_4_1_13),
            (0x0604010B, 0xe00, SETTING_6_4_1_11),
            (0x06040108, 0xe00, SETTING_6_4_1_8),
            (0x06040107, 0xe00, SETTING_6_4_1_7),
            (0x06040104, 0xe00, SETTING_6_4_1_4),
            (0x06040002, 0xe00, SETTING_6_4_0_2),
            (0x06030010, 0xe00, SETTING_6_3_0_16),
            (0x0603000F, 0xe00, SETTING_6_3_0_15),
            (0x0603000E, 0xe00, SETTING_6_3_0_14),
            (0x0603000D, 0xe00, SETTING_6_3_0_13),
            (0x0603000B, 0xe00, SETTING_6_3_0_11),
            (0x0603000A, 0xe00, SETTING_6_3_0_10),
            (0x06030008, 0xe00, SETTING_6_3_0_8),
            (0x06030004, 0xe00, SETTING_6_3_0_4),
            (0x06030002, 0xe00, SETTING_6_3_0_2),
            (0x06030000, 0xe00, SETTING_6_3_0),
            (0x06020114, 0xe00, SETTING_6_2_1_20),
            (0x06020113, 0xe00, SETTING_6_2_1_19),
            (0x0602010E, 0xe00, SETTING_6_2_1_14),
            (0x0602010A, 0xe00, SETTING_6_2_1_10),
            (0x06020106, 0xe00, SETTING_6_2_1_6),
            (0x06020103, 0xe00, SETTING_6_2_1_3),
            (0x06020102, 0xe00, SETTING_6_2_1_2),
            (0x06020100, 0xe00, SETTING_6_2_1),
            (0x06010100, 0xe00, SETTING_6_1_1),
            (0x06000000, 0xe00, SETTING_6_0_0),
            (0x050e0000, 0xa00, SETTING_5_14_0),
            (0x050d0100, 0xa00, SETTING_5_13_1),
            (0x050c0000, 0x670, SETTING_5_12_0),
            (0x050b0000, 0x670, SETTING_5_11_0),
            (0x050a0000, 0x670, SETTING_5_10_0),
           ]
# pylint: enable=bad-continuation,bad-whitespace,invalid-name

def check_setting_definition():
    """
    Check complete setting definition history

    @return: True if ok
    """
    for cfg in SETTINGS:
        setting = cfg[2]
        for key in setting:
            if key != SETTINGVAR:
                fielddef = setting[key]
                get_fielddef(fielddef)

    return True

# ======================================================================
# Common helper
# ======================================================================
class LogType:
    """
    Logging types
    """
    INFO = 'INFO'
    WARNING = 'WARNING'
    ERROR = 'ERROR'

def message(msg, type_=None, status=None, line=None):
    """
    Writes a message to stdout

    @param msg:
        message to output
    @param type_:
        INFO, WARNING or ERROR
    @param status:
        status number
    """
    sdelimiter = ' ' if status is not None and type_ is not None and status > 0 else ''
    print('{styp}{sdelimiter1}{sstatus}{sdelimiter2}{slineno}{scolon}{smgs}'\
          .format(styp=type_ if type_ is not None else '',
                  sdelimiter1=sdelimiter,
                  sdelimiter2=sdelimiter if line is not None else '',
                  sstatus=status if status is not None and status > 0 else '',
                  scolon=': ' if type_ is not None or line is not None else '',
                  smgs=msg,
                  slineno='(@{:04d})'.format(line) if line is not None else ''),
          file=sys.stderr)

def exit_(status=0, msg="end", type_=LogType.ERROR, src=None, doexit=True, line=None):
    """
    Called when the program should be exit

    @param status:
        the exit status program returns to callert
    @param msg:
        the msg logged before exit
    @param type_:
        msg type: 'INFO', 'WARNING' or 'ERROR'
    @param doexit:
        True to exit program, otherwise return
    """
    global EXIT_CODE    # pylint: disable=global-statement

    if src is not None:
        msg = '{} ({})'.format(src, msg)
    message(msg, type_=type_ if status != ExitCode.OK else LogType.INFO, status=status, line=line)
    EXIT_CODE = status
    if doexit:
        message("Premature exit - {} #{}".format(ExitCode.str(status), status), type_=None, status=None, line=None)
        sys.exit(EXIT_CODE)

def shorthelp(doexit=True):
    """
    Show short help (usage) only - ued by own -h handling

    @param doexit:
        sys.exit with OK if True
    """
    print(PARSER.description)
    print()
    PARSER.print_usage()
    print()
    print("For advanced help use '{prog} -H' or '{prog} --full-help'".format(prog=os.path.basename(sys.argv[0])))
    if doexit:
        sys.exit(ExitCode.OK)

# ======================================================================
# Tasmota config data handling
# ======================================================================
class Unishox:
    """
    This is a highly modified and optimized version of Unishox
    for Tasmota, aimed at compressing `Rules` which are typically
    short strings from 50 to 500 bytes.

    @author Stephan Hadinger
    @revised Norbert Richter
    """

    # pylint: disable=bad-continuation,bad-whitespace,line-too-long
    #cl_95 = [0x4000 +  3, 0x3F80 + 11, 0x3D80 + 11, 0x3C80 + 10, 0x3BE0 + 12, 0x3E80 + 10, 0x3F40 + 11, 0x3EC0 + 10, 0x3BA0 + 11, 0x3BC0 + 11, 0x3D60 + 11, 0x3B60 + 11, 0x3A80 + 10, 0x3AC0 + 10, 0x3A00 +  9, 0x3B00 + 10, 0x38C0 + 10, 0x3900 + 10, 0x3940 + 11, 0x3960 + 11, 0x3980 + 11, 0x39A0 + 11, 0x39C0 + 11, 0x39E0 + 12, 0x39F0 + 12, 0x3880 + 10, 0x3CC0 + 10, 0x3C00 +  9, 0x3D00 + 10, 0x3E00 +  9, 0x3F00 + 10, 0x3B40 + 11, 0x3BF0 + 12, 0x2B00 +  8, 0x21C0 + 11, 0x20C0 + 10, 0x2100 + 10, 0x2600 +  7, 0x2300 + 11, 0x21E0 + 12, 0x2140 + 11, 0x2D00 +  8, 0x2358 + 13, 0x2340 + 12, 0x2080 + 10, 0x21A0 + 11, 0x2E00 +  8, 0x2C00 +  8, 0x2180 + 11, 0x2350 + 13, 0x2F80 +  9, 0x2F00 +  9, 0x2A00 +  8, 0x2160 + 11, 0x2330 + 12, 0x21F0 + 12, 0x2360 + 13, 0x2320 + 12, 0x2368 + 13, 0x3DE0 + 12, 0x3FA0 + 11, 0x3DF0 + 12, 0x3D40 + 11, 0x3F60 + 11, 0x3FF0 + 12, 0xB000 +  4, 0x1C00 +  7, 0x0C00 +  6, 0x1000 +  6, 0x6000 +  3, 0x3000 +  7, 0x1E00 +  8, 0x1400 +  7, 0xD000 +  4, 0x3580 +  9, 0x3400 +  8, 0x0800 +  6, 0x1A00 +  7, 0xE000 +  4, 0xC000 +  4, 0x1800 +  7, 0x3500 +  9, 0xF800 +  5, 0xF000 +  5, 0xA000 +  4, 0x1600 +  7, 0x3300 +  8, 0x1F00 +  8, 0x3600 +  9, 0x3200 +  8, 0x3680 +  9, 0x3DA0 + 11, 0x3FC0 + 11, 0x3DC0 + 11, 0x3FE0 + 12]
    cl_95 = [0x4000 +  3, 0x3F80 + 11, 0x3D80 + 11, 0x3C80 + 10, 0x3BE0 + 12, 0x3E80 + 10, 0x3F40 + 11, 0x3EC0 + 10, 0x3BA0 + 11, 0x3BC0 + 11, 0x3D60 + 11, 0x3B60 + 11, 0x3A80 + 10, 0x3AC0 + 10, 0x3A00 +  9, 0x3B00 + 10, 0x38C0 + 10, 0x3900 + 10, 0x3940 + 11, 0x3960 + 11, 0x3980 + 11, 0x39A0 + 11, 0x39C0 + 11, 0x39E0 + 12, 0x39F0 + 12, 0x3880 + 10, 0x3CC0 + 10, 0x3C00 +  9, 0x3D00 + 10, 0x3E00 +  9, 0x3F00 + 10, 0x3B40 + 11, 0x3BF0 + 12, 0x2B00 +  8, 0x21C0 + 11, 0x20C0 + 10, 0x2100 + 10, 0x2600 +  7, 0x2300 + 11, 0x21E0 + 12, 0x2140 + 11, 0x2D00 +  8, 0x46B0 + 13, 0x2340 + 12, 0x2080 + 10, 0x21A0 + 11, 0x2E00 +  8, 0x2C00 +  8, 0x2180 + 11, 0x46A0 + 13, 0x2F80 +  9, 0x2F00 +  9, 0x2A00 +  8, 0x2160 + 11, 0x2330 + 12, 0x21F0 + 12, 0x46C0 + 13, 0x2320 + 12, 0x46D0 + 13, 0x3DE0 + 12, 0x3FA0 + 11, 0x3DF0 + 12, 0x3D40 + 11, 0x3F60 + 11, 0x3FF0 + 12, 0xB000 +  4, 0x1C00 +  7, 0x0C00 +  6, 0x1000 +  6, 0x6000 +  3, 0x3000 +  7, 0x1E00 +  8, 0x1400 +  7, 0xD000 +  4, 0x3580 +  9, 0x3400 +  8, 0x0800 +  6, 0x1A00 +  7, 0xE000 +  4, 0xC000 +  4, 0x1800 +  7, 0x3500 +  9, 0xF800 +  5, 0xF000 +  5, 0xA000 +  4, 0x1600 +  7, 0x3300 +  8, 0x1F00 +  8, 0x3600 +  9, 0x3200 +  8, 0x3680 +  9, 0x3DA0 + 11, 0x3FC0 + 11, 0x3DC0 + 11, 0x3FE0 + 12]

    # enum {SHX_STATE_1 = 1, SHX_STATE_2};    // removed Unicode state
    SHX_STATE_1 = 1
    SHX_STATE_2 = 2

    SHX_SET1 = 0
    SHX_SET1A = 1
    SHX_SET1B = 2
    SHX_SET2 = 3

    sets = [['\0', ' ', 'e', '\0', 't', 'a', 'o', 'i', 'n', 's', 'r'],
            ['\0', 'l', 'c', 'd', 'h', 'u', 'p', 'm', 'b', 'g', 'w'],
            ['f', 'y', 'v', 'k', 'q', 'j', 'x', 'z', '\0', '\0', '\0'],
            ['\0', '9', '0', '1', '2', '3', '4', '5', '6', '7', '8'],
            ['.', ',', '-', '/', '?', '+', ' ', '(', ')', '$', '@'],
            [';', '#', ':', '<', '^', '*', '"', '{', '}', '[', ']'],
            ['=', '%', '\'', '>', '&', '_', '!', '\\', '|', '~', '`']]

    us_vcode = [2 + (0 << 3), 3 + (3 << 3), 3 + (1 << 3), 4 + (6 << 3), 0,
    #           5,            6,            7,            8, 9, 10
                4 + (4 << 3), 3 + (2 << 3), 4 + (8 << 3), 0, 0,  0,
    #           11,          12, 13,            14, 15
                4 + (7 << 3), 0,  4 + (5 << 3),  0,  5 + (9 << 3),
    #           16, 17, 18, 19, 20, 21, 22, 23
                0, 0, 0, 0, 0, 0, 0, 0,
    #           24, 25, 26, 27, 28, 29, 30, 31
                0, 0, 0, 0, 0, 0, 0, 5 + (10 << 3) ]
    #           0,            1,            2, 3,            4, 5, 6, 7,
    us_hcode  = [1 + (1 << 3), 2 + (0 << 3), 0, 3 + (2 << 3), 0, 0, 0, 5 + (3 << 3),
    #            8, 9, 10, 11, 12, 13, 14, 15,
                0, 0, 0, 0, 0, 0, 0, 5 + (5 << 3),
    #            16, 17, 18, 19, 20, 21, 22, 23
                0, 0, 0, 0, 0, 0, 0, 5 + (4 << 3),
    #            24, 25, 26, 27, 28, 29, 30, 31
                0, 0, 0, 0, 0, 0, 0, 5 + (6 << 3) ]
    # pylint: enable=bad-continuation,bad-whitespace

    ESCAPE_MARKER = 0x2A

    TERM_CODE = 0x37C0
    # TERM_CODE_LEN = 10
    DICT_CODE = 0x0000
    DICT_CODE_LEN = 5
    #DICT_OTHER_CODE = 0x0000
    #DICT_OTHER_CODE_LEN = 6
    RPT_CODE_TASMOTA = 0x3780
    RPT_CODE_TASMOTA_LEN = 10
    BACK2_STATE1_CODE = 0x2000
    BACK2_STATE1_CODE_LEN = 4
    #BACK_FROM_UNI_CODE = 0xFE00
    #BACK_FROM_UNI_CODE_LEN = 8
    LF_CODE = 0x3700
    LF_CODE_LEN = 9
    TAB_CODE = 0x2400
    TAB_CODE_LEN = 7
    ALL_UPPER_CODE = 0x2200
    ALL_UPPER_CODE_LEN = 8
    SW2_STATE2_CODE = 0x3800
    SW2_STATE2_CODE_LEN = 7
    ST2_SPC_CODE = 0x3B80
    ST2_SPC_CODE_LEN = 11
    BIN_CODE_TASMOTA = 0x8000
    BIN_CODE_TASMOTA_LEN = 3

    NICE_LEN = 5

    mask = [0x80, 0xC0, 0xE0, 0xF0, 0xF8, 0xFC, 0xFE, 0xFF]

    # pylint: disable=missing-function-docstring,invalid-name

    # Input
    # out = bytearray
    def append_bits(self, out, ol, code, clen, state):
        #print("Append bits {ol} {code} {clen} {state}".format(ol=ol, code=code, clen=clen, state=state))
        if state == self.SHX_STATE_2:
            # remove change state prefix
            if (code >> 9) == 0x1C:
                code <<= 7
                clen -= 7
        while clen > 0:
            cur_bit = ol % 8
            blen = 8 if (clen > 8) else clen
            a_byte = (code >> 8) & self.mask[blen - 1]
            #print("append_bits a_byte {ab} blen {blen}".format(ab=a_byte,blen=blen))
            a_byte >>= cur_bit
            if blen + cur_bit > 8:
                blen = (8 - cur_bit)
            if cur_bit == 0:
                out[ol // 8] = a_byte
            else:
                out[ol // 8] |= a_byte
            code <<= blen
            ol += blen
            if 0 == ol % 8:     # pylint: disable=misplaced-comparison-constant
                # we completed a full byte
                last_c = out[(ol // 8) - 1]
                if last_c in (0, self.ESCAPE_MARKER):
                    out[ol // 8] = 1 + last_c           # increment to 0x01 or 0x2B
                    out[(ol // 8) -1] = self.ESCAPE_MARKER   # replace old value with marker
                    ol += 8   # add one full byte
            clen -= blen
        return ol

    codes   = [0x82, 0xC3, 0xE5, 0xED, 0xF5]    # pylint: disable=bad-whitespace
    bit_len = [   5,    7,    9,   12,   16]    # pylint: disable=bad-whitespace

    def encodeCount(self, out, ol, count):
        #print("encodeCount ol = {ol}, count = {count}".format(ol=ol, count=count))
        till = 0
        base = 0
        for i in range(len(self.bit_len)):
            bit_len_i = self.bit_len[i]
            till += (1 << bit_len_i)
            if count < till:
                codes_i = self.codes[i]
                ol = self.append_bits(out, ol, (codes_i & 0xF8) << 8, codes_i & 0x07, 1)
                #print("encodeCount append_bits ol = {ol}, code = {code}, len = {len}".format(ol=ol,code=(codes_i & 0xF8) << 8,len=codes_i & 0x07))
                ol = self.append_bits(out, ol, (count - base) << (16 - bit_len_i), bit_len_i, 1)
                #print("encodeCount append_bits ol = {ol}, code = {code}, len = {len}".format(ol=ol,code=(count - base) << (16 - bit_len_i),len=bit_len_i))
                return ol
            base = till
        return ol

    # Returns (int, ol, state, is_all_upper)
    def matchOccurance(self, inn, len_, l_, out, ol, state, is_all_upper):
        # int j, k;
        longest_dist = 0
        longest_len = 0
        #for (j = l_ - self.NICE_LEN; j >= 0; j--) {
        j = l_ - self.NICE_LEN
        while j >= 0:
            k = l_
            #for (k = l_; k < len && j + k - l_ < l_; k++) {
            while k < len_ and j + k - l_ < l_:
                if inn[k] != inn[j + k - l_]:
                    break
                k += 1
            if k - l_ > self.NICE_LEN - 1:
                match_len = k - l_ - self.NICE_LEN
                match_dist = l_ - j - self.NICE_LEN + 1
                if match_len > longest_len:
                    longest_len = match_len
                    longest_dist = match_dist
            j -= 1

        if longest_len:
            #print("longest_len {ll}".format(ll=longest_len))
            #ol_save = ol
            if state == self.SHX_STATE_2 or is_all_upper:
                is_all_upper = 0
                state = self.SHX_STATE_1
                ol = self.append_bits(out, ol, self.BACK2_STATE1_CODE, self.BACK2_STATE1_CODE_LEN, state)

            ol = self.append_bits(out, ol, self.DICT_CODE, self.DICT_CODE_LEN, 1)
            ol = self.encodeCount(out, ol, longest_len)
            ol = self.encodeCount(out, ol, longest_dist)
            #print("longest_len {ll} longest_dist {ld} ol {ols}-{ol}".format(ll=longest_len, ld=longest_dist, ol=ol, ols=ol_save))
            l_ += longest_len + self.NICE_LEN
            l_ -= 1

            return l_, ol, state, is_all_upper
        return -l_, ol, state, is_all_upper


    def compress(self, inn, len_, out, len_out):
        ol = 0
        state = self.SHX_STATE_1
        is_all_upper = 0
        l = 0
        while l < len_:
        # for (l=0; l<len_; l++) {

            c_in = inn[l]

            if l and l < len_ - 4:
                if c_in == inn[l - 1] and c_in == inn[l + 1] and c_in == inn[l + 2] and c_in == inn[l + 3]:
                    rpt_count = l + 4
                    while rpt_count < len_ and inn[rpt_count] == c_in:
                        rpt_count += 1
                    rpt_count -= l

                    if state == self.SHX_STATE_2 or is_all_upper:
                        is_all_upper = 0
                        state = self.SHX_STATE_1
                        ol = self.append_bits(out, ol, self.BACK2_STATE1_CODE, self.BACK2_STATE1_CODE_LEN, state) # back to lower case and Set1

                    ol = self.append_bits(out, ol, self.RPT_CODE_TASMOTA, self.RPT_CODE_TASMOTA_LEN, 1)     # reusing CRLF for RPT
                    ol = self.encodeCount(out, ol, rpt_count - 4)
                    l += rpt_count
                    #l -= 1
                    continue

            if l < (len_ - self.NICE_LEN + 1):
                #l_old = l
                (l, ol, state, is_all_upper) = self.matchOccurance(inn, len_, l, out, ol, state, is_all_upper)
                if l > 0:
                    #print("matchOccurance l = {l} l_old = {lo}".format(l=l,lo=l_old))
                    l += 1    # for loop
                    continue

                l = -l

            if state == self.SHX_STATE_2:      # if Set2
                if ord(' ') <= c_in <= ord('@') or ord('[') <= c_in <= ord('`') or ord('{') <= c_in <= ord('~'):
                    pass
                else:
                    state = self.SHX_STATE_1        # back to Set1 and lower case
                    ol = self.append_bits(out, ol, self.BACK2_STATE1_CODE, self.BACK2_STATE1_CODE_LEN, state)

            is_upper = 0
            if ord('A') <= c_in <= ord('Z'):
                is_upper = 1
            else:
                if is_all_upper:
                    is_all_upper = 0
                    ol = self.append_bits(out, ol, self.BACK2_STATE1_CODE, self.BACK2_STATE1_CODE_LEN, state)

            if 32 <= c_in <= 126:
                if is_upper and not is_all_upper:
                    ll = l+5
                    # for (ll=l+5; ll>=l && ll<len_; ll--) {
                    while l <= ll < len_:
                        if inn[ll] < ord('A') or inn[ll] > ord('Z'):
                            break

                        ll -= 1

                    if ll == l-1:
                        ol = self.append_bits(out, ol, self.ALL_UPPER_CODE, self.ALL_UPPER_CODE_LEN, state)   # CapsLock
                        is_all_upper = 1

                if state == self.SHX_STATE_1 and ord('0') <= c_in <= ord('9'):
                    ol = self.append_bits(out, ol, self.SW2_STATE2_CODE, self.SW2_STATE2_CODE_LEN, state)   # Switch to sticky Set2
                    state = self.SHX_STATE_2

                c_in -= 32
                if is_all_upper and is_upper:
                    c_in += 32
                if c_in == 0 and state == self.SHX_STATE_2:
                    ol = self.append_bits(out, ol, self.ST2_SPC_CODE, self.ST2_SPC_CODE_LEN, state)       # space from Set2 ionstead of Set1
                else:
                    # ol = self.append_bits(out, ol, pgm_read_word(&c_95[c_in]), pgm_read_byte(&l_95[c_in]), state);  // original version with c/l in split arrays
                    cl = self.cl_95[c_in]
                    cl_code = cl & 0xFFF0
                    cl_len = cl & 0x000F
                    if cl_len == 13:
                        cl_code = cl_code >> 1
                    ol = self.append_bits(out, ol, cl_code, cl_len, state)

            elif c_in == 10:
                ol = self.append_bits(out, ol, self.LF_CODE, self.LF_CODE_LEN, state)         # LF
            elif c_in == '\t':
                ol = self.append_bits(out, ol, self.TAB_CODE, self.TAB_CODE_LEN, state)       # TAB
            else:
                ol = self.append_bits(out, ol, self.BIN_CODE_TASMOTA, self.BIN_CODE_TASMOTA_LEN, state)       # Binary, we reuse the Unicode marker which 3 bits instead of 9
                ol = self.encodeCount(out, ol, (255 - c_in) & 0xFF)


            # check that we have some headroom in the output buffer
            if ol // 8 >= len_out - 4:
                return -1      # we risk overflow and crash

            l += 1

        bits = ol % 8
        if bits:
            ol = self.append_bits(out, ol, self.TERM_CODE, 8 - bits, 1)   # 0011 0111 1100 0000 TERM = 0011 0111 11
        return (ol + 7) // 8
        # return ol // 8 + 1 if (ol%8) else 0


    def getBitVal(self, inn, bit_no, count):
        c_in = inn[bit_no >> 3]
        if bit_no >> 3 and self.ESCAPE_MARKER == inn[(bit_no >> 3) - 1]:
            c_in -= 1
        r = 1 << count if (c_in & (0x80 >> (bit_no % 8))) else 0
        #print("getBitVal r={r}".format(r=r))
        return r

    # Returns:
    # 0..11
    # or -1 if end of stream
    def getCodeIdx(self, code_type, inn, len_, bit_no_p):
        code = 0
        count = 0
        while count < 5:
            if bit_no_p >= len_:
                return -1, bit_no_p
            # detect marker
            if self.ESCAPE_MARKER == inn[bit_no_p >> 3]:
                bit_no_p += 8      # skip marker

            if bit_no_p >= len_:
                return -1, bit_no_p

            code += self.getBitVal(inn, bit_no_p, count)
            bit_no_p += 1
            count += 1
            code_type_code = code_type[code]
            if code_type_code and (code_type_code & 0x07) == count:
                #print("getCodeIdx = {r}".format(r=code_type_code >> 3))
                return code_type_code >> 3, bit_no_p

        #print("getCodeIdx  not found = {r}".format(r=1))
        return 1, bit_no_p

    def getNumFromBits(self, inn, bit_no_p, count):
        ret = 0
        while count:
            count -= 1
            if self.ESCAPE_MARKER == inn[bit_no_p >> 3]:
                bit_no_p += 8      # skip marker
            ret += self.getBitVal(inn, bit_no_p, count)
            bit_no_p += 1
        # print("getNumFromBits = {r}".format(r=ret))
        return ret, bit_no_p

    def readCount(self, inn, bit_no_p, len_):
        (idx, bit_no_p) = self.getCodeIdx(self.us_hcode, inn, len_, bit_no_p)
        if idx >= 1:
            idx -= 1    # we skip v = 1 (code '0') since we no more accept 2 bits encoding
        if idx >= 5 or idx < 0:
            return 0, bit_no_p  # unsupported or end of stream
        till = 0
        bit_len_idx = 0
        base = 0
        #for (uint32_t i = 0; i <= idx; i++) {
        i = 0
        while i <= idx:
        # for i in range(idx):
            base = till
            bit_len_idx = self.bit_len[i]
            till += (1 << bit_len_idx)
            i += 1

        (count, bit_no_p) = self.getNumFromBits(inn, bit_no_p, bit_len_idx)
        count = count + base
        #print("readCount getNumFromBits = {count} ({bl})".format(count=count,bl=bit_len_idx))

        return count, bit_no_p

    def decodeRepeat(self, inn, len_, out, ol, bit_no):
        #print("decodeRepeat Enter")
        (dict_len, bit_no) = self.readCount(inn, bit_no, len_)
        dict_len += self.NICE_LEN
        (dist, bit_no) = self.readCount(inn, bit_no, len_)
        dist += self.NICE_LEN - 1
        #memcpy(out + ol, out + ol - dist, dict_len);
        i = 0
        while i < dict_len:
        #for i in range(dict_len):
            out[ol + i] = out[ol - dist + i]
            i += 1
        ol += dict_len

        return ol, bit_no

    def decompress(self, inn, len_, out, len_out):
        ol = 0
        bit_no = 0
        dstate = self.SHX_SET1
        is_all_upper = 0

        len_ <<= 3    # *8, len_ in bits
        out[ol] = 0
        while bit_no < len_:
            c = 0
            is_upper = is_all_upper
            (v, bit_no) = self.getCodeIdx(self.us_vcode, inn, len_, bit_no)    # read vCode
            #print("bit_no {b}. v = {v}".format(b=bit_no,v=v))
            if v < 0:
                break     # end of stream
            h = dstate     # Set1 or Set2
            if v == 0:    # Switch which is common to Set1 and Set2, first entry
                (h, bit_no) = self.getCodeIdx(self.us_hcode, inn, len_, bit_no)    # read hCode
                #print("bit_no {b}. h = {h}".format(b=bit_no,h=h))
                if h < 0:
                    break     # end of stream
                if h == self.SHX_SET1:          # target is Set1
                    if dstate == self.SHX_SET1:   # Switch from Set1 to Set1 us UpperCase
                        if is_all_upper:      # if CapsLock, then back to LowerCase
                            is_upper = 0
                            is_all_upper = 0
                            continue

                        (v, bit_no) = self.getCodeIdx(self.us_vcode, inn, len_, bit_no)   # read again vCode
                        if v < 0:
                            break     # end of stream
                        if v == 0:
                            (h, bit_no) = self.getCodeIdx(self.us_hcode, inn, len_, bit_no)  # read second hCode
                            if h < 0:
                                break      # end of stream
                            if h == self.SHX_SET1:  # If double Switch Set1, the CapsLock
                                is_all_upper = 1
                                continue

                        is_upper = 1      # anyways, still uppercase
                    else:
                        dstate = self.SHX_SET1  # if Set was not Set1, switch to Set1
                        continue

                elif h == self.SHX_SET2:    # If Set2, switch dstate to Set2
                    if dstate == self.SHX_SET1:
                        dstate = self.SHX_SET2
                    continue

                if h != self.SHX_SET1:    # all other Sets (why not else)
                    (v, bit_no) = self.getCodeIdx(self.us_vcode, inn, len_, bit_no)    # we changed set, now read vCode for char
                    if v < 0:
                        break      # end of stream

            if v == 0 and h == self.SHX_SET1A:
                #print("v = 0, h = self.SHX_SET1A")
                if is_upper:
                    (temp, bit_no) = self.readCount(inn, bit_no, len_)
                    out[ol] = 255 - temp    # binary
                    ol += 1
                else:
                    (ol, bit_no) = self.decodeRepeat(inn, len_, out, ol, bit_no)   # dist
                continue

            if h == self.SHX_SET1 and v == 3:
                # was Unicode, will do Binary instead
                (temp, bit_no) = self.readCount(inn, bit_no, len_)
                out[ol] = 255 - temp    # binary
                ol += 1
                continue

            if h < 7 and v < 11:
                #print("h {h} v {v}".format(h=h,v=v))
                c = ord(self.sets[h][v])
            if ord('a') <= c <= ord('z'):
                if is_upper:
                    c -= 32       # go to UpperCase for letters
            else:          # handle all other cases
                if is_upper and dstate == self.SHX_SET1 and v == 1:
                    c = ord('\t')     # If UpperCase Space, change to TAB
                if h == self.SHX_SET1B:
                    if 8 == v:   # was LF or RPT, now only LF   # pylint: disable=misplaced-comparison-constant
                        out[ol] = ord('\n')
                        ol += 1
                        continue

                    if 9 == v:           # was CRLF, now RPT    # pylint: disable=misplaced-comparison-constant
                        (count, bit_no) = self.readCount(inn, bit_no, len_)
                        count += 4
                        if ol + count >= len_out:
                            return -1        # overflow

                        rpt_c = out[ol - 1]
                        while count:
                            count -= 1
                            out[ol] = rpt_c
                            ol += 1
                        continue

                    if 10 == v:         # pylint: disable=misplaced-comparison-constant
                        break           # TERM, stop decoding

            out[ol] = c
            ol += 1

            if ol >= len_out:
                return -1         # overflow

        return ol

    # pylint: enable=missing-function-docstring

def get_jsonstr(configmapping, jsonsort, jsonindent, jsoncompact):
    """
    Get JSON string output from config mapping

    @param configmapping:
        binary config data (decrypted)
    @param jsonsort:
        True: output of dictionaries will be sorted by key
        Uppercase and lowercase main keys remain unaffected
    @param jsonindent:
        pretty-printed JSON output indent level (<0 disables indent)
    @param jsoncompact:
        True: output of dictionaries will be compacted (no space after , and :)

    @return:
        template sizes as list []
    """
    conv_keys = {}
    for key in list(configmapping):
        if key[0].isupper():
            conv_keys[key] = key.lower()
            configmapping[conv_keys[key]] = configmapping.pop(key)
    json_output = json.dumps(
        configmapping,
        ensure_ascii=False,
        sort_keys=jsonsort,
        indent=None if (jsonindent is None or ARGS.jsonindent < 0) else jsonindent,
        separators=(',', ':') if jsoncompact else (', ', ': ')
        )
    for str_ in conv_keys:
        json_output = json_output.replace('"'+conv_keys[str_]+'"', '"'+str_+'"')

    return json_output

def get_templatesizes():
    """
    Get all possible template sizes as list

    @return:
        template sizes as list []
    """
    sizes = []
    for cfg in SETTINGS:
        sizes.append(cfg[1])
    # return unique sizes only (remove duplicates)
    return list(set(sizes))

def get_config_info(decode_cfg):
    """
    Extract info about loaded config

    @param decode_cfg:
        binary config data (decrypted)

    @return: dict
        platform         int  config data hardware platform
        version          int  config data version
        template_version int  template version number
        template_size    int  config data size
        template         dict template dict (from SETTINGS)
    """
    version = 0x0
    size = setting = None
    version = get_field(decode_cfg, Platform.ALL, 'version', SETTING_6_2_1['version'], raw=True, ignoregroup=True)
    template_version = version

    # identify platform (config_version)
    config_version = Platform.STR.index("ESP82xx")  # default legacy
    for cfg in sorted(SETTINGS, key=lambda s: s[0], reverse=True):
        if version >= cfg[0]:
            fielddef = cfg[2].get('config_version', None)
            if fielddef is not None:
                config_version = get_field(decode_cfg, Platform.ALL, 'config_version', fielddef, raw=True, ignoregroup=True)
                if config_version >= len(Platform.STR):
                    exit_(ExitCode.INVALID_DATA, "Invalid data in config (config_version is {}, valid range [0,{}])".format(config_version, len(Platform.STR)-1), type_=LogType.WARNING, line=inspect.getlineno(inspect.currentframe()))
                    config_version = Platform.STR.index("ESP82xx")
            break
    # search setting definition for platform top-down
    for cfg in sorted(SETTINGS, key=lambda s: s[0], reverse=True):
        if version >= cfg[0]:
            template_version = cfg[0]
            size = cfg[1]
            setting = cfg[2]
            break

    if setting is None:
        exit_(ExitCode.UNSUPPORTED_VERSION, "Tasmota configuration version v{} not supported".format(get_versionstr(version)), line=inspect.getlineno(inspect.currentframe()))

    return {
        'platform': config_version,
        'version': version,
        'template_version': template_version,
        'template_size': size,
        'template': setting
        }

def get_grouplist(setting):
    """
    Get all avilable group definition from setting

    @return:
        configargparse.parse_args() result
    """
    groups = set()

    for name in setting:
        if name != SETTINGVAR:
            dev = setting[name]
            format_, group = get_fielddef(dev, fields="format_, group")
            if group is not None and len(group) > 0:
                groups.add(group.title())
            if isinstance(format_, dict):
                subgroups = get_grouplist(format_)
                if subgroups is not None and len(subgroups) > 0:
                    for group in subgroups:
                        groups.add(group.title())

    groups = list(groups)
    groups.sort()
    return groups

class FileType:
    """
    File type returns
    """
    FILE_NOT_FOUND = None
    DMP = 'dmp'
    JSON = 'json'
    BIN = 'bin'
    UNKNOWN = 'unknown'
    INCOMPLETE_JSON = 'incomplete json'
    INVALID_JSON = 'invalid json'
    INVALID_BIN = 'invalid bin'

def get_filetype(filename):
    """
    Get the FileType class member of a given filename

    @param filename:
        filename of the file to analyse

    @return:
        FileType class member
    """
    filetype = FileType.UNKNOWN

    # try filename
    try:
        with open(filename, "r") as file:
            try:
                # try reading as json
                json.load(file)
                filetype = FileType.JSON
            except ValueError:
                filetype = FileType.INVALID_JSON
                # not a valid json, get filesize and compare it with all possible sizes
                try:
                    size = os.path.getsize(filename)
                except:     # pylint: disable=bare-except
                    filetype = FileType.UNKNOWN

                header_format = '<L'
                sizes = get_templatesizes()
                # size is one of a dmp file size
                if size in sizes:
                    filetype = FileType.DMP
                elif size - struct.calcsize(header_format) in sizes:
                    # check if the binary file has the magic header
                    with open(filename, "rb") as inputfile:
                        inputbin = inputfile.read()
                    if BINARYFILE_MAGIC in (struct.unpack_from(header_format, inputbin, 0)[0],
                                            struct.unpack_from(header_format, inputbin, len(inputbin)-struct.calcsize(header_format))[0]):
                        filetype = FileType.BIN
                    else:
                        filetype = FileType.INVALID_BIN

    except:     # pylint: disable=bare-except
        filetype = FileType.FILE_NOT_FOUND

    return filetype

def get_versionstr(version):
    """
    Create human readable version string

    @param version:
        version integer

    @return:
        version string
    """
    if isinstance(version, str):
        version = int(version, 0)
    major = ((version>>24) & 0xff)
    minor = ((version>>16) & 0xff)
    release = ((version>> 8) & 0xff)
    subrelease = (version & 0xff)
    if major >= 6:
        if subrelease > 0:
            subreleasestr = str(subrelease)
        else:
            subreleasestr = ''
    else:
        if subrelease > 0:
            subreleasestr = str(chr(subrelease+ord('a')-1))
        else:
            subreleasestr = ''
    return "{:d}.{:d}.{:d}{}{}".format(major, minor, release, '.' if (major >= 6 and subreleasestr != '') else '', subreleasestr)

def make_filename(filename, filetype, configmapping):
    """
    Replace variables within a filename

    @param filename:
        original filename possible containing replacements:
        @v:
            Tasmota version from config data
        @f:
            friendlyname from config data
        @d:
            devicename from config data
        @h:
            hostname from config data
        @H:
            hostname from device (-d arg only)
    @param filetype:
        FileType.x object - creates extension if not None
    @param configmapping:
        binary config data (decrypted)

    @return:
        New filename with replacements
    """
    config_version = config_friendlyname = config_hostname = device_hostname = ''

    config_version = configmapping.get('version', '')
    try:
        config_version = configmapping['header']['data']['version']
    except:     # pylint: disable=bare-except
        config_version = configmapping.get('version', '')
    if config_version != '':
        config_version = get_versionstr(int(str(config_version), 0))
    config_friendlyname = configmapping.get('friendlyname', '')
    if config_friendlyname != '':
        config_friendlyname = re.sub('_{2,}', '_', "".join(itertools.islice((c for c in str(config_friendlyname[0]) if c.isprintable()), 256))).replace(' ', '_')
    config_devicename = configmapping.get('devicename', '')
    if config_devicename != '':
        config_devicename = re.sub('_{2,}', '_', "".join(itertools.islice((c for c in str(config_devicename) if c.isprintable()), 256))).replace(' ', '_')
    config_hostname = configmapping.get('hostname', '')
    if config_hostname != '':
        if str(config_hostname).find('%') < 0:
            config_hostname = re.sub('_{2,}', '_', re.sub('[^0-9a-zA-Z]', '_', str(config_hostname)).strip('_'))
    if filename.find('@H') >= 0 and ARGS.device is not None:
        device_hostname = get_tasmotahostname(ARGS.device, ARGS.port, username=ARGS.username, password=ARGS.password)
        if device_hostname is None:
            device_hostname = ''

    dirname = basename = ext = ''

    # split file parts
    dirname = os.path.normpath(os.path.dirname(filename))
    basename = os.path.basename(filename)
    name, ext = os.path.splitext(basename)

    # make a valid filename
    try:
        name = name.translate(dict((ord(char), None) for char in r'\/*?:"<>|'))
    except:     # pylint: disable=bare-except
        pass
    name = name.replace(' ', '_')

    # append extension based on filetype if not given
    if len(ext) != 0 and ext[0] == '.':
        ext = ext[1:]
    if filetype is not None and ARGS.extension and (len(ext) < 2 or all(c.isdigit() for c in ext)):
        ext = filetype.lower()

    # join filename + extension
    if len(ext) != 0:
        name_ext = name+'.'+ext
    else:
        name_ext = name

    # join path and filename
    try:
        filename = os.path.join(dirname, name_ext)
    except:     # pylint: disable=bare-except
        pass

    filename = filename.replace('@v', config_version)
    filename = filename.replace('@d', config_devicename)
    filename = filename.replace('@f', config_friendlyname)
    filename = filename.replace('@h', config_hostname)
    filename = filename.replace('@H', device_hostname)

    return filename

def make_url(host, port=80, location=''):
    """
    Create a Tasmota host url

    @param host:
        hostname or IP of Tasmota host
    @param port:
        port number to use for http connection
    @param location:
        http url location

    @return:
        Tasmota http url
    """
    return "http://{shost}{sdelimiter}{sport}/{slocation}".format(\
            shost=host,
            sdelimiter=':' if port != 80 else '',
            sport=port if port != 80 else '',
            slocation=location)

def load_tasmotaconfig(filename):
    """
    Load config from Tasmota file

    @param filename:
        filename to load

    @return:
        binary config data (encrypted) or None on error
    """
    encode_cfg = None

    # read config from a file
    if not os.path.isfile(filename):    # check file exists
        exit_(ExitCode.FILE_NOT_FOUND, "File '{}' not found".format(filename), line=inspect.getlineno(inspect.currentframe()))

    if ARGS.verbose or ((ARGS.backupfile is not None or ARGS.restorefile is not None) and not ARGS.output):
        message("Load data from file '{}'".format(ARGS.tasmotafile), type_=LogType.INFO if ARGS.verbose else None)
    try:
        with open(filename, "rb") as tasmotafile:
            encode_cfg = tasmotafile.read()
    except Exception as err:    # pylint: disable=broad-except
        exit_(ExitCode.INTERNAL_ERROR, "'{}' {}".format(filename, err), line=inspect.getlineno(inspect.currentframe()))

    return encode_cfg

def get_tasmotaconfig(cmnd, host, port, username=DEFAULTS['source']['username'], password=None, contenttype=None):
    """
    Tasmota http request

    @param host:
        hostname or IP of Tasmota device
    @param port:
        http port of Tasmota device
    @param username:
        optional username for Tasmota web login
    @param password
        optional password for Tasmota web login

    @return:
        binary config data (encrypted) or None on error
    """
    # read config direct from device via http
    url = make_url(host, port, cmnd)
    referer = make_url(host, port)
    auth = None
    if username is not None and password is not None:
        auth = (username, password)
    try:
        res = requests.get(url, auth=auth, headers={'referer': referer})
    except (requests.exceptions.ConnectionError, requests.exceptions.InvalidURL) as _:
        exit_(ExitCode.HTTP_CONNECTION_ERROR, "Failed to establish HTTP connection to '{}:{}'".format(host, port))

    if not res.ok:
        exit_(res.status_code, "Error on http GET request for {} - {}".format(url, res.reason), line=inspect.getlineno(inspect.currentframe()))

    if contenttype is not None and res.headers['Content-Type'] != contenttype:
        exit_(ExitCode.DOWNLOAD_CONFIG_ERROR, "Device did not respond properly, maybe Tasmota webserver admin mode is disabled (WebServer 2)", line=inspect.getlineno(inspect.currentframe()))

    return res.status_code, res.content

def get_tasmotahostname(host, port, username=DEFAULTS['source']['username'], password=None):
    """
    Get Tasmota hostname from device

    @param host:
        hostname or IP of Tasmota device
    @param port:
        http port of Tasmota device
    @param username:
        optional username for Tasmota web login
    @param password
        optional password for Tasmota web login

    @return:
        Tasmota real hostname or None on error
    """
    hostname = None

    loginstr = ""
    if password is not None:
        loginstr = "user={}&password={}&".format(urllib.parse.quote(username), urllib.parse.quote(password))
    # get hostname
    _, body = get_tasmotaconfig("cm?{}cmnd=status%205".format(loginstr), host, port, username=username, password=password)
    if body is not None:
        jsonbody = json.loads(str(body, STR_CODING))
        statusnet = jsonbody.get('StatusNET', None)
        if statusnet is not None:
            hostname = statusnet.get('Hostname', None)
            if hostname is not None:
                if ARGS.verbose:
                    message("Hostname for '{}' retrieved: '{}'".format(host, hostname), type_=LogType.INFO)

    return hostname

def pull_tasmotaconfig(host, port, username=DEFAULTS['source']['username'], password=None):
    """
    Pull config from Tasmota device

    @param host:
        hostname or IP of Tasmota device
    @param port:
        http port of Tasmota device
    @param username:
        optional username for Tasmota web login
    @param password
        optional password for Tasmota web login

    @return:
        binary config data (encrypted) or None on error
    """
    if ARGS.verbose or ((ARGS.backupfile is not None or ARGS.restorefile is not None) and not ARGS.output):
        message("Load data from device '{}'".format(ARGS.device), type_=LogType.INFO if ARGS.verbose else None)

    _, body = get_tasmotaconfig('dl', host, port, username, password, contenttype='application/octet-stream')

    return body

def push_tasmotaconfig(encode_cfg, host, port, username=DEFAULTS['source']['username'], password=None, verbosemsg=""):
    """
    Upload binary data to a Tasmota host using http

    @param encode_cfg:
        encrypted binary data or filename containing Tasmota encrypted binary config
    @param host:
        hostname or IP of Tasmota device
    @param port:
        http port of Tasmota device
    @param username:
        optional username for Tasmota web login
    @param password
        optional password for Tasmota web login
    @param verbosemsg
        optional verbosemsg text

    @return
        errorcode, errorstring
        errorcode=0 if success, otherwise http response or exception code
    """
    if ARGS.verbose:
        message(verbosemsg, type_=LogType.INFO)

    if isinstance(encode_cfg, str):
        encode_cfg = bytearray(encode_cfg)

    # get restore config page first to set internal Tasmota vars
    responsecode, body = get_tasmotaconfig('rs?', host, port, username, password, contenttype='text/html')
    if body is None:
        return responsecode, "ERROR"

    # ~ # post data
    url = make_url(host, port, "u2")
    auth = None
    if username is not None and password is not None:
        auth = (username, password)
    files = {'u2':('{sprog}_v{sver}.dmp'.format(sprog=os.path.basename(sys.argv[0]), sver=VER), encode_cfg)}
    try:
        res = requests.post(url, auth=auth, files=files)
    except ConnectionError as err:
        exit_(ExitCode.UPLOAD_CONFIG_ERROR, "Error on http POST request for {} - {}".format(url, err), line=inspect.getlineno(inspect.currentframe()))

    if not res.ok:
        exit_(res.status_code, "Error on http POST request for {} - {}".format(url, res.reason), line=inspect.getlineno(inspect.currentframe()))

    if res.headers['Content-Type'] != 'text/html':
        exit_(ExitCode.UPLOAD_CONFIG_ERROR, "Device did not response properly, may be Tasmota webserver admin mode is disabled (WebServer 2)", line=inspect.getlineno(inspect.currentframe()))

    body = res.text

    find_upload = -1
    for key in ("Carga", "Caricamento", "Enviar", "Feltöltés", "Ladda upp", "Nahrání...", "Nahrávanie...", "Upload", "Verzenden", "Wgraj", "Yükleme", "Încărcăre", "Ανέβασμα", "Завантажити", "Загрузить", "Зареждане", "העלאה", "上传", "上傳", "업로드"):
        find_upload = body.find(key)
        if find_upload >= 0:
            break
    if find_upload < 0:
        return ExitCode.UPLOAD_CONFIG_ERROR, "Device did not response properly with upload result page"

    body = body[find_upload:]
    if sum(map(lambda s: body.find(s) >= 0, ("Başarıyla Tamamlandı", "Completato", "Exitosa", "Gelukt", "Lyckat", "Powodzenie", "Réussi", "Sikeres", "Successful", "Successo", "Succes", "erfolgreich", "úspešné.", "úspěšné.", "Επιτυχές", "Успешно", "Успішно", "הצליח", "已成功", "成功", "성공"))) < 1:
        errmatch = re.search(r"<font\s*color='[#0-9a-fA-F]+'>(\S*)</font></b><br><br>(.*)<br>", body)
        reason = "Unknown error"
        if errmatch and len(errmatch.groups()) > 1:
            reason = errmatch.group(2)
        return ExitCode.UPLOAD_CONFIG_ERROR, reason

    return 0, 'OK'

def decrypt_encrypt(obj):
    """
    Decrpt/Encrypt binary config data

    @param obj:
        binary config data

    @return:
        decrypted configuration (if obj contains encrypted data)
    """
    if isinstance(obj, str):
        obj = bytearray(obj)
    dobj = bytearray(obj[0:2])
    for i in range(2, len(obj)):
        dobj.append((obj[i] ^ (CONFIG_FILE_XOR +i)) & 0xff)
    return dobj

def get_settingcrc(dobj):
    """
    Return binary config data calclulated crc

    @param dobj:
        decrypted binary config data

    @return:
        2 byte unsigned integer crc value
    """
    if isinstance(dobj, str):
        dobj = bytearray(dobj)

    crc = 0
    config_info = get_config_info(dobj)
    for i in range(0, config_info['template_size']):
        if not i in [14, 15]: # Skip crc
            byte_ = dobj[i]
            crc += byte_ * (i+1)

    return crc & 0xffff

def get_settingcrc32(dobj):
    """
    Return binary config data calclulated crc32

    @param dobj:
        decrypted binary config data

    @return:
        4 byte unsigned integer crc value
    """
    if isinstance(dobj, str):
        dobj = bytearray(dobj)
    crc = 0
    for i in range(0, len(dobj)-4):
        crc ^= dobj[i]
        for _ in range(0, 8):
            crc = (crc >> 1) ^ (-int(crc & 1) & 0xEDB88320)

    return ~crc & 0xffffffff

def bitsread(value, pos=0, bits=1):
    """
    Reads bit(s) of a number

    @param value:
        the number from which to read

    @param pos:
        which bit position to read

    @param bits:
        how many bits to read (1 if omitted)

    @return:
        the bit value(s)
    """
    if isinstance(value, str):
        value = int(value, 0)
    if isinstance(pos, str):
        pos = int(pos, 0)

    if pos >= 0:
        value >>= pos
    else:
        value <<= abs(pos)
    if bits > 0:
        value &= (1<<bits)-1
    return value

def get_strindex(platform_, strindex_name):
    """
    Get the platform corresponding string index for variable strings

    @param platform_:
        platfrom id
    @param strindex_name:
        name of the index to find within string definition

    @return:
        index of the string or -1 on error
    """
    # platform_ = get_fielddef(fielddef, fields='platform_')
    try:
        return CONFIG['info']['template'][SETTINGVAR]['TEXTINDEX_'+Platform.str(platform_)].index(strindex_name)
    except:     # pylint: disable=bare-except
        return -1

def get_fielddef(fielddef, fields="platform_, format_, addrdef, baseaddr, bits, bitshift, strindex, datadef, arraydef, validate, cmd, group, tasmotacmnd, converter, readconverter, writeconverter"):
    """
    Get field definition items

    @param fielddef:
        field format - see "Settings dictionary" above
    @param fields:
        comma separated string list of values to be returned
        possible values see fields default

    @return:
        set of values defined in <fields>
    """
    platform_ = format_ = addrdef = baseaddr = datadef = arraydef = validate = cmd = group = tasmotacmnd = converter = readconverter = writeconverter = strindex = None
    bits = bitshift = 0
    raise_error = '<fielddef> error'

    # calling with None is wrong
    if fielddef is None:
        print('<fielddef> is None', file=sys.stderr)
        raise SyntaxError(raise_error)

    # check global format
    if not isinstance(fielddef, (dict, tuple)):
        print('wrong <fielddef> in setting {}'.format(fielddef), file=sys.stderr)
        raise SyntaxError(raise_error)

    # get top level items
    if len(fielddef) == 4:
        # converter not present
        platform_, format_, addrdef, datadef = fielddef
    elif len(fielddef) == 5:
        # converter present
        platform_, format_, addrdef, datadef, converter = fielddef
    else:
        print('wrong <fielddef> {} length ({}) in setting'.format(fielddef, len(fielddef)), file=sys.stderr)
        raise SyntaxError(raise_error)

    # ignore calls with 'root' setting
    if isinstance(format_, dict) and baseaddr is None and datadef is None:
        return eval(fields)     # pylint: disable=eval-used

    if not isinstance(platform_, int):
        print("baseaddr: {} datadef: {}".format(baseaddr, datadef))
        print('<platform> ({}) must be defined as integer in <fielddef> {}'.format(type(platform_), fielddef), file=sys.stderr)
        raise SyntaxError(raise_error)

    if not isinstance(format_, (str, dict)):
        print('wrong <format> {} type {} in <fielddef> {}'.format(format_, type(format_), fielddef), file=sys.stderr)
        raise SyntaxError(raise_error)

    # extract addrdef items
    baseaddr = addrdef
    if isinstance(baseaddr, (list, tuple)):
        if len(baseaddr) == 3:
            # baseaddr bit definition
            baseaddr, bits, bitshift = baseaddr
            if not isinstance(bits, int):
                print('<bits> must be defined as integer in <fielddef> {}'.format(fielddef), file=sys.stderr)
                raise SyntaxError(raise_error)
            if not isinstance(bitshift, int):
                print('<bitshift> must be defined as integer in <fielddef> {}'.format(fielddef), file=sys.stderr)
                raise SyntaxError(raise_error)
        elif len(baseaddr) == 2:
            # baseaddr string definition
            baseaddr, strindex_name = baseaddr
            if 'strindex' in fields:
                if not isinstance(strindex_name, str):
                    print('<strindex> must be defined as named index string in <fielddef> {}'.format(fielddef), file=sys.stderr)
                    raise SyntaxError(raise_error)
                try:
                    strindex = get_strindex(platform_, strindex_name)
                    if strindex < 0 or strindex >= CONFIG['info']['template'][SETTINGVAR]['TEXTINDEX_'+Platform.str(platform_)].index('SET_MAX'):
                        print('<strindex> out of range [0, {}] in <fielddef> {}'.format(CONFIG['info']['template'][SETTINGVAR]['TEXTINDEX_'+Platform.str(platform_)].index('SET_MAX'), fielddef), file=sys.stderr)
                        raise SyntaxError(raise_error)
                except:     # pylint: disable=bare-except
                    pass
        else:
            print('wrong <addrdef> {} length ({}) in <fielddef> {}'.format(addrdef, len(addrdef), fielddef), file=sys.stderr)
            raise SyntaxError(raise_error)
    if not isinstance(baseaddr, int):
        print('<baseaddr> {} must be defined as integer in <fielddef> {}'.format(baseaddr, fielddef), file=sys.stderr)
        raise SyntaxError(raise_error)

    # extract datadef items
    arraydef = datadef
    if isinstance(datadef, (tuple)):
        if len(datadef) == 2:
            # datadef has a validator
            arraydef, validate = datadef
        elif len(datadef) == 3:
            # datadef has a validator and cmd set
            arraydef, validate, cmd = datadef
            # cmd must be a tuple with 2 objects
            if isinstance(cmd, tuple) and len(cmd) == 2:
                group, tasmotacmnd = cmd
                if group is not None and not isinstance(group, str):
                    print('wrong <group> {} in <fielddef> {}'.format(group, fielddef), file=sys.stderr)
                    raise SyntaxError(raise_error)
                if isinstance(tasmotacmnd, tuple):
                    for tcmnd in tasmotacmnd:
                        if tcmnd is not None and not callable(tcmnd) and not isinstance(tcmnd, str):
                            print('wrong <tasmotacmnd> {} in <fielddef> {}'.format(tcmnd, fielddef), file=sys.stderr)
                            raise SyntaxError(raise_error)
                else:
                    if tasmotacmnd is not None and not callable(tasmotacmnd) and not isinstance(tasmotacmnd, str):
                        print('wrong <tasmotacmnd> {} in <fielddef> {}'.format(tasmotacmnd, fielddef), file=sys.stderr)
                        raise SyntaxError(raise_error)
            else:
                print('wrong <cmd> {} length ({}) in <fielddef> {}'.format(cmd, len(cmd), fielddef), file=sys.stderr)
                raise SyntaxError(raise_error)
        else:
            print('wrong <datadef> {} length ({}) in <fielddef> {}'.format(datadef, len(datadef), fielddef), file=sys.stderr)
            raise SyntaxError(raise_error)

        if validate is not None and (not isinstance(validate, str) and not callable(validate)):
            print('wrong <validate> {} type {} in <fielddef> {}'.format(validate, type(validate), fielddef), file=sys.stderr)
            raise SyntaxError(raise_error)

    # convert single int into one-dimensional list
    if isinstance(arraydef, int):
        arraydef = [arraydef]

    if arraydef is not None and not isinstance(arraydef, (list)):
        print('wrong <arraydef> {} type {} in <fielddef> {}'.format(arraydef, type(arraydef), fielddef), file=sys.stderr)
        raise SyntaxError(raise_error)

    # get read/write converter items
    readconverter = converter
    if isinstance(converter, (tuple)):
        if len(converter) == 2:
            # converter has read/write converter
            readconverter, writeconverter = converter
            if not (readconverter is None or readconverter is False or isinstance(readconverter, str) or callable(readconverter)):
                print('wrong <readconverter> {} type {} in <fielddef> {}'.format(readconverter, type(readconverter), fielddef), file=sys.stderr)
                raise SyntaxError(raise_error)
            if not (writeconverter is None or writeconverter is False or isinstance(writeconverter, str) or callable(writeconverter)):
                print('wrong <writeconverter> {} type {} in <fielddef> {}'.format(writeconverter, type(writeconverter), fielddef), file=sys.stderr)
                raise SyntaxError(raise_error)
        else:
            print('wrong <converter> {} length ({}) in <fielddef> {}'.format(converter, len(converter), fielddef), file=sys.stderr)
            raise SyntaxError(raise_error)

    return eval(fields)     # pylint: disable=eval-used

def exec_function(func_, value, idx=None):
    """
    Execute an evaluable string or callable function using macros

    @param func_:
        a callable function or evaluable string
    @param value:
        original value
    @param idx:
        possible array index

    @return:
        (un)converted value
    """
    try:
        if isinstance(func_, str):
            # evaluate strings
            if idx is None:
                idx = ''
            elif len(idx) == 1:
                idx = idx[0]
            valuemapping = copy.deepcopy(CONFIG['valuemapping'])    # pylint: disable=possibly-unused-variable
            func_ = func_.replace('@', 'valuemapping')
            func_ = func_.replace('$', 'value')
            func_ = func_.replace('#', 'idx')
            scope = locals()
            scope.update(SETTING_OBJECTS)
            scope.update({"ARGS": ARGS})
            value = eval(func_, scope)      # pylint: disable=eval-used

        elif callable(func_):
            # use as format function
            if isinstance(idx, int):
                value = func_(value, idx)
            else:
                value = func_(value)

    except Exception as err:    # pylint: disable=broad-except
        exit_(ExitCode.INTERNAL_ERROR, '{}'.format(err), type_=LogType.WARNING, line=inspect.getlineno(inspect.currentframe()))

    return value

def read_converter(value, fielddef, raw=False):
    """
    Convert field value using read converter based on field desc

    @param value:
        original value
    @param fielddef
        field definition - see "Settings dictionary" above
    @param raw
        return raw values (True) or converted values (False)

    @return:
        (un)converted value
    """
    readconverter = get_fielddef(fielddef, fields='readconverter')

    # call password functions even if raw value should be processed
    if callable(readconverter) and passwordread == readconverter:   # pylint: disable=comparison-with-callable
        raw = False

    if not raw and readconverter is not None and readconverter is not False:
        value = exec_function(readconverter, value)
    if not raw and readconverter is False:
        value = False

    return value

def write_converter(value, fielddef, raw=False):
    """
    Convert field value using write converter based on field desc

    @param value:
        original value
    @param fielddef
        field definition - see "Settings dictionary" above
    @param raw
        return raw values (True) or converted values (False)

    @return:
        (un)converted value
    """
    writeconverter = get_fielddef(fielddef, fields='writeconverter')

    # call password functions even if raw value should be processed
    if callable(writeconverter) and passwordwrite == writeconverter:   # pylint: disable=comparison-with-callable
        raw = False

    if not raw and writeconverter is not None:
        value = exec_function(writeconverter, value)

    return value

def cmnd_converter(value, idx, readconverter, writeconverter, tasmotacmnd):    # pylint: disable=unused-argument
    """
    Convert field value into Tasmota command if available

    @param value:
        original value
    @param idx
        array index
    @param readconverter
        <function> to convert value from binary object to JSON
    @param writeconverter
        <function> to convert value from JSON back to binary object
    @param tasmotacmnd
        <function> convert data into Tasmota command function

    @return:
        converted value, list of values or None if unable to convert
    """
    result = None

    if (callable(readconverter) and readconverter == passwordread) or (callable(writeconverter) and writeconverter == passwordwrite):   # pylint: disable=comparison-with-callable
        if value == HIDDEN_PASSWORD:
            return None
        result = value

    if tasmotacmnd is not None and (callable(tasmotacmnd) or len(tasmotacmnd) > 0):
        result = exec_function(tasmotacmnd, value, idx)

    return result

def validate_value(value, fielddef):
    """
    Validate a value if validator is defined in fielddef

    @param value:
        original value
    @param fielddef
        field definition - see "Settings dictionary" above

    @return:
        True if value is valid, False if invalid
    """
    validate = get_fielddef(fielddef, fields='validate')

    if value == 0:
        # can not complete all validate condition
        # some Tasmota values are not allowed to be 0 on input
        # even though these values are set to 0 on Tasmota initial.
        # so we can't validate 0 values
        return True

    valid = True
    try:
        if isinstance(validate, str): # evaluate strings
            valid = eval(validate.replace('$', 'value'))    # pylint: disable=eval-used
        elif callable(validate):     # use as format function
            valid = validate(value)
    except:     # pylint: disable=bare-except
        valid = False

    return valid

def get_formatcount(format_):
    """
    Get format prefix count

    @param format_:
        format specifier

    @return:
        prefix count or 1 if not specified
    """
    if isinstance(format_, str):
        match = re.search(r'\s*(\d+)', format_)
        if match:
            return int(match.group(0))

    return 1

def get_formattype(format_):
    """
    Get format type and bitsize without prefix

    @param format_:
        format specifier

    @return:
        (format_, 0) or (format without prefix, bitsize)
    """
    formattype = format_
    bitsize = 0
    if isinstance(format_, str):
        match = re.search(r'\s*(\D+)', format_)
        if match:
            formattype = match.group(0)
            bitsize = struct.calcsize(formattype) * 8
    return formattype, bitsize

def get_fieldminmax(fielddef):
    """
    Get minimum, maximum of field based on field format definition

    @param fielddef:
        field format - see "Settings dictionary" above

    @return:
        min, max
    """
    # pylint: disable=bad-whitespace
    minmax = {'c': (0,                   0xff),
              '?': (0,                   1),
              'b': (~0x7f,               0x7f),
              'B': (0,                   0xff),
              'h': (~0x7fff,             0x7fff),
              'H': (0,                   0xffff),
              'i': (~0x7fffffff,         0x7fffffff),
              'I': (0,                   0xffffffff),
              'l': (~0x7fffffff,         0x7fffffff),
              'L': (0,                   0xffffffff),
              'q': (~0x7fffffffffffffff, 0x7fffffffffffffff),
              'Q': (0,                   0x7fffffffffffffff),
              'f': (sys.float_info.min,  sys.float_info.max),
              'd': (sys.float_info.min,  sys.float_info.max),
             }
    # pylint: enable=bad-whitespace
    format_ = get_fielddef(fielddef, fields='format_')
    min_ = 0
    max_ = 0

    minmax_format = minmax.get(format_[-1:], None)
    if minmax_format is not None:
        min_, max_ = minmax_format
        max_ *= get_formatcount(format_)
    elif format_[-1:].lower() in ['s', 'p']:
        # s and p may have a prefix as length
        max_ = get_formatcount(format_)

    return min_, max_

def get_fieldlength(fielddef):
    """
    Get length of a field in bytes based on field format definition

    @param fielddef:
        field format - see "Settings dictionary" above

    @return:
        length of field in bytes
    """
    length = 0
    platform_, format_, addrdef, arraydef = get_fielddef(fielddef, fields='platform_, format_, addrdef, arraydef')

    # <arraydef> contains a integer list
    if isinstance(arraydef, list) and len(arraydef) > 0:
        # arraydef contains a list
        # calc size recursive by sum of all elements
        for _ in range(0, arraydef[0]):
            subfielddef = get_subfielddef(fielddef)
            if len(arraydef) > 1:
                length += get_fieldlength((platform_, format_, addrdef, subfielddef))
            # single array
            else:
                length += get_fieldlength((platform_, format_, addrdef, None))

    elif isinstance(format_, dict):
        # -> iterate through format
        addr = None
        setting = format_
        for name in setting:
            baseaddr = get_fielddef(setting[name], fields='baseaddr')
            _len = get_fieldlength(setting[name])
            if addr != baseaddr:
                addr = baseaddr
                length += _len

    # a simple value
    elif isinstance(format_, str):
        length = struct.calcsize(format_)

    return length

def get_subfielddef(fielddef):
    """
    Get subfield definition from a given field definition

    @param fielddef:
        see Settings desc above

    @return:
        subfield definition
    """
    platform_, format_, addrdef, datadef, arraydef, validate, cmd, converter = get_fielddef(fielddef, fields='platform_, format_, addrdef, datadef, arraydef, validate, cmd, converter')

    # create new arraydef
    if len(arraydef) > 1:
        arraydef = arraydef[1:]
    else:
        arraydef = None

    # create new datadef
    if isinstance(datadef, tuple):
        if cmd is not None:
            datadef = (arraydef, validate, cmd)
        else:
            datadef = (arraydef, validate)
    else:
        datadef = arraydef

    # set new field def
    subfielddef = None
    if converter is not None:
        subfielddef = (platform_, format_, addrdef, datadef, converter)
    else:
        subfielddef = (platform_, format_, addrdef, datadef)

    return subfielddef

def is_filtergroup(group):
    """
    Check if group is valid on filter

    @param grooup:
        group name to check

    @return:
        True if group is in filter, otherwise False
    """
    if ARGS.filter is not None:
        if group is None:
            return False
        if group == VIRTUAL:
            return True
        if (INTERNAL.title() not in (groupname.title() for groupname in ARGS.filter) and group.title() == INTERNAL.title()) \
            or group.title() not in (groupname.title() for groupname in ARGS.filter):
            return False
    return True

def get_fieldvalue(fieldname, fielddef, dobj, addr, idxoffset=0):
    """
    Get single field value from definition

    @param fieldname:
        name of the field
    @param fielddef:
        see Settings desc
    @param dobj:
        decrypted binary config data
    @param addr
        addr within dobj

    @return:
        value read from dobj
    """
    platform_, format_, bits, bitshift, strindex = get_fielddef(fielddef, fields='platform_, format_, bits, bitshift, strindex')

    value_ = 0
    unpackedvalue = struct.unpack_from(format_, dobj, addr)
    _, bitsize = get_formattype(format_)

    if not format_[-1:].lower() in ['s', 'p']:
        for val in unpackedvalue:
            value_ <<= bitsize
            value_ = value_ + val
        value_ = bitsread(value_, bitshift, bits)
    else:
        value_ = ""

        # max length of this field
        maxlength = get_fieldlength(fielddef)

        # pay attention of compressed strings
        compressed_str = False
        try:
            if unpackedvalue[0][0] == 0 and \
               unpackedvalue[0][1] != 0 and \
               CONFIG['info']['template']['flag4'][1]['compress_rules_cpu'] and \
               fieldname == 'rules':
                compressed_str = True
            if CONFIG['info']['template']['scripting_compressed'] and \
               CONFIG['valuemapping'].get('scripting_compressed', 0) == 1 and \
               fieldname == 'script':
                compressed_str = True
        except:     # pylint: disable=bare-except
            pass

        if compressed_str:
            # can't use encode()/decode() 'cause this will result in loosing valuecontent - use hex string instead
            if fieldname == 'rules':
                data = unpackedvalue[0][1:]
                # compressed strings (rule) may contain trailing garbadge from uncompressed string after first \x00
                str_ = data[:data.find(0)].hex()
            elif fieldname == 'script':
                data = unpackedvalue[0]
                # compressed strings (rule) may contain trailing garbadge from uncompressed string after first \x00
                str_ = data[:data.find(0)].hex()
            sarray = None
        else:
            # get unpacked binary value as stripped string
            str_ = str(unpackedvalue[0], STR_CODING, errors='ignore')
            # split into single or multiple list elements delimted by \0
            set_max = get_strindex(platform_, 'SET_MAX')
            sarray = str_.split('\x00', set_max)

        if isinstance(sarray, list):
            # strip trailing \0 bytes
            sarray = [element.rstrip('\x00') for element in sarray]
            if strindex is None:
                # single string
                str_ = sarray[0]
            else:
                # indexed string
                try:
                    str_ = sarray[strindex+idxoffset]
                except:     # pylint: disable=bare-except
                    str_ = ""

        if maxlength:
            if compressed_str:
                if fieldname == 'rules':
                    # re-combine compressed string: \x00 + data
                    value_ = '\x00' + str_
                elif fieldname == 'script':
                    value_ = str_
            else:
                # remove unprintable char
                value_ = "".join(itertools.islice((c for c in str_ if c.isprintable() or c in ('\n', '\r', '\t')), maxlength))

    return value_

def set_fieldvalue(fielddef, dobj, addr, value):
    """
    Set single field value from definition

    @param fielddef:
        see Settings desc
    @param dobj:
        decrypted binary config data
    @param addr
        addr within dobj
    @param value
        new value

    @return:
        new decrypted binary config data
    """
    format_ = get_fielddef(fielddef, fields='format_')
    formatcnt = get_formatcount(format_)
    singletype, bitsize = get_formattype(format_)
    if not format_[-1:].lower() in ['s', 'p']:
        addr += (bitsize // 8) * formatcnt
        for _ in range(0, formatcnt):
            addr -= (bitsize // 8)
            maxunsigned = ((2**bitsize) - 1)
            maxsigned = ((2**bitsize)>>1)-1
            val = value & maxunsigned
            if isinstance(value, int) and value < 0 and val > maxsigned:
                val = ((maxunsigned+1)-val) * (-1)
            try:
                struct.pack_into(singletype, dobj, addr, val)
            except struct.error as err:
                exit_(ExitCode.RESTORE_DATA_ERROR,
                      "Single type {} [fielddef={}, addr=0x{:04x}, value={}] - skipped!".format(err, fielddef, addr, val),
                      type_=LogType.WARNING,
                      doexit=not ARGS.ignorewarning,
                      line=inspect.getlineno(inspect.currentframe()))
            value >>= bitsize
    else:
        try:
            struct.pack_into(format_, dobj, addr, value)
        except struct.error as err:
            exit_(ExitCode.RESTORE_DATA_ERROR,
                  "String type {} [fielddef={}, addr=0x{:04x}, value={} - skipped!".format(err, fielddef, addr, value),
                  type_=LogType.WARNING,
                  doexit=not ARGS.ignorewarning,
                  line=inspect.getlineno(inspect.currentframe()))

    return dobj

def get_field(dobj, platform_bits, fieldname, fielddef, raw=False, addroffset=0, ignoregroup=False, converter=True):
    """
    Get field value from definition

    @param dobj:
        decrypted binary config data
    @param platform_bits:
        platform bits is the bitmask for valid platform for this fielddef
    @param fieldname:
        name of the field
    @param fielddef:
        see Settings desc above
    @param raw
        return raw values (True) or converted values (False)
    @param addroffset
        use offset for baseaddr (used for recursive calls)
        for indexed strings: index into indexed string
    @param ignoregroup
        ignore selected groups if True, filter by groups otherwise
    @param converter
        enable read/write converter if True, raw values otherwise

    @return:
        field mapping
    """
    if isinstance(dobj, str):
        dobj = bytearray(dobj)

    valuemapping = None

    if fieldname == SETTINGVAR:
        return valuemapping

    # get field definition
    platform_, format_, baseaddr, strindex, arraydef, group = get_fielddef(fielddef, fields='platform_, format_, baseaddr, strindex, arraydef, group')

    # filter platform
    if (platform_ & platform_bits) == 0:
        return valuemapping

    # filter groups
    if not ignoregroup and not is_filtergroup(group):
        return valuemapping

    # <arraydef> contains a integer list
    if isinstance(arraydef, list) and len(arraydef) > 0:
        arraymapping = []
        offset = 0
        for i in range(0, arraydef[0]):
            subfielddef = get_subfielddef(fielddef)
            length = get_fieldlength(subfielddef)
            if length != 0:
                if strindex is not None:
                    value = get_field(dobj, platform_bits, fieldname, subfielddef, raw=raw, addroffset=i, ignoregroup=ignoregroup, converter=converter)
                else:
                    value = get_field(dobj, platform_bits, fieldname, subfielddef, raw=raw, addroffset=addroffset+offset, ignoregroup=ignoregroup, converter=converter)
                arraymapping.append(value)
            offset += length
        # filter arrays containing only None
        if sum(map(lambda element: element is None, arraymapping)) == len(arraymapping):
            return valuemapping
        valuemapping = arraymapping

    # <format> contains a dict
    elif isinstance(format_, dict):
        mapping_value = {}
        # -> iterate through format
        for name in format_:
            value = None
            value = get_field(dobj, platform_bits, name, format_[name], raw=raw, addroffset=addroffset, ignoregroup=ignoregroup, converter=converter)
            if value is not None:
                mapping_value[name] = value
        # copy complete returned mapping
        valuemapping = copy.deepcopy(mapping_value)

    # a simple value
    elif isinstance(format_, (str, bool, int, float)):
        if get_fieldlength(fielddef) != 0:
            if strindex is not None:
                value = get_fieldvalue(fieldname, fielddef, dobj, baseaddr, addroffset)
            else:
                value = get_fieldvalue(fieldname, fielddef, dobj, baseaddr+addroffset)
            if converter:
                readmapping = read_converter(value, fielddef, raw=raw)
                if readmapping is False:
                    return valuemapping
                valuemapping = readmapping
            else:
                valuemapping = value

    else:
        exit_(ExitCode.INTERNAL_ERROR, "Wrong mapping format definition: '{}'".format(format_), type_=LogType.WARNING, doexit=not ARGS.ignorewarning, line=inspect.getlineno(inspect.currentframe()))

    return valuemapping

def set_field(dobj, platform_bits, fieldname, fielddef, restoremapping, addroffset=0, filename=""):
    """
    Get field value from definition

    @param dobj:
        decrypted binary config data
    @param platform_bits:
        platform bits is the bitmask for valid platform for this fielddef
    @param fieldname:
        name of the field
    @param fielddef:
        see Settings desc above
    @param restoremapping
        restore mapping with the new value(s)
    @param addroffset
        use offset for baseaddr (used for recursive calls)
    @param filename
        related filename (for messages only)

    @return:
        new decrypted binary config data
    """
    # cast unicode
    fieldname = str(fieldname)

    if fieldname == SETTINGVAR:
        return dobj

    platform_, format_, baseaddr, bits, bitshift, strindex, arraydef, group, writeconverter = get_fielddef(fielddef, fields='platform_, format_, baseaddr, bits, bitshift, strindex, arraydef, group, writeconverter')

    # filter platform
    if (platform_ & platform_bits) == 0:
        return dobj

    # filter groups
    if not is_filtergroup(group):
        return dobj

    # do not write readonly values
    if writeconverter is False:
        return dobj

    # <arraydef> contains a list
    if isinstance(arraydef, list) and len(arraydef) > 0:
        offset = 0
        try:
            if len(restoremapping) > arraydef[0]:
                exit_(ExitCode.RESTORE_DATA_ERROR, "file '{sfile}' array '{sname}[{selem}]' exceeds max number of elements [{smax}]".format(sfile=filename, sname=fieldname, selem=len(restoremapping), smax=arraydef[0]), type_=LogType.WARNING, doexit=not ARGS.ignorewarning, line=inspect.getlineno(inspect.currentframe()))
            for i in range(0, arraydef[0]):
                subfielddef = get_subfielddef(fielddef)
                length = get_fieldlength(subfielddef)
                if length != 0:
                    if i >= len(restoremapping): # restoremapping data list may be shorter than definition
                        break
                    subrestore = restoremapping[i]
                    if strindex is not None:
                        dobj = set_field(dobj, platform_bits, fieldname, subfielddef, subrestore, addroffset=i, filename=filename)
                    else:
                        dobj = set_field(dobj, platform_bits, fieldname, subfielddef, subrestore, addroffset=addroffset+offset, filename=filename)
                offset += length
        except:     # pylint: disable=bare-except
            exit_(ExitCode.RESTORE_DATA_ERROR, "file '{sfile}' array '{sname}' couldn't restore, format has changed! Restore value contains {rtype} but an array of size [{smax}] is expected".format(sfile=filename, sname=fieldname, rtype=type(restoremapping), smax=arraydef[0]), type_=LogType.WARNING, doexit=not ARGS.ignorewarning, line=inspect.getlineno(inspect.currentframe()))

    # <format> contains a dict
    elif isinstance(format_, dict):
        for name, rm_fielddef in format_.items():    # -> iterate through format
            try:
                restoremap = restoremapping.get(name, None)
            except:     # pylint: disable=bare-except
                restoremap = None
            if restoremap is not None:
                dobj = set_field(dobj, platform_bits, name, rm_fielddef, restoremap, addroffset=addroffset, filename=filename)

    # a simple value
    elif isinstance(format_, (str, bool, int, float)):
        valid = True
        err_text = ""
        errformat = ""

        min_, max_ = get_fieldminmax(fielddef)
        value = _value = None
        skip = False

        # simple char value
        if format_[-1:] in ['c']:
            try:
                value = write_converter(restoremapping.encode(STR_CODING)[0], fielddef)
            except Exception as err:    # pylint: disable=broad-except
                exit_(ExitCode.INTERNAL_ERROR, '{}'.format(err), type_=LogType.WARNING, line=inspect.getlineno(inspect.currentframe()))
                valid = False

        # bool
        elif format_[-1:] in ['?']:
            try:
                value = write_converter(bool(restoremapping), fielddef)
            except Exception as err:  # pylint: disable=broad-except
                exit_(ExitCode.INTERNAL_ERROR, '{}'.format(err), type_=LogType.WARNING, line=inspect.getlineno(inspect.currentframe()))
                valid = False

        # integer
        elif format_[-1:] in ['b', 'B', 'h', 'H', 'i', 'I', 'l', 'L', 'q', 'Q', 'P']:
            value = write_converter(restoremapping, fielddef)
            if isinstance(value, str):
                value = int(value, 0)
            else:
                try:
                    value = int(value)
                except Exception as err:  # pylint: disable=broad-except
                    err_text = "field '{}' couldn't restore, format may has changed! {}".format(fieldname, err)
                    valid = False

            if valid:
                # bits
                if bits != 0:
                    bitvalue = value
                    value = struct.unpack_from(format_, dobj, baseaddr+addroffset)[0]
                    # validate restoremapping value
                    valid = validate_value(bitvalue, fielddef)
                    if not valid:
                        err_text = "valid bit range exceeding"
                        value = bitvalue
                    else:
                        mask = (1<<bits)-1
                        if bitvalue > mask:
                            min_ = 0
                            max_ = mask
                            _value = bitvalue
                            valid = False
                        else:
                            if bitshift >= 0:
                                bitvalue <<= bitshift
                                mask <<= bitshift
                            else:
                                bitvalue >>= abs(bitshift)
                                mask >>= abs(bitshift)
                            value &= (0xffffffff ^ mask)
                            value |= bitvalue

                # full size values
                else:
                    # validate restoremapping function
                    valid = validate_value(value, fielddef)
                    if not valid:
                        err_text = "valid range exceeding"
                    _value = value

        # float
        elif format_[-1:] in ['f', 'd']:
            try:
                value = write_converter(float(restoremapping), fielddef)
            except:     # pylint: disable=bare-except
                valid = False

        # string
        elif format_[-1:].lower() in ['s', 'p']:
            # pay attention of compressed strings in script/rules
            if len(restoremapping) > 4 and restoremapping[0] == '\x00':
                value = b'\x00' + bytes.fromhex(restoremapping[1:])
            else:
                value = write_converter(restoremapping.encode(STR_CODING), fielddef)
            err_text = "string length exceeding"
            if value is not None:
                max_ -= 1
                valid = min_ <= len(value) <= max_
            else:
                skip = True
                valid = True
            # handle indexed strings
            if strindex is not None:
                # unpack index str from source baseaddr into str_
                unpackedvalue = struct.unpack_from(format_, dobj, baseaddr)
                str_ = str(unpackedvalue[0], STR_CODING, errors='ignore')
                # split into separate string values
                sarray = str_.split('\x00')
                # limit to SET_MAX
                try:
                    set_max = get_strindex(platform_, 'SET_MAX')
                except:     # pylint: disable=bare-except
                    set_max = CONFIG['info']['template'][SETTINGVAR]['TEXTINDEX_'+Platform.str(Platform.ALL)].index('SET_MAX')
                if len(sarray) >= set_max:
                    delrange = len(sarray) - set_max
                    if delrange > 0:
                        del sarray[-delrange:]
                if not isinstance(value, str):
                    value = str(value, STR_CODING, errors='ignore')
                # remember possible value changes
                prevvalue = sarray[strindex+addroffset]
                curvalue = value
                # change indexed string
                sarray[strindex+addroffset] = value
                # convert back to binary string stream
                new_value = '\0'.join(sarray).encode(STR_CODING)
                if len(new_value) > get_fieldlength(fielddef):
                    err_text = "Text pool overflow by {} chars (max {})".format(len(new_value) - get_fieldlength(fielddef), get_fieldlength(fielddef))
                    valid = False
                else:
                    value = new_value

        if value is None and not skip:
            # None is an invalid value
            valid = False

        if valid is None and not skip:
            # validate against object type size
            valid = min_ <= value <= max_
            if not valid:
                err_text = "type range exceeding"
                errformat = " [{smin}, {smax}]"

        if _value is None:
            # copy value before possible change below
            _value = value

        if isinstance(_value, str):
            _value = "'{}'".format(_value)

        if valid:
            if not skip:
                if fieldname not in ('cfg_crc', 'cfg_crc32', 'cfg_timestamp', '_'):
                    if strindex is not None:
                        # do not use address offset for indexed strings
                        dobj = set_fieldvalue(fielddef, dobj, baseaddr, value)
                    else:
                        prevvalue = get_fieldvalue(fieldname, fielddef, dobj, baseaddr+addroffset)
                        dobj = set_fieldvalue(fielddef, dobj, baseaddr+addroffset, value)
                        curvalue = get_fieldvalue(fieldname, fielddef, dobj, baseaddr+addroffset)
                    if prevvalue != curvalue and ARGS.verbose:
                        if isinstance(prevvalue, str):
                            prevvalue = '"{}"'.format(prevvalue)
                        if isinstance(curvalue, str):
                            curvalue = '"{}"'.format(curvalue)
                        message("Value for '{}' changed from {} to {}".format(fieldname, prevvalue, curvalue), type_=LogType.INFO)
        else:
            sformat = "file '{sfile}' - {{'{sname}': {svalue}}} ({serror})"+errformat
            exit_(ExitCode.RESTORE_DATA_ERROR, sformat.format(sfile=filename, sname=fieldname, serror=err_text, svalue=_value, smin=min_, smax=max_), type_=LogType.WARNING, doexit=not ARGS.ignorewarning)

    return dobj

def set_cmnd(cmnds, platform_bits, fieldname, fielddef, valuemapping, mappedvalue, addroffset=0, idx=None):
    """
    Get Tasmota command mapping from given field value definition

    @param cmnds:
        Tasmota command mapping: { 'group': ['cmnd' <,'cmnd'...>] ... }
    @param platform_bits:
        platform bits is the bitmask for valid platform for this fielddef
    @param fieldname:
        name of the field
    @param fielddef:
        see Settings desc above
    @param valuemapping:
        data mapping
    @param mappedvalue
        mappedvalue mapping with the new value(s)
    @param addroffset
        use offset for baseaddr (used for recursive calls)
    @param idx
        optional array index

    @return:
        new Tasmota command mapping
    """
    def set_cmnds(cmnds, group, mappedvalue, idx, readconverter, writeconverter, tasmotacmnd):
        """
        Helper to append Tasmota commands to list
        """
        cmnd = cmnd_converter(mappedvalue, idx, readconverter, writeconverter, tasmotacmnd)
        if group is not None and cmnd is not None:
            if group not in cmnds:
                cmnds[group] = []
            if isinstance(cmnd, list):
                for command in cmnd:
                    cmnds[group].append(command)
            else:
                cmnds[group].append(cmnd)
        return cmnds

    # cast unicode
    fieldname = str(fieldname)

    if fieldname == SETTINGVAR:
        return cmnds

    platform_, format_, arraydef, group, readconverter, writeconverter, tasmotacmnd = get_fielddef(fielddef, fields='platform_, format_, arraydef, group, readconverter, writeconverter, tasmotacmnd')

    # filter platform
    if (platform_ & platform_bits) == 0:
        return cmnds

    # filter groups
    if not is_filtergroup(group):
        return cmnds

    # <arraydef> contains a list
    if isinstance(arraydef, list) and len(arraydef) > 0:
        if idx is None:
            idx = []
        idx.append(0)
        offset = 0
        if len(mappedvalue) > arraydef[0]:
            exit_(ExitCode.RESTORE_DATA_ERROR, "array '{sname}[{selem}]' exceeds max number of elements [{smax}]".format(sname=fieldname, selem=len(mappedvalue), smax=arraydef[0]), type_=LogType.WARNING, doexit=not ARGS.ignorewarning, line=inspect.getlineno(inspect.currentframe()))
        for i in range(0, arraydef[0]):
            subfielddef = get_subfielddef(fielddef)
            length = get_fieldlength(subfielddef)
            if length != 0:
                if i >= len(mappedvalue): # mappedvalue data list may be shorter than definition
                    break
                subrestore = mappedvalue[i]
                idx[len(idx)-1] = i
                cmnds = set_cmnd(cmnds, platform_bits, fieldname, subfielddef, valuemapping, subrestore, addroffset=addroffset+offset, idx=idx)
            offset += length
        if idx is not None:
            idx.pop(len(idx)-1)
        if len(idx) == 0:
            idx = None

    # <format> contains a dict
    elif isinstance(format_, dict):
        for name, rm_fielddef in format_.items():    # -> iterate through format
            mapped = mappedvalue.get(name, None)
            if mapped is not None:
                cmnds = set_cmnd(cmnds, platform_bits, name, rm_fielddef, valuemapping, mapped, addroffset=addroffset, idx=idx)

    # a simple value
    elif isinstance(mappedvalue, (str, bool, int, float)):
        if group is not None:
            group = group.title()
        if isinstance(tasmotacmnd, tuple):
            tasmotacmnds = tasmotacmnd
            for tasmotacmnd in tasmotacmnds:
                cmnds = set_cmnds(cmnds, group, mappedvalue, idx, readconverter, writeconverter, tasmotacmnd)
        else:
            if not (isinstance(mappedvalue, str) and len(mappedvalue) > 4 and mappedvalue[0] == '\x00'):
                # normal string
                cmnds = set_cmnds(cmnds, group, mappedvalue, idx, readconverter, writeconverter, tasmotacmnd)
            else:
                # compressed string
                uncompressed_data = bytearray(3072)
                compressed = bytes.fromhex(mappedvalue[1:])
                Unishox().decompress(compressed[1:], len(compressed[1:]), uncompressed_data, len(uncompressed_data))
                try:
                    uncompressed_str = str(uncompressed_data, STR_CODING).split('\x00')[0]
                except UnicodeDecodeError as err:
                    exit_(ExitCode.INVALID_DATA, "Compressed string - {}:\n                   {}".format(err, err.args[1]), type_=LogType.WARNING, doexit=not ARGS.ignorewarning, line=inspect.getlineno(inspect.currentframe()))
                    uncompressed_str = str(uncompressed_data, STR_CODING, 'backslashreplace').split('\x00')[0]

                cmnds = set_cmnds(cmnds, group, uncompressed_str, idx, readconverter, writeconverter, tasmotacmnd)

    return cmnds

def bin2mapping(config, raw=False):
    """
    Decodes binary data stream into pyhton mappings dict

    @param config: dict
        'encode': encoded config data
        "decode": decoded config data
        'info': dict about config data (see get_config_info())
    @param raw: boolean
        True: get full mapped data without conversion and without group filtering
        False: get mapped data with conversion enabled and group filtering

    @return:
        mapped data as dictionary
    """
    # check size if exists
    cfg_size = None
    cfg_size_fielddef = config['info']['template'].get('cfg_size', None)
    if cfg_size_fielddef is not None:
        cfg_size = get_field(config['decode'], Platform.ALL, 'cfg_size', cfg_size_fielddef, raw=True, ignoregroup=True)
        # read size should be same as definied in setting
        if cfg_size > config['info']['template_size']:
            # may be processed
            exit_(ExitCode.DATA_SIZE_MISMATCH, "Number of bytes read does not match - read {}, expected {} byte".format(cfg_size, config['info']['template_size']), type_=LogType.ERROR, line=inspect.getlineno(inspect.currentframe()))
        elif cfg_size < config['info']['template_size']:
            # less number of bytes can not be processed
            exit_(ExitCode.DATA_SIZE_MISMATCH, "Number of bytes read to small to process - read {}, expected {} byte".format(cfg_size, config['info']['template_size']), type_=LogType.ERROR, line=inspect.getlineno(inspect.currentframe()))

    # get/calc crc
    cfg_crc_fielddef = config['info']['template'].get('cfg_crc', None)
    if cfg_crc_fielddef is not None:
        cfg_crc = get_field(config['decode'], Platform.ALL, 'cfg_crc', cfg_crc_fielddef, raw=True, ignoregroup=True)
    else:
        cfg_crc = get_settingcrc(config['decode'])

    # get/calc crc32
    cfg_crc32_fielddef = config['info']['template'].get('cfg_crc32', None)
    if cfg_crc32_fielddef is not None:
        cfg_crc32 = get_field(config['decode'], Platform.ALL, 'cfg_crc32', cfg_crc32_fielddef, raw=True, ignoregroup=True)
    else:
        cfg_crc32 = get_settingcrc32(config['decode'])

    # get config timestamp
    cfg_timestamp_fielddef = config['info']['template'].get('cfg_timestamp', None)
    if cfg_timestamp_fielddef is not None:
        cfg_timestamp = get_field(config['decode'], Platform.ALL, 'cfg_timestamp', cfg_timestamp_fielddef, raw=True, ignoregroup=True)
    else:
        cfg_timestamp = int(time.time())

    if cfg_crc32_fielddef is not None:
        if cfg_crc32 != get_settingcrc32(config['decode']):
            exit_(ExitCode.DATA_CRC_ERROR, 'Data CRC32 error, read 0x{:8x} should be 0x{:8x}'.format(cfg_crc32, get_settingcrc32(config['decode'])), type_=LogType.WARNING, doexit=not ARGS.ignorewarning, line=inspect.getlineno(inspect.currentframe()))
    elif cfg_crc_fielddef is not None:
        if cfg_crc != get_settingcrc(config['decode']):
            exit_(ExitCode.DATA_CRC_ERROR, 'Data CRC error, read 0x{:4x} should be 0x{:4x}'.format(cfg_crc, get_settingcrc(config['decode'])), type_=LogType.WARNING, doexit=not ARGS.ignorewarning, line=inspect.getlineno(inspect.currentframe()))

    # get valuemapping
    if raw:
        valuemapping = get_field(config['decode'], 1<<config['info']['platform'], None, (Platform.ALL, config['info']['template'], 0, (None, None, (VIRTUAL, None))), ignoregroup=True, converter=False)
    else:
        valuemapping = get_field(config['decode'], 1<<config['info']['platform'], None, (Platform.ALL, config['info']['template'], 0, (None, None, (VIRTUAL, None))), ignoregroup=False)
        # remove keys having empty object
        if valuemapping is not None:
            for key in {k: v for k, v in valuemapping.items() if isinstance(v, (dict, list, tuple)) and len(valuemapping[k]) == 0}:
                valuemapping.pop(key, None)

    # add header info
    valuemapping['header'] = {
        'timestamp':datetime.utcfromtimestamp(cfg_timestamp).strftime("%Y-%m-%d %H:%M:%S"),
        'data': {
            'crc':      hex(get_settingcrc(config['decode'])),
            'size':     len(config['decode']),
            'template': {
                'version':  hex(config['info']['template_version']),
                'crc':      hex(cfg_crc),
            },
        },
        'env': {
            'platform': platform.platform(),
            'system': '{} {} {} {}'.format(platform.system(), platform.machine(), platform.release(), platform.version()),
            'python': platform.python_version(),
            'script': '{} v{}'.format(os.path.basename(__file__), VER)
        }
    }
    if ARGS.debug:
        valuemapping['header']['env'].update({'param': {}})
        for key in ARGS.__dict__:
            if str(key) != 'password':
                valuemapping['header']['env']['param'].update({str(key): eval('ARGS.{}'.format(key))})  # pylint: disable=eval-used

    if cfg_crc_fielddef is not None and cfg_size is not None:
        valuemapping['header']['data']['template'].update({'size': cfg_size})
    if cfg_crc32_fielddef is not None:
        valuemapping['header']['data']['template'].update({'crc32': hex(cfg_crc32)})
        valuemapping['header']['data'].update({'crc32': hex(get_settingcrc32(config['decode']))})
    if config['info']['version'] != 0x0:
        valuemapping['header']['data'].update({'version': hex(config['info']['version'])})
    cfg_platform_def = config['info']['template'].get('config_version', None)
    if cfg_platform_def is not None:
        cfg_platform = get_field(config['decode'], Platform.ALL, 'config_version', cfg_platform_def, raw=True, ignoregroup=True)
        valuemapping['header']['data'].update({'platform': Platform.str(cfg_platform+1)})

    return valuemapping

def mapping2bin(config, jsonconfig, filename=""):
    """
    Encodes into binary data stream

    @param config: dict
        'encode': encoded config data
        "decode": decoded config data
        "mapping": mapped config data
        'info': dict about config data (see get_config_info())
    @param jsonconfig:
        restore data mapping
    @param filename:
        name of the restore file (for error output only)

    @return:
        changed binary config data (decrypted) or None on error
    """
    # make empty binarray array
    _buffer = bytearray()
    # add data
    _buffer.extend(config['decode'])

    if config['info']['template'] is not None:
        # iterate through restore data mapping
        for name, data in jsonconfig.items():
            # key must exist in both dict
            setting_fielddef = config['info']['template'].get(name, None)
            if setting_fielddef is not None:
                set_field(_buffer, 1<<config['info']['platform'], name, setting_fielddef, data, addroffset=0, filename=filename)
            else:
                if name != 'header':
                    exit_(ExitCode.RESTORE_DATA_ERROR, "Restore file '{}' contains obsolete name '{}', skipped".format(filename, name), type_=LogType.WARNING, doexit=not ARGS.ignorewarning)

        # CRC32 calc takes precedence over CRC
        cfg_crc32_setting = config['info']['template'].get('cfg_crc32', None)
        if cfg_crc32_setting is not None:
            crc32 = get_settingcrc32(_buffer)
            struct.pack_into(cfg_crc32_setting[1], _buffer, cfg_crc32_setting[2], crc32)
        else:
            cfg_crc_setting = config['info']['template'].get('cfg_crc', None)
            if cfg_crc_setting is not None:
                crc = get_settingcrc(_buffer)
                struct.pack_into(cfg_crc_setting[1], _buffer, cfg_crc_setting[2], crc)
        return _buffer

    exit_(ExitCode.UNSUPPORTED_VERSION, "File '{}', Tasmota configuration version v{} not supported".format(filename, get_versionstr(config['info']['version'])), type_=LogType.WARNING, doexit=not ARGS.ignorewarning)

    return None

def mapping2cmnd(config):
    """
    Encodes mapping data into Tasmota command mapping

    @param config: dict
        'encode': encoded config data
        "decode": decoded config data
        "mapping": mapped config data
        'info': dict about config data (see get_config_info())

    @return:
        Tasmota command mapping {group: [cmnd <,cmnd <,...>>]}
    """
    cmnds = {}
    # iterate through restore data mapping
    for name, mapping in config['groupmapping'].items():
        # key must exist in both dict
        setting_fielddef = config['info']['template'].get(name, None)
        if setting_fielddef is not None:
            cmnds = set_cmnd(cmnds, 1<<config['info']['platform'], name, setting_fielddef, config['groupmapping'], mapping, addroffset=0)
        else:
            if name != 'header':
                exit_(ExitCode.RESTORE_DATA_ERROR, "Restore file contains obsolete name '{}', skipped".format(name), type_=LogType.WARNING, doexit=not ARGS.ignorewarning)
    # cleanup duplicates
    for key in list(cmnds):
        cmnds[key] = list(dict.fromkeys(cmnds[key]))

    return cmnds

def backup(backupfile, backupfileformat, config):
    """
    Create backup file

    @param backupfile:
        Raw backup filename from program args
    @param backupfileformat:
        Backup file format
    @param config: dict
        'encode': encoded config data
        "decode": decoded config data
        "mapping": mapped config data
        'info': dict about config data (see get_config_info())
    """
    def backup_dmp(backup_filename, config):
        # do dmp file write
        with open(backup_filename, "wb") as backupfp:
            backupfp.write(config['encode'])
    def backup_bin(backup_filename, config):
        # do bin file write
        with open(backup_filename, "wb") as backupfp:
            backupfp.write(config['decode'])
            backupfp.write(struct.pack('<L', BINARYFILE_MAGIC))
    def backup_json(backup_filename, config):
        # do json file write
        with codecs.open(backup_filename, "w", encoding=STR_CODING) as backupfp:
            backupfp.write(get_jsonstr(config['groupmapping'], ARGS.jsonsort, ARGS.jsonindent, ARGS.jsoncompact))

    backups = {
        FileType.DMP.lower():("Tasmota", FileType.DMP, backup_dmp),
        FileType.BIN.lower():("binary", FileType.BIN, backup_bin),
        FileType.JSON.lower():("JSON", FileType.JSON, backup_json)
        }

    # possible extension in filename overrules possible given -t/--backup-type parameter
    _, ext = os.path.splitext(backupfile)
    if ext.lower() == '.'+FileType.BIN.lower():
        backupfileformat = FileType.BIN
    elif ext.lower() == '.'+FileType.DMP.lower():
        backupfileformat = FileType.DMP
    elif ext.lower() == '.'+FileType.JSON.lower():
        backupfileformat = FileType.JSON

    dryrun = ""
    if ARGS.dryrun:
        if ARGS.verbose:
            message("Do not write backup files for dry run", type_=LogType.INFO)
        dryrun = SIMULATING

    fileformat = None
    if backupfileformat.lower() in backups:
        _backup = backups[backupfileformat.lower()]
        fileformat = _backup[0]
        backup_filename = make_filename(backupfile, _backup[1], config['valuemapping'])
        if ARGS.verbose:
            message("{}Writing backup file '{}' ({} format)".format(dryrun, backup_filename, fileformat), type_=LogType.INFO)
        if not ARGS.dryrun:
            try:
                _backup[2](backup_filename, config)
            except Exception as err:    # pylint: disable=broad-except
                exit_(ExitCode.INTERNAL_ERROR, "'{}' {}".format(backup_filename, err), line=inspect.getlineno(inspect.currentframe()))

    if fileformat is not None and (ARGS.verbose or ((ARGS.backupfile is not None or ARGS.restorefile is not None) and not ARGS.output)):
        message("{}Backup successful to '{}' ({} format)"\
            .format(dryrun, backup_filename, fileformat), type_=LogType.INFO if ARGS.verbose else None)

def restore(restorefile, backupfileformat, config):
    """
    Restore from file

    @param encode_cfg:
        binary config data (encrypted)
    @param backupfileformat:
        Backup file format
    @param config: dict
        'encode': encoded config data
        "decode": decoded config data
        "mapping": mapped config data
        'info': dict about config data (see get_config_info())
    """
    global EXIT_CODE    # pylint: disable=global-statement

    new_encode_cfg = None

    restorefileformat = None
    if backupfileformat.lower() == 'bin':
        restorefileformat = FileType.BIN
    elif backupfileformat.lower() == 'dmp':
        restorefileformat = FileType.DMP
    elif backupfileformat.lower() == 'json':
        restorefileformat = FileType.JSON
    restorefilename = make_filename(restorefile, restorefileformat, config['valuemapping'])
    filetype = get_filetype(restorefilename)

    if filetype == FileType.DMP:
        if ARGS.verbose:
            message("Reading restore file '{}' (Tasmota format)".format(restorefilename), type_=LogType.INFO)
        try:
            with open(restorefilename, "rb") as restorefp:
                new_encode_cfg = restorefp.read()
        except Exception as err:    # pylint: disable=broad-except
            exit_(ExitCode.INTERNAL_ERROR, "'{}' {}".format(restorefilename, err), line=inspect.getlineno(inspect.currentframe()))

    elif filetype == FileType.BIN:
        if ARGS.verbose:
            message("Reading restore file '{}' (Binary format)".format(restorefilename), type_=LogType.INFO)
        try:
            with open(restorefilename, "rb") as restorefp:
                restorebin = restorefp.read()
        except Exception as err:    # pylint: disable=broad-except
            exit_(ExitCode.INTERNAL_ERROR, "'{}' {}".format(restorefilename, err), line=inspect.getlineno(inspect.currentframe()))
        decode_cfg = None
        header_format = '<L'
        if struct.unpack_from(header_format, restorebin, 0)[0] == BINARYFILE_MAGIC:
            # remove file format identifier (outdated header at the beginning)
            decode_cfg = restorebin[struct.calcsize(header_format):]
        elif struct.unpack_from(header_format, restorebin, len(restorebin)-struct.calcsize(header_format))[0] == BINARYFILE_MAGIC:
            # remove file format identifier (new append format)
            decode_cfg = restorebin[:len(restorebin)-struct.calcsize(header_format)]
        if decode_cfg is not None:
            # process binary to binary config
            new_encode_cfg = decrypt_encrypt(decode_cfg)

    elif filetype in (FileType.JSON, FileType.INVALID_JSON):
        if ARGS.verbose:
            message("Reading restore file '{}' (JSON format)".format(restorefilename), type_=LogType.INFO)
        try:
            with codecs.open(restorefilename, "r", encoding=STR_CODING) as restorefp:
                jsonconfig = json.load(restorefp)
        except ValueError as err:
            exit_(ExitCode.JSON_READ_ERROR, "File '{}' invalid JSON: {}".format(restorefilename, err), line=inspect.getlineno(inspect.currentframe()))
        # process json config to binary config
        new_decode_cfg = mapping2bin(config, jsonconfig, restorefilename)
        new_encode_cfg = decrypt_encrypt(new_decode_cfg)

    elif filetype == FileType.FILE_NOT_FOUND:
        exit_(ExitCode.FILE_NOT_FOUND, "File '{}' not found".format(restorefilename), line=inspect.getlineno(inspect.currentframe()))
    elif filetype == FileType.INCOMPLETE_JSON:
        exit_(ExitCode.JSON_READ_ERROR, "File '{}' incomplete JSON, missing name 'header'".format(restorefilename), line=inspect.getlineno(inspect.currentframe()))
    elif filetype == FileType.INVALID_BIN:
        exit_(ExitCode.FILE_READ_ERROR, "File '{}' invalid BIN format".format(restorefilename), line=inspect.getlineno(inspect.currentframe()))
    else:
        exit_(ExitCode.FILE_READ_ERROR, "File '{}' unknown error".format(restorefilename), line=inspect.getlineno(inspect.currentframe()))

    if new_encode_cfg is not None:
        new_decode_cfg = decrypt_encrypt(new_encode_cfg)

        # Platform compatibility check
        if filetype in (FileType.DMP, FileType.BIN):
            platform_new_data = get_config_info(new_decode_cfg)['platform']
        else:
            try:
                platform_new_data = Platform.STR.index(jsonconfig['header']['data']['platform'])
            except:     # pylint: disable=bare-except
                platform_new_data = Platform.STR.index("ESP82xx")
        platform_device = config['info']['platform']
        if platform_device != platform_new_data:
            exit_(ExitCode.RESTORE_DATA_ERROR, "Restore data incompatibility: {} '{}' platform is '{}', restore file '{}' platform is '{}'".format(\
                "File" if ARGS.tasmotafile is not None else "Device",
                ARGS.tasmotafile if ARGS.tasmotafile is not None else ARGS.device,
                Platform.str(platform_device),
                restorefilename,
                Platform.str(platform_new_data)), type_=LogType.WARNING, doexit=not ARGS.ignorewarning)

        # Data version compatibility check
        if filetype in (FileType.DMP, FileType.BIN):
            version_new_data = get_config_info(new_decode_cfg)['version']
            version_device = config['info']['version']
            if version_device != version_new_data:
                exit_(ExitCode.RESTORE_DATA_ERROR, "Restore binary data incompatibility: {} '{}' v'{}', restore file '{}' v'{}'".format(\
                    "File" if ARGS.tasmotafile is not None else "Device",
                    ARGS.tasmotafile if ARGS.tasmotafile is not None else ARGS.device,
                    get_versionstr(version_device),
                    restorefilename,
                    get_versionstr(version_new_data)), type_=LogType.WARNING, doexit=not ARGS.ignorewarning)

        if ARGS.verbose:
            # get binary header and template to use
            message("Config file contains data of Tasmota v{}".format(get_versionstr(config['info']['version'])), type_=LogType.INFO)
        if ARGS.forcerestore or new_encode_cfg != config['encode']:
            dryrun = ""
            if ARGS.dryrun:
                if ARGS.verbose:
                    message("Configuration data changed but leaving untouched, simulating writes for dry run", type_=LogType.INFO)
                dryrun = SIMULATING
                error_code = 0
            # write config direct to device via http
            if ARGS.device is not None:
                if not ARGS.dryrun:
                    error_code, error_str = push_tasmotaconfig(new_encode_cfg, ARGS.device, ARGS.port, ARGS.username, ARGS.password, verbosemsg="{}Push new data to '{}' using restore file '{}'".format(dryrun, ARGS.device, restorefilename))
                if error_code:
                    exit_(ExitCode.UPLOAD_CONFIG_ERROR, "Config data upload failed - {}".format(error_str), line=inspect.getlineno(inspect.currentframe()))
                else:
                    if ARGS.verbose or ((ARGS.backupfile is not None or ARGS.restorefile is not None) and not ARGS.output):
                        message("{}Restore successful to device '{}' from '{}'".format(dryrun, ARGS.device, restorefilename), type_=LogType.INFO if ARGS.verbose else None)

            # write config from a file
            elif ARGS.tasmotafile is not None:
                if ARGS.verbose:
                    message("{}Write new data to file '{}' using restore file '{}'".format(dryrun, ARGS.tasmotafile, restorefilename), type_=LogType.INFO)
                if not ARGS.dryrun:
                    try:
                        with open(ARGS.tasmotafile, "wb") as outputfile:
                            outputfile.write(new_encode_cfg)
                    except Exception as err:    # pylint: disable=broad-except
                        exit_(ExitCode.INTERNAL_ERROR, "'{}' {}".format(ARGS.tasmotafile, err), line=inspect.getlineno(inspect.currentframe()))
                if ARGS.verbose or ((ARGS.backupfile is not None or ARGS.restorefile is not None) and not ARGS.output):
                    message("{}Restore successful to file '{}' from '{}'".format(dryrun, ARGS.tasmotafile, restorefilename), type_=LogType.INFO if ARGS.verbose else None)

        else:
            EXIT_CODE = ExitCode.RESTORE_SKIPPED
            if ARGS.verbose or ((ARGS.backupfile is not None or ARGS.restorefile is not None) and not ARGS.output):
                message("Restore skipped, configuration data unchanged", type_=LogType.INFO if ARGS.verbose else None)

def output_tasmotacmnds(tasmotacmnds):
    """
    Print Tasmota command mapping

    @param tasmotacmnds:
        Tasmota command mapping {group: [cmnd <,cmnd <,...>>]}
    """
    def output_tasmotasubcmnds(cmnds, sort_=False):
        # check if cmnds contains concatenated rules
        reg = re.compile(r'Rule[1-3]\s*[+]')
        concated_rules = any(reg.match(line) for line in cmnds)

        if ARGS.cmndusebacklog:

            # search for counting cmnds
            regexp = r'^(\w+)\d{1,3}\s+\S*'
            reg = re.compile(regexp)
            cmnds_counting = list(dict.fromkeys(list(re.search(regexp, item)[1] for item in cmnds if reg.match(item))))

            # iterate through counting commands
            for cmnd in cmnds_counting:

                # get origin commands from counting matchs
                reg = re.compile(cmnd+r'\d{1,3}\s+\S*')
                backlog_cmnds = list(filter(reg.match, cmnds))

                # join cmnds with attend Tasmota Backlog limitations
                i = 0
                backlog = "Backlog "
                for backlog_cmnd in backlog_cmnds:
                    # use Backlog for all except concatenated rules
                    if not (concated_rules and re.search(r'Rule[1-3]{1}\s+[^0-9]', backlog_cmnd) is not None):
                        # take into account of max backlog limits
                        if i >= MAX_BACKLOG or (len(backlog)+len(backlog_cmnd)+1) > MAX_BACKLOGLEN:
                            cmnds.append(backlog)
                            i = 0
                            backlog = "Backlog "
                        if i > 0:
                            backlog += ";"
                        backlog += backlog_cmnd
                        cmnds.remove(backlog_cmnd)
                        i += 1
                if i > 0:
                    cmnds.append(backlog)
        if concated_rules:
            # do not sort group containing concatenated rules
            sort_ = False
        for cmnd in sorted(cmnds, key=lambda cmnd: [int(c) if c.isdigit() else c for c in re.split(r'(\d+)', cmnd)]) if sort_ else cmnds:
            print("{}{}".format(" "*ARGS.cmndindent, cmnd))

    groups = get_grouplist(CONFIG['info']['template'])

    if ARGS.cmndgroup:
        for group in groups:
            if group.title() in (groupname.title() for groupname in tasmotacmnds):
                cmnds = tasmotacmnds[group]
                print()
                print("# {}:".format(group))
                output_tasmotasubcmnds(cmnds, ARGS.cmndsort)

    else:
        cmnds = []
        for group in groups:
            if group.title() in (groupname.title() for groupname in tasmotacmnds):
                cmnds.extend(tasmotacmnds[group])
        output_tasmotasubcmnds(cmnds, ARGS.cmndsort)

def parseargs():
    """
    Program argument parser

    @return:
        configargparse.parse_args() result
    """
    class HelpFormatter(configargparse.HelpFormatter):
        """
        Class for customizing the help output
        """

        def _format_action_invocation(self, action):
            """
            Reformat multiple metavar output
                -d <host>, --device <host>, --host <host>
            to single output
                -d, --device, --host <host>
            """

            orgstr = configargparse.HelpFormatter._format_action_invocation(self, action)
            if orgstr and orgstr[0] != '-': # only optional arguments
                return orgstr
            res = getattr(action, '_formatted_action_invocation', None)
            if res:
                return res

            options = orgstr.split(', ')
            if len(options) <= 1:
                action._formatted_action_invocation = orgstr    # pylint: disable=protected-access
                return orgstr

            return_list = []
            for option in options:
                meta = ""
                arg = option.split(' ')
                if len(arg) > 1:
                    meta = arg[1]
                return_list.append(arg[0])
            if len(meta) > 0 and len(return_list) > 0:
                return_list[len(return_list)-1] += " "+meta
            action._formatted_action_invocation = ', '.join(return_list)    # pylint: disable=protected-access
            return action._formatted_action_invocation  # pylint: disable=protected-access

    global PARSER   # pylint: disable=global-statement
    PARSER = configargparse.ArgumentParser(description='Backup/Restore Tasmota configuration data.',
                                           epilog='The arguments -s <filename|host|url> must be given.',
                                           add_help=False,
                                           formatter_class=lambda prog: HelpFormatter(prog))    # pylint: disable=unnecessary-lambda


    source = PARSER.add_argument_group('Source',
                                       'Read/Write Tasmota configuration from/to')
    source.add_argument('-s', '--source',
                        metavar='<filename|host|url>',
                        dest='source',
                        default=DEFAULTS['source']['source'],
                        help="source used for the Tasmota configuration (default: {}). "
                        "The argument can be a <filename> containing Tasmota .dmp configuation data or "
                        "a <hostname>, <ip>-address, <url> which means an online tasmota device is used. "
                        "A url can also contain web login and port data in the format http://<user>:<password>@tasmota:<port>, "
                        "e. g, http://admin:mypw@mytasmota:8090".format(DEFAULTS['source']['source']))
    source.add_argument('-f', '--file', dest='tasmotafile', default=DEFAULTS['source']['tasmotafile'], help=configargparse.SUPPRESS)
    source.add_argument('--tasmota-file', dest='tasmotafile', help=configargparse.SUPPRESS)
    source.add_argument('-d', '--device', dest='device', default=DEFAULTS['source']['device'], help=configargparse.SUPPRESS)
    source.add_argument('--host', dest='device', help=configargparse.SUPPRESS)
    source.add_argument('-P', '--port', dest='port', default=DEFAULTS['source']['port'], help=configargparse.SUPPRESS)
    source.add_argument('-u', '--username', dest='username', default=DEFAULTS['source']['username'], help=configargparse.SUPPRESS)
    source.add_argument('-p', '--password', dest='password', default=DEFAULTS['source']['password'], help=configargparse.SUPPRESS)

    backres = PARSER.add_argument_group('Backup/Restore',
                                        'Backup & restore specification')
    backres.add_argument('-i', '--restore-file',
                         metavar='<restorefile>',
                         dest='restorefile',
                         default=DEFAULTS['backup']['backupfile'],
                         help="file to restore configuration from (default: {}). Replacements: @v=firmware version from config, @d=devicename, @f=friendlyname1, @h=hostname from config, @H=device hostname (invalid if using a file as source)".format(DEFAULTS['backup']['restorefile']))
    backres.add_argument('-o', '--backup-file',
                         metavar='<backupfile>',
                         dest='backupfile',
                         action='append',
                         default=DEFAULTS['backup']['backupfile'],
                         help="file to backup configuration to, can be specified multiple times (default: {}). Replacements: @v=firmware version from config, @d=devicename, @f=friendlyname1, @h=hostname from config, @H=device hostname (invalid if using a file as source)".format(DEFAULTS['backup']['backupfile']))
    backup_file_formats = ['json', 'bin', 'dmp']
    backres.add_argument('-t', '--backup-type',
                         metavar='|'.join(backup_file_formats),
                         dest='backupfileformat',
                         choices=backup_file_formats,
                         default=DEFAULTS['backup']['backupfileformat'],
                         help="backup filetype (default: '{}')".format(DEFAULTS['backup']['backupfileformat']))
    backres.add_argument('-E', '--extension',
                         dest='extension',
                         action='store_true',
                         default=DEFAULTS['backup']['extension'],
                         help="append filetype extension for -i and -o filename{}".format(' (default)' if DEFAULTS['backup']['extension'] else ''))
    backres.add_argument('-e', '--no-extension',
                         dest='extension',
                         action='store_false',
                         default=DEFAULTS['backup']['extension'],
                         help="do not append filetype extension, use -i and -o filename as passed{}".format(' (default)' if not DEFAULTS['backup']['extension'] else ''))
    backres.add_argument('-F', '--force-restore',
                         dest='forcerestore',
                         action='store_true',
                         default=DEFAULTS['backup']['forcerestore'],
                         help="force restore even configuration is identical{}".format(' (default)' if DEFAULTS['backup']['forcerestore'] else ''))


    jsonformat = PARSER.add_argument_group('JSON output',
                                           'JSON format specification. To revert an option, insert "dont" or "no" after "json", e.g. --json-no-indent, --json-dont-show-pw')
    jsonformat.add_argument('--json-indent',
                            metavar='<indent>',
                            dest='jsonindent',
                            type=int,
                            default=DEFAULTS['jsonformat']['indent'],
                            help="pretty-printed JSON output using indent level (default: '{}'). -1 disables indent.".format(DEFAULTS['jsonformat']['indent']))
    jsonformat.add_argument('--json-no-indent', '--json-dont-indent', '--jsonno-indent', '--jsondont-indent', '--json-noindent', '--json-dontindent', '--jsonnoindent', '--jsondontindent',
                            dest='jsonindent',
                            action='store_const', const=-1,
                            help=configargparse.SUPPRESS)

    jsonformat.add_argument('--json-compact',
                            dest='jsoncompact',
                            action='store_true',
                            default=DEFAULTS['jsonformat']['compact'],
                            help="compact JSON output by eliminate whitespace{}".format(' (default)' if DEFAULTS['jsonformat']['compact'] else ''))
    jsonformat.add_argument('--json-no-compact', '--json-dont-compact', '--jsonno-compact', '--jsondont-compact', '--json-nocompact', '--json-dontcompact', '--jsonnocompact', '--jsondontcompact',
                            dest='jsoncompact',
                            action='store_false',
                            help=configargparse.SUPPRESS)

    jsonformat.add_argument('--json-show-pw',
                            dest='jsonhidepw',
                            action='store_false',
                            default=DEFAULTS['jsonformat']['hidepw'],
                            help="unhide passwords{}".format(' (default)' if not DEFAULTS['jsonformat']['hidepw'] else ''))
    jsonformat.add_argument('--json-no-show-pw', '--json-dont-show-pw', '--jsonno-show-pw', '--jsondont-show-pw', '--json-noshow-pw', '--json-dontshow-pw', '--jsonnoshow-pw', '--jsondontshow-pw',
                            dest='jsonhidepw',
                            action='store_true',
                            help=configargparse.SUPPRESS)
    # for backward compatibility only
    jsonformat.add_argument('--json-hide-pw', dest='jsonhidepw', action='store_true', help=configargparse.SUPPRESS)
    jsonformat.add_argument('--json-unhide-pw', dest='jsonhidepw', action='store_false', help=configargparse.SUPPRESS)

    # for backward compatibility only
    jsonformat.add_argument('--json-sort', dest='jsonsort', action='store_true', default=DEFAULTS['jsonformat']['sort'], help=configargparse.SUPPRESS)
    jsonformat.add_argument('--json-unsort', '--json-no-sort', '--json-dont-sort', dest='jsonsort', action='store_false', help=configargparse.SUPPRESS)


    cmndformat = PARSER.add_argument_group('Tasmota command output',
                                           'Tasmota command output format specification. To revert an option, insert "dont" or "no" after "cmnd", e.g. --cmnd-no-indent, --cmnd-dont-sort')
    cmndformat.add_argument('--cmnd-indent',
                            metavar='<indent>',
                            dest='cmndindent',
                            type=int,
                            default=DEFAULTS['cmndformat']['indent'],
                            help="Tasmota command grouping indent level (default: '{}'). 0 disables indent".format(DEFAULTS['cmndformat']['indent']))
    cmndformat.add_argument('--cmnd-no-indent', '--cmnd-dont-indent', '--cmndno-indent', '--cmnddont-indent', '--cmnd-noindent', '--cmnd-dontindent', '--cmndnoindent', '--cmnddontindent',
                            dest='cmndindent',
                            action='store_const', const=0,
                            help=configargparse.SUPPRESS)

    cmndformat.add_argument('--cmnd-groups',
                            dest='cmndgroup',
                            action='store_true',
                            default=DEFAULTS['cmndformat']['group'],
                            help="group Tasmota commands{}".format(' (default)' if DEFAULTS['cmndformat']['group'] else ''))
    cmndformat.add_argument('--cmnd-no-groups', '--cmnd-dont-groups', '--cmndno-groups', '--cmnddont-groups', '--cmnd-nogroups', '--cmnd-dontgroups', '--cmndnogroups', '--cmnddontgroups',
                            dest='cmndgroup',
                            action='store_false',
                            help=configargparse.SUPPRESS)

    cmndformat.add_argument('--cmnd-sort',
                            dest='cmndsort',
                            action='store_true',
                            default=DEFAULTS['cmndformat']['sort'],
                            help="sort Tasmota commands{}".format(' (default)' if DEFAULTS['cmndformat']['sort'] else ''))
    cmndformat.add_argument('--cmnd-no-sort', '--cmnd-dont-sort', '--cmndno-sort', '--cmnddont-sort', '--cmnd-nosort', '--cmnd-dontsort', '--cmndnosort', '--cmnddontsort', '--cmnd-unsort',
                            dest='cmndsort',
                            action='store_false',
                            help=configargparse.SUPPRESS)

    cmndformat.add_argument('--cmnd-use-rule-concat',
                            dest='cmnduseruleconcat',
                            action='store_true',
                            default=DEFAULTS['cmndformat']['useruleconcat'],
                            help="use rule concatenation with + for Tasmota 'Rule' command{}".format(' (default)' if DEFAULTS['cmndformat']['useruleconcat'] else ''))
    cmndformat.add_argument('--cmnd-no-use-rule-concat', '--cmnd-donot-use-rule-concat', '--cmndno-use-rule-concat', '--cmnddonot-use-rule-concat', '--cmnd-nouse-rule-concat', '--cmnd-donotuse-rule-concat', '--cmndnouse-rule-concat', '--cmnddonotuse-rule-concat',
                            dest='cmnduseruleconcat',
                            action='store_false',
                            help=configargparse.SUPPRESS)

    cmndformat.add_argument('--cmnd-use-backlog',
                            dest='cmndusebacklog',
                            action='store_true',
                            default=DEFAULTS['cmndformat']['usebacklog'],
                            help="use 'Backlog' for Tasmota commands as much as possible{}".format(' (default)' if DEFAULTS['cmndformat']['usebacklog'] else ''))
    cmndformat.add_argument('--cmnd-no-use-backlog', '--cmnd-donot-use-backlog', '--cmndno-use-backlog', '--cmnddonot-use-backlog', '--cmnd-nouse-backlog', '--cmnd-donotuse-backlog', '--cmndnouse-backlog', '--cmnddonotuse-backlog',
                            dest='cmndusebacklog',
                            action='store_false',
                            help=configargparse.SUPPRESS)


    common = PARSER.add_argument_group('Common', 'Optional arguments')
    common.add_argument('-c', '--config',
                        metavar='<configfile>',
                        dest='configfile',
                        default=DEFAULTS['common']['configfile'],
                        is_config_file=True,
                        help="program config file - can be used to set default command parameters (default: {})".format(DEFAULTS['common']['configfile']))

    common.add_argument('-S', '--output',
                        dest='output',
                        action='store_true',
                        default=DEFAULTS['common']['output'],
                        help="display output regardsless of backup/restore usage{}".format(" (default)" if DEFAULTS['common']['output'] else " (default do not output on backup or restore usage)"))
    output_formats = ['json', 'cmnd', 'command']
    common.add_argument('-T', '--output-format',
                        metavar='|'.join(output_formats),
                        dest='outputformat',
                        choices=output_formats,
                        default=DEFAULTS['common']['outputformat'],
                        help="display output format (default: '{}')".format(DEFAULTS['common']['outputformat']))
    groups = get_grouplist(SETTINGS[0][2])
    if VIRTUAL in groups:
        groups.remove(VIRTUAL)
    common.add_argument('-g', '--group',
                        dest='filter',
                        metavar='<groupname>',
                        choices=groups,
                        nargs='+',
                        type=lambda s: s.title(),
                        default=DEFAULTS['common']['filter'],
                        help="limit data processing to command groups (default {})".format("no filter" if DEFAULTS['common']['filter'] is None else DEFAULTS['common']['filter']))
    common.add_argument('-w', '--ignore-warnings',
                        dest='ignorewarning',
                        action='store_true',
                        default=DEFAULTS['common']['ignorewarning'],
                        help="do not exit on warnings{}. Not recommended, used by your own responsibility!".format(' (default)' if DEFAULTS['common']['ignorewarning'] else ''))
    common.add_argument('--dry-run',
                        dest='dryrun',
                        action='store_true',
                        default=DEFAULTS['common']['ignorewarning'],
                        help="test program without changing configuration data on device or file{}".format(' (default)' if DEFAULTS['common']['dryrun'] else ''))


    info = PARSER.add_argument_group('Info', 'Extra information')
    info.add_argument('--debug',
                      dest='debug',
                      action='store_true',
                      help=configargparse.SUPPRESS)
    info.add_argument('-h', '--help',
                      dest='shorthelp',
                      action='store_true',
                      help='show usage help message and exit')
    info.add_argument("-H", "--full-help",
                      action="help",
                      help="show full help message and exit")
    info.add_argument('-v', '--verbose',
                      dest='verbose',
                      action='store_true',
                      help='produce more output about what the program does')
    info.add_argument('-V', '--version',
                      dest='version',
                      action='count',
                      help="show program's version number and exit")

    _args = PARSER.parse_args()

    if _args.version is not None:
        print(PROG)
        if _args.version or _args.debug:
            print()
            print("Script:   {}".format(os.path.basename(__file__)))
            print("Python:   {}".format(platform.python_version()))
            print("Platform: {} - {}".format(platform.platform(), platform.machine()))
            print("OS:       {} {} {}".format(platform.system(), platform.release(), platform.version()))
            print("Time:     {}".format(datetime.now().strftime("%Y-%m-%d %H:%M:%S")))
        sys.exit(ExitCode.OK)

    return _args

if __name__ == "__main__":
    ARGS = parseargs()
    if ARGS.shorthelp:
        shorthelp()

    # check source args
    if sum(map(lambda i: i is not None, (ARGS.source, ARGS.device, ARGS.tasmotafile))) > 1:
        exit_(ExitCode.ARGUMENT_ERROR, "I am confused! Several sources have been specified by -s, -d or -f parameter - limit it to a single one", line=inspect.getlineno(inspect.currentframe()))

    # default no configuration available
    CONFIG['encode'] = None

    if ARGS.debug:
        check_setting_definition()

    if ARGS.source is not None:
        if os.path.isfile(ARGS.source) and get_filetype(ARGS.source) == FileType.DMP:
            ARGS.tasmotafile = ARGS.source
        else:
            ARGS.device = ARGS.source

    # pull config from Tasmota device
    if ARGS.tasmotafile is not None:
        CONFIG['encode'] = load_tasmotaconfig(ARGS.tasmotafile)

    # load config from Tasmota file
    if ARGS.device is not None:
        try:
            URLPARSE = urllib.parse.urlparse(urllib.parse.quote(ARGS.device, safe='/:@'))
            if URLPARSE.netloc:
                if URLPARSE.hostname is not None:
                    ARGS.device = urllib.parse.unquote(URLPARSE.hostname)
                if URLPARSE.port is not None:
                    ARGS.port = URLPARSE.port
                if URLPARSE.username is not None:
                    ARGS.username = urllib.parse.unquote(URLPARSE.username)
                if URLPARSE.password is not None:
                    ARGS.password = urllib.parse.unquote(URLPARSE.password)
        except:     # pylint: disable=bare-except
            pass

        CONFIG['encode'] = pull_tasmotaconfig(ARGS.device, ARGS.port, username=ARGS.username, password=ARGS.password)

    if CONFIG['encode'] is None:
        # no config source given
        shorthelp(False)
        print()
        print(PARSER.epilog)
        sys.exit(ExitCode.OK)

    if len(CONFIG['encode']) == 0:
        exit_(ExitCode.FILE_READ_ERROR,
              "Unable to read configuration data from {} '{}'"\
              .format('device' if ARGS.device is not None else 'file',
                      ARGS.device if ARGS.device is not None else ARGS.tasmotafile),
              line=inspect.getlineno(inspect.currentframe()))

    # decrypt Tasmota config
    CONFIG['decode'] = decrypt_encrypt(CONFIG['encode'])

    # config dict
    CONFIG['info'] = get_config_info(CONFIG['decode'])

    # decode into mapping dictionary
    # first we need full mapped data for function macros in 2. step
    CONFIG['valuemapping'] = bin2mapping(CONFIG, raw=True)
    # second decode data using function macros
    CONFIG['groupmapping'] = bin2mapping(CONFIG, raw=False)

    # check version compatibility
    if CONFIG['info']['version'] is not None:
        if ARGS.verbose:
            message("{} '{}' is using Tasmota v{} on {}"\
                .format('File' if ARGS.tasmotafile is not None else 'Device',
                        ARGS.tasmotafile if ARGS.tasmotafile is not None else ARGS.device,
                        get_versionstr(CONFIG['info']['version']),
                        Platform.str(CONFIG['info']['platform'])),
                    type_=LogType.INFO)
        SUPPORTED_VERSION = sorted(SETTINGS, key=lambda s: s[0], reverse=True)[0][0]
        if CONFIG['info']['version'] > SUPPORTED_VERSION and not ARGS.ignorewarning:
            try:
                COLUMNS = os.get_terminal_size()[0]
            except:     # pylint: disable=bare-except
                COLUMNS = 80
            exit_(ExitCode.UNSUPPORTED_VERSION, \
                "\n           ".join(textwrap.wrap(\
                "Tasmota configuration data v{} currently unsupported!\n"
                "The read configuration data is newer than the last supported v{} by this program. "
                "Newer Tasmota versions may contain changed data structures so that the data with "
                "older versions may become incompatible. You can force proceeding at your own risk "
                "by appending the parameter '--ignore-warnings'. "
                "Be warned: Forcing can lead to unpredictable results for your Tasmota device. "
                "In the worst case, your Tasmota device  will not respond and you will have to flash "
                "it again using the serial interface. If you are unsure and do not know the  changes "
                "in the configuration structure, you may able to use the developer version of this "
                "program from https://github.com/tasmota/decode-config/tree/development.", \
                COLUMNS - 16)) \
                .format(get_versionstr(CONFIG['info']['version']), get_versionstr(SUPPORTED_VERSION)),
                  type_=LogType.WARNING, doexit=not ARGS.ignorewarning)

    if ARGS.backupfile is not None:
        # backup to file(s)
        for BACKUPFILE in ARGS.backupfile:
            backup(BACKUPFILE, ARGS.backupfileformat, CONFIG)

    if ARGS.restorefile is not None:
        # restore from file
        restore(ARGS.restorefile, ARGS.backupfileformat, CONFIG)

    if (ARGS.backupfile is None and ARGS.restorefile is None) or ARGS.output:
        if ARGS.outputformat == 'json':
            # json screen output
            print(get_jsonstr(CONFIG['groupmapping'], ARGS.jsonsort, ARGS.jsonindent, ARGS.jsoncompact))

        if ARGS.outputformat in ('cmnd', 'command'):
            # Tasmota command output
            output_tasmotacmnds(mapping2cmnd(CONFIG))

    if EXIT_CODE != ExitCode.OK and ARGS.ignorewarning:
        EXIT_CODE = ExitCode.OK
    sys.exit(EXIT_CODE)<|MERGE_RESOLUTION|>--- conflicted
+++ resolved
@@ -1,11 +1,7 @@
 #!/usr/bin/env python
 # -*- coding: utf-8 -*-
 from __future__ import print_function
-<<<<<<< HEAD
-VER = '9.5.0'
-=======
-VER = '10.0.0.0'
->>>>>>> 3b5eafd4
+VER = '10.0.0'
 
 """
     decode-config.py - Backup/Restore Tasmota configuration data
@@ -1382,15 +1378,10 @@
                         'SET_MAX']
     }
                                     })
-<<<<<<< HEAD
-SETTING_8_0_0_1.update              ({
-    'ota_url':                      (Platform.ALL,   '699s',(0x017,SETTING_8_0_0_1[SETTINGVAR]['TEXTINDEX'].index('SET_OTAURL')),
-=======
 SETTING_8_0_0_1[SETTINGVAR].update({'TEXTINDEX_'+Platform.str(Platform.ESP82): copy.deepcopy(SETTING_8_0_0_1[SETTINGVAR]['TEXTINDEX_'+Platform.str(Platform.ALL)])})
 SETTING_8_0_0_1[SETTINGVAR].update({'TEXTINDEX_'+Platform.str(Platform.ESP32): copy.deepcopy(SETTING_8_0_0_1[SETTINGVAR]['TEXTINDEX_'+Platform.str(Platform.ALL)])})
 SETTING_8_0_0_1.update              ({
     'ota_url':                      (Platform.ALL,   '699s',(0x017,'SET_OTAURL'),
->>>>>>> 3b5eafd4
                                                                          (None, None,                           ('Management',  '"OtaUrl {}".format($)')) ),
     'mqtt_prefix':                  (Platform.ALL,   '699s',(0x017,'SET_MQTTPREFIX1'),
                                                                          ([3],  None,                           ('MQTT',        '"Prefix{} {}".format(#+1,$)')) ),
@@ -1437,11 +1428,7 @@
 # ======================================================================
 SETTING_8_1_0_0 = copy.deepcopy(SETTING_8_0_0_1)
 SETTING_8_1_0_0.update              ({
-<<<<<<< HEAD
-    'friendlyname':                 (Platform.ALL,   '699s',(0x017,SETTING_8_1_0_0[SETTINGVAR]['TEXTINDEX'].index('SET_FRIENDLYNAME1')),
-=======
     'friendlyname':                 (Platform.ALL,   '699s',(0x017,'SET_FRIENDLYNAME1'),
->>>>>>> 3b5eafd4
                                                                          ([8],  None,                           ('Management',  '"FriendlyName{} {}".format(#+1,"\\"" if len($) == 0 else $)')) ),
     'button_text':                  (Platform.ALL,   '699s',(0x017,'SET_BUTTON1'),
                                                                          ([16], None,                           ('Control',     '"Webbutton{} {}".format(#+1,"\\"" if len($) == 0 else $)')) ),
@@ -1524,17 +1511,11 @@
                                     })
 # ======================================================================
 SETTING_8_1_0_9 = copy.deepcopy(SETTING_8_1_0_6)
-<<<<<<< HEAD
-SETTING_8_1_0_9[SETTINGVAR]['TEXTINDEX'].pop()  # SET_MAX
-SETTING_8_1_0_9[SETTINGVAR]['TEXTINDEX'].extend(['SET_MQTT_GRP_TOPIC2', 'SET_MQTT_GRP_TOPIC3', 'SET_MQTT_GRP_TOPIC4'])
-SETTING_8_1_0_9[SETTINGVAR]['TEXTINDEX'].extend(['SET_MAX'])
-=======
 SETTING_8_1_0_9[SETTINGVAR]['TEXTINDEX_'+Platform.str(Platform.ALL)].pop()  # SET_MAX
 SETTING_8_1_0_9[SETTINGVAR]['TEXTINDEX_'+Platform.str(Platform.ALL)].extend(['SET_MQTT_GRP_TOPIC2', 'SET_MQTT_GRP_TOPIC3', 'SET_MQTT_GRP_TOPIC4'])
 SETTING_8_1_0_9[SETTINGVAR]['TEXTINDEX_'+Platform.str(Platform.ALL)].extend(['SET_MAX'])
 SETTING_8_1_0_9[SETTINGVAR].update({'TEXTINDEX_'+Platform.str(Platform.ESP82): copy.deepcopy(SETTING_8_1_0_9[SETTINGVAR]['TEXTINDEX_'+Platform.str(Platform.ALL)])})
 SETTING_8_1_0_9[SETTINGVAR].update({'TEXTINDEX_'+Platform.str(Platform.ESP32): copy.deepcopy(SETTING_8_1_0_9[SETTINGVAR]['TEXTINDEX_'+Platform.str(Platform.ALL)])})
->>>>>>> 3b5eafd4
 SETTING_8_1_0_9.update              ({
     'device_group_share_in':        (Platform.ALL,   '<L',  0xFCC,       (None, None,                           ('Control',     '"DevGroupShare 0x{:08x},0x{:08x}".format(@["device_group_share_in"],@["device_group_share_out"])')) ),
     'device_group_share_out':       (Platform.ALL,   '<L',  0xFD0,       (None, None,                           ('Control',     None)) ),
@@ -1582,11 +1563,7 @@
 SETTING_8_2_0_3[SETTINGVAR].update({'TEXTINDEX_'+Platform.str(Platform.ESP32): copy.deepcopy(SETTING_8_2_0_3[SETTINGVAR]['TEXTINDEX_'+Platform.str(Platform.ALL)])})
 SETTING_8_2_0_3.pop('mqtt_grptopicdev',None)
 SETTING_8_2_0_3.update              ({
-<<<<<<< HEAD
-    'templatename':                 (Platform.ALL,   '699s',(0x017,SETTING_8_2_0_3[SETTINGVAR]['TEXTINDEX'].index('SET_TEMPLATE_NAME')),
-=======
     'templatename':                 (Platform.ALL,   '699s',(0x017,'SET_TEMPLATE_NAME'),
->>>>>>> 3b5eafd4
                                                                          (None, None,                           ('Management',  '"Template {{\\\"NAME\\\":\\\"{}\\\"}}".format($)')) ),
     'pulse_counter_debounce_low':   (Platform.ALL,   '<H',  0xFB8,       (None, '0 <= $ <= 32000',              ('Sensor',      '"CounterDebounceLow {}".format($)')) ),
     'pulse_counter_debounce_high':  (Platform.ALL,   '<H',  0xFBA,       (None, '0 <= $ <= 32000',              ('Sensor',      '"CounterDebounceHigh {}".format($)')) ),
@@ -1768,13 +1745,6 @@
 SETTING_8_3_1_0 = copy.deepcopy(SETTING_8_2_0_6)
 # ======================================================================
 SETTING_8_3_1_1 = copy.deepcopy(SETTING_8_3_1_0)
-<<<<<<< HEAD
-SETTING_8_3_1_1[SETTINGVAR]['TEXTINDEX'].pop()  # SET_MAX
-SETTING_8_3_1_1[SETTINGVAR]['TEXTINDEX'].extend(['SET_DEVICENAME'])
-SETTING_8_3_1_1[SETTINGVAR]['TEXTINDEX'].extend(['SET_MAX'])
-SETTING_8_3_1_1.update              ({
-    'devicename':                   (Platform.ALL,   '699s',(0x017,SETTING_8_3_1_1[SETTINGVAR]['TEXTINDEX'].index('SET_DEVICENAME')),
-=======
 SETTING_8_3_1_1[SETTINGVAR]['TEXTINDEX_'+Platform.str(Platform.ALL)].pop()  # SET_MAX
 SETTING_8_3_1_1[SETTINGVAR]['TEXTINDEX_'+Platform.str(Platform.ALL)].extend(['SET_DEVICENAME'])
 SETTING_8_3_1_1[SETTINGVAR]['TEXTINDEX_'+Platform.str(Platform.ALL)].extend(['SET_MAX'])
@@ -1782,7 +1752,6 @@
 SETTING_8_3_1_1[SETTINGVAR].update({'TEXTINDEX_'+Platform.str(Platform.ESP32): copy.deepcopy(SETTING_8_3_1_1[SETTINGVAR]['TEXTINDEX_'+Platform.str(Platform.ALL)])})
 SETTING_8_3_1_1.update              ({
     'devicename':                   (Platform.ALL,   '699s',(0x017,'SET_DEVICENAME'),
->>>>>>> 3b5eafd4
                                                                          (None, None,                           ('Management',  '"DeviceName {}".format("\\"" if len($) == 0 else $)')) ),
                                     })
 # ======================================================================
@@ -1807,13 +1776,6 @@
                                     })
 # ======================================================================
 SETTING_8_3_1_3 = copy.deepcopy(SETTING_8_3_1_2)
-<<<<<<< HEAD
-SETTING_8_3_1_3[SETTINGVAR]['TEXTINDEX'].pop()  # SET_MAX
-SETTING_8_3_1_3[SETTINGVAR]['TEXTINDEX'].extend(['SET_TELEGRAM_TOKEN', 'SET_TELEGRAM_CHATID'])
-SETTING_8_3_1_3[SETTINGVAR]['TEXTINDEX'].extend(['SET_MAX'])
-SETTING_8_3_1_3.update              ({
-    'telegram_token':               (Platform.ALL,   '699s',(0x017,SETTING_8_3_1_3[SETTINGVAR]['TEXTINDEX'].index('SET_TELEGRAM_TOKEN')),
-=======
 SETTING_8_3_1_3[SETTINGVAR]['TEXTINDEX_'+Platform.str(Platform.ALL)].pop()  # SET_MAX
 SETTING_8_3_1_3[SETTINGVAR]['TEXTINDEX_'+Platform.str(Platform.ALL)].extend(['SET_TELEGRAM_TOKEN', 'SET_TELEGRAM_CHATID'])
 SETTING_8_3_1_3[SETTINGVAR]['TEXTINDEX_'+Platform.str(Platform.ALL)].extend(['SET_MAX'])
@@ -1821,7 +1783,6 @@
 SETTING_8_3_1_3[SETTINGVAR].update({'TEXTINDEX_'+Platform.str(Platform.ESP32): copy.deepcopy(SETTING_8_3_1_3[SETTINGVAR]['TEXTINDEX_'+Platform.str(Platform.ALL)])})
 SETTING_8_3_1_3.update              ({
     'telegram_token':               (Platform.ALL,   '699s',(0x017,'SET_TELEGRAM_TOKEN'),
->>>>>>> 3b5eafd4
                                                                          (None, None,                           ('Telegram',    '"TmToken {}".format("\\"" if len($) == 0 else $)')) ),
     'telegram_chatid':              (Platform.ALL,   '699s',(0x017,'SET_TELEGRAM_CHATID'),
                                                                          (None, None,                           ('Telegram',    '"TmChatId {}".format("\\"" if len($) == 0 else $)')) ),
@@ -1873,14 +1834,6 @@
                                     })
 # ======================================================================
 SETTING_8_4_0_0 = copy.deepcopy(SETTING_8_3_1_7)
-<<<<<<< HEAD
-SETTING_8_4_0_0[SETTINGVAR]['TEXTINDEX'].pop()  # SET_MAX
-SETTING_8_4_0_0[SETTINGVAR]['TEXTINDEX'].extend(['SET_ADC_PARAM1', 'SET_ADC_PARAM2', 'SET_ADC_PARAM3', 'SET_ADC_PARAM4', 'SET_ADC_PARAM5', 'SET_ADC_PARAM6', 'SET_ADC_PARAM7', 'SET_ADC_PARAM8'])
-SETTING_8_4_0_0[SETTINGVAR]['TEXTINDEX'].extend(['SET_MAX'])
-SETTING_8_4_0_0.update              ({
-    'adc_param':                    (Platform.ESP32, '699s',(0x017,SETTING_8_4_0_0[SETTINGVAR]['TEXTINDEX'].index('SET_ADC_PARAM1')),
-                                                                         ([8],  None,                           ('Management',  '"FriendlyName{} {}".format(#+1,"\\"" if len($) == 0 else $)')) ),
-=======
 SETTING_8_4_0_0[SETTINGVAR]['TEXTINDEX_'+Platform.str(Platform.ALL)].pop()  # SET_MAX
 SETTING_8_4_0_0[SETTINGVAR]['TEXTINDEX_'+Platform.str(Platform.ESP82)].pop()  # SET_MAX
 SETTING_8_4_0_0[SETTINGVAR]['TEXTINDEX_'+Platform.str(Platform.ESP32)].pop()  # SET_MAX
@@ -1893,7 +1846,6 @@
 SETTING_8_4_0_0.update              ({
     'adc_param':                    (Platform.ESP32, '699s',(0x017,'SET_ADC_PARAM1'),
                                                                          ([8],  None,                           ('Management',  None)) ),
->>>>>>> 3b5eafd4
                                     })
 # ======================================================================
 SETTING_8_4_0_1 = copy.deepcopy(SETTING_8_4_0_0)
@@ -1980,14 +1932,6 @@
                                     })
 # ======================================================================
 SETTING_9_0_0_3 = copy.deepcopy(SETTING_9_0_0_2)
-<<<<<<< HEAD
-SETTING_9_0_0_3[SETTINGVAR]['TEXTINDEX'].pop()  # SET_MAX
-SETTING_9_0_0_3[SETTINGVAR]['TEXTINDEX'].extend(['SET_SWITCH_TXT1', 'SET_SWITCH_TXT2', 'SET_SWITCH_TXT3', 'SET_SWITCH_TXT4', 'SET_SWITCH_TXT5', 'SET_SWITCH_TXT6', 'SET_SWITCH_TXT7', 'SET_SWITCH_TXT8'])
-SETTING_9_0_0_3[SETTINGVAR]['TEXTINDEX'].extend(['SET_SHD_PARAM'])
-SETTING_9_0_0_3[SETTINGVAR]['TEXTINDEX'].extend(['SET_MAX'])
-SETTING_9_0_0_3.update              ({
-    'switchtext':                   (Platform.ALL, '699s',(0x017,SETTING_9_0_0_3[SETTINGVAR]['TEXTINDEX'].index('SET_SWITCH_TXT1')),
-=======
 SETTING_9_0_0_3[SETTINGVAR]['TEXTINDEX_'+Platform.str(Platform.ALL)].pop()    # SET_MAX
 SETTING_9_0_0_3[SETTINGVAR]['TEXTINDEX_'+Platform.str(Platform.ESP82)].pop()  # SET_MAX
 SETTING_9_0_0_3[SETTINGVAR]['TEXTINDEX_'+Platform.str(Platform.ESP32)].pop()  # SET_MAX
@@ -2002,7 +1946,6 @@
 SETTING_9_0_0_3[SETTINGVAR]['TEXTINDEX_'+Platform.str(Platform.ESP32)].extend(['SET_MAX'])
 SETTING_9_0_0_3.update              ({
     'switchtext':                   (Platform.ALL, '699s',(0x017,'SET_SWITCH_TXT1'),
->>>>>>> 3b5eafd4
                                                                          ([8],  None,                           ('Management',  '"SwitchText{} {}".format(#+1,"\\"" if len($) == 0 else $)')) ),
     'shelly_dimmer':                (Platform.ALL, '699s',(0x017,'SET_SHD_PARAM'),
                                                                          (None,  None,                          ('Light',       None)) ),
@@ -2060,17 +2003,6 @@
                                     })
 # ======================================================================
 SETTING_9_2_0_6 = copy.deepcopy(SETTING_9_2_0_5)
-<<<<<<< HEAD
-SETTING_9_2_0_6[SETTINGVAR]['TEXTINDEX'].pop()  # SET_MAX
-SETTING_9_2_0_6[SETTINGVAR]['TEXTINDEX'].pop()  # SET_SHD_PARAM
-SETTING_9_2_0_6[SETTINGVAR]['TEXTINDEX'].extend(['SET_SWITCH_TXT9',  'SET_SWITCH_TXT10', 'SET_SWITCH_TXT11', 'SET_SWITCH_TXT12', 'SET_SWITCH_TXT13', 'SET_SWITCH_TXT14', 'SET_SWITCH_TXT15', 'SET_SWITCH_TXT16'])
-SETTING_9_2_0_6[SETTINGVAR]['TEXTINDEX'].extend(['SET_SWITCH_TXT17', 'SET_SWITCH_TXT18', 'SET_SWITCH_TXT19', 'SET_SWITCH_TXT20', 'SET_SWITCH_TXT21', 'SET_SWITCH_TXT22', 'SET_SWITCH_TXT23', 'SET_SWITCH_TXT24'])
-SETTING_9_2_0_6[SETTINGVAR]['TEXTINDEX'].extend(['SET_SWITCH_TXT25', 'SET_SWITCH_TXT26', 'SET_SWITCH_TXT27', 'SET_SWITCH_TXT28'])
-SETTING_9_2_0_6[SETTINGVAR]['TEXTINDEX'].extend(['SET_SHD_PARAM'])
-SETTING_9_2_0_6[SETTINGVAR]['TEXTINDEX'].extend(['SET_MAX'])
-SETTING_9_2_0_6.update              ({
-    'switchtext_esp32':             (Platform.ESP32, '699s',(0x017,SETTING_9_2_0_6[SETTINGVAR]['TEXTINDEX'].index('SET_SWITCH_TXT1')),
-=======
 SETTING_9_2_0_6[SETTINGVAR]['TEXTINDEX_'+Platform.str(Platform.ESP32)].pop()  # SET_MAX
 SETTING_9_2_0_6[SETTINGVAR]['TEXTINDEX_'+Platform.str(Platform.ESP32)].pop()  # SET_SHD_PARAM
 SETTING_9_2_0_6[SETTINGVAR]['TEXTINDEX_'+Platform.str(Platform.ESP32)].extend(['SET_SWITCH_TXT9', 'SET_SWITCH_TXT10', 'SET_SWITCH_TXT11', 'SET_SWITCH_TXT12', 'SET_SWITCH_TXT13', 'SET_SWITCH_TXT14', 'SET_SWITCH_TXT15', 'SET_SWITCH_TXT16',
@@ -2083,7 +2015,6 @@
     'switchtext':                   (Platform.ESP82, '699s',(0x017,'SET_SWITCH_TXT1'),
                                                                          ([8],  None,                           ('Management',  '"SwitchText{} {}".format(#+1,"\\"" if len($) == 0 else $)')) ),
     'switchtext_esp32':             (Platform.ESP32, '699s',(0x017,'SET_SWITCH_TXT1'),
->>>>>>> 3b5eafd4
                                                                          ([28],  None,                          ('Management',  '"SwitchText{} {}".format(#+1,"\\"" if len($) == 0 else $)')) ),
     'shelly_dimmer':                (Platform.ESP82, '699s',(0x017,'SET_SHD_PARAM'),
                                                                          (None,  None,                          ('Light',       None)) ),
@@ -2123,13 +2054,8 @@
 SETTING_9_3_1_2['flag5'][1].pop('teleinfo_baudrate',None)
 SETTING_9_3_1_2['flag5'][1].pop('teleinfo_rawdata',None)
 SETTING_9_3_1_2.update              ({
-<<<<<<< HEAD
-    'mqtt_keepalive':               (Platform.ALL,   '<H',  0x52C,       (None, '1 <= $ <= 100',                ('MQTT',        '"MqttKeepAlive{}".format($)')) ),
-    'mqtt_socket_timeout':          (Platform.ALL,   '<H',  0x52E,       (None, '1 <= $ <= 100',                ('MQTT',        '"MqttTimeout{}".format($)')) ),
-=======
     'mqtt_keepalive':               (Platform.ALL,   '<H',  0x52C,       (None, '1 <= $ <= 100',                ('MQTT',        '"MqttKeepAlive {}".format($)')) ),
     'mqtt_socket_timeout':          (Platform.ALL,   '<H',  0x52E,       (None, '1 <= $ <= 100',                ('MQTT',        '"MqttTimeout {}".format($)')) ),
->>>>>>> 3b5eafd4
     'teleinfo':                     (Platform.ALL, {
          'raw_skip':                (Platform.ALL,   '<L', (0xFA4,8, 0), (None, None,                           ('Power',       None)) ),
          'raw_report_changed':      (Platform.ALL,   '<L', (0xFA4,1, 8), (None, None,                           ('Power',       None)) ),
@@ -2163,15 +2089,9 @@
 SETTING_9_4_0_3 = copy.deepcopy(SETTING_9_4_0_0)
 SETTING_9_4_0_3.update              ({
     'sbflag1':                      (Platform.ALL, {
-<<<<<<< HEAD
-        'telegram_send_enable':     (Platform.ALL,   '<L', (0xFA0,1,0), (None, '0 <= $ <= 1',                  ('Telegram',     '"TmState {}".format($)')) ),
-        'telegram_recv_enable':     (Platform.ALL,   '<L', (0xFA0,1,1), (None, '0 <= $ <= 1',                  ('Telegram',     '"TmState {}".format($+2)')) ),
-        'telegram_echo_enable':     (Platform.ALL,   '<L', (0xFA0,1,2), (None, '0 <= $ <= 1',                  ('Telegram',     '"TmState {}".format($+4)')) ),
-=======
         'telegram_send_enable':     (Platform.ALL,   '<L', (0xFA0,1,0),  (None, '0 <= $ <= 1',                  ('Telegram',     '"TmState {}".format($)')) ),
         'telegram_recv_enable':     (Platform.ALL,   '<L', (0xFA0,1,1),  (None, '0 <= $ <= 1',                  ('Telegram',     '"TmState {}".format($+2)')) ),
         'telegram_echo_enable':     (Platform.ALL,   '<L', (0xFA0,1,2),  (None, '0 <= $ <= 1',                  ('Telegram',     '"TmState {}".format($+4)')) ),
->>>>>>> 3b5eafd4
                                     },                      0xFA0,       (None, None,                           (VIRTUAL,       None)), (None, None) ),
                                     })
 # ======================================================================
@@ -2179,15 +2099,6 @@
 # ======================================================================
 SETTING_9_4_0_6 = copy.deepcopy(SETTING_9_4_0_5)
 SETTING_9_4_0_6.update              ({
-<<<<<<< HEAD
-    'mqtt_wifi_timeout':            (Platform.ALL,   'B',   0x530,       (None, '100 <= $ <= 20000',           ('MQTT',       '"MqttWifiTimeout {}".format($)')), ('$ * 100','$ // 100') ),
-                                    })
-# ======================================================================
-SETTING_9_5_0_0 = copy.deepcopy(SETTING_9_4_0_6)
-# ======================================================================
-SETTINGS = [
-            (0x09050000,0x1000, SETTING_9_5_0_0),
-=======
     'mqtt_wifi_timeout':            (Platform.ALL,   'B',   0x530,       (None, '1 <= $ <= 200',                ('MQTT',        '"MqttWifiTimeout {}".format($)')), ('$ * 100','$ // 100') ),
                                     })
 # ======================================================================
@@ -2292,7 +2203,6 @@
             (0x09050004,0x1000, SETTING_9_5_0_4),
             (0x09050003,0x1000, SETTING_9_5_0_3),
             (0x09050002,0x1000, SETTING_9_5_0_2),
->>>>>>> 3b5eafd4
             (0x09040006,0x1000, SETTING_9_4_0_6),
             (0x09040005,0x1000, SETTING_9_4_0_5),
             (0x09040003,0x1000, SETTING_9_4_0_3),
