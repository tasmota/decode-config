#!/usr/bin/env python
# -*- coding: utf-8 -*-
from __future__ import print_function
<<<<<<< HEAD
VER = '9.3.0'
=======
VER = '9.3.0.1'
>>>>>>> e0b910c7

"""
    decode-config.py - Backup/Restore Tasmota configuration data

    Copyright (C) 2021 Norbert Richter <nr@prsolution.eu>

    This program is free software: you can redistribute it and/or modify
    it under the terms of the GNU General Public License as published by
    the Free Software Foundation, either version 3 of the License, or
    (at your option) any later version.

    This program is distributed in the hope that it will be useful,
    but WITHOUT ANY WARRANTY; without even the implied warranty of
    MERCHANTABILITY or FITNESS FOR A PARTICULAR PURPOSE.  See the
    GNU General Public License for more details.

    You should have received a copy of the GNU General Public License
    along with this program.  If not, see <http://www.gnu.org/licenses/>.


Requirements:
    - Python 3.x and Pip:
        sudo apt-get install python3 python3-pip
        pip3 install requests configargparse

Instructions:
    Execute decode-config with option -d <host|url> to retrieve config data
    from a Tasmota host or use -f <configfile.dmp> to read the configuration
    data from a file previously saved using Tasmota Web-UI

    For further information see 'README.md'

    For help execute command with argument -h (or -H for advanced help)

Returns:
    0: successful
    1: restore skipped
    2: program argument error
    3: file not found
    4: data size mismatch
    5: data CRC error
    6: unsupported configuration version
    7: configuration file read error
    8: JSON file decoding error
    9: restore file data error
    10: device data download error
    11: device data upload error
    12: invalid configuration data
    20: python module missing
    21: internal error
    22: HTTP connection error
    >22: python library exit code
    4xx, 5xx: HTTP errors

"""

class ExitCode:
    """
    Program return codes
    """
    OK = 0
    RESTORE_SKIPPED = 1
    ARGUMENT_ERROR = 2
    FILE_NOT_FOUND = 3
    DATA_SIZE_MISMATCH = 4
    DATA_CRC_ERROR = 5
    UNSUPPORTED_VERSION = 6
    FILE_READ_ERROR = 7
    JSON_READ_ERROR = 8
    RESTORE_DATA_ERROR = 9
    DOWNLOAD_CONFIG_ERROR = 10
    UPLOAD_CONFIG_ERROR = 11
    INVALID_DATA = 12
    MODULE_NOT_FOUND = 20
    INTERNAL_ERROR = 21
    HTTP_CONNECTION_ERROR = 22
    STR = [
        'OK',
        'Restore skipped',
        'Parameter error',
        'File not found',
        'Data size mismatch',
        'Data CRC error',
        'Unsupported version',
        'File read error',
        'JSON read error',
        'Restore data error',
        'Download error',
        'Upload error',
        'Invaid data',
        '', '', '', '', '', '', '',
        'Module not found',
        'Internal error',
        'HTTP connection error'
        ]
    @staticmethod
    def str(code):
        """
        Program return string by code

        @param: code
            int number of code
        """
        if 0 <= code < len(ExitCode.STR):
            return ExitCode.STR[code]
        return ''

# ======================================================================
# imports
# ======================================================================
def module_import_error(module):
    """
    Module import error helper
    """
    errstr = str(module)
    print('{}, try "python -m pip install {}"'.format(errstr, errstr.split(' ')[len(errstr.split(' '))-1]), file=sys.stderr)
    sys.exit(ExitCode.MODULE_NOT_FOUND)
# pylint: disable=wrong-import-position
import os.path
import sys
if sys.version_info[0] < 3:
    print('Unsupported python version {}.{}.{} (EOL) - python 3.x required!'.format(sys.version_info[0], sys.version_info[1], sys.version_info[2]), file=sys.stderr)
    sys.exit(ExitCode.UNSUPPORTED_VERSION)
import platform
try:
    from datetime import datetime
    import time
    import copy
    import struct
    import socket       # pylint: disable=unused-import
    import re
    import inspect
    import itertools
    import json
    import configargparse
    import requests
    import urllib
    import codecs
    import textwrap
    import hashlib
except ImportError as err:
    module_import_error(err)
# pylint: enable=wrong-import-position

# ======================================================================
# globals
# ======================================================================
try:
    SHA256 = hashlib.sha256()
    FNAME = sys.argv[0]
    if not os.path.isfile(FNAME):
        FNAME += '.exe'
    with open(FNAME, "rb") as fp:
        for block in iter(lambda: fp.read(4096), b''):
            SHA256.update(block)
        VER += ' [' + SHA256.hexdigest()[:7] + ']'
except:     # pylint: disable=bare-except
    pass

PROG = '{} v{} by Norbert Richter <nr@prsolution.eu>'.format(os.path.basename(sys.argv[0]), VER)

# Tasmota constant
CONFIG_FILE_XOR = 0x5A
BINARYFILE_MAGIC = 0x63576223
MAX_BACKLOG = 30
MAX_BACKLOGLEN = 320

# decode-config constant
STR_CODING = 'utf-8'
HIDDEN_PASSWORD = '********'
INTERNAL = 'Internal'
VIRTUAL = '*'
SETTINGVAR = '$SETTINGVAR'
SIMULATING = "* Simulating "
DEFAULT_SET_MAX = 79

DEFAULTS = {
    'source':
    {
        'source':       None,
        'device':       None,
        'port':         80,
        'username':     'admin',
        'password':     None,
        'tasmotafile':  None,
    },
    'backup':
    {
        'restorefile':  None,
        'backupfile':   None,
        'backupfileformat': 'json',
        'extension':    True,
        'forcerestore': False,
    },
    'jsonformat':
    {
        'indent':       None,
        'compact':      False,
        'sort':         True,
        'hidepw':       False,
    },
    'cmndformat':
    {
        'indent':       2,
        'group':        True,
        'sort':         True,
        'useruleconcat': False,
        'usebacklog':   False,
    },
    'common':
    {
        'output':       False,
        'outputformat': 'json',
        'configfile':   None,
        'dryrun':       False,
        'ignorewarning':False,
        'filter':       None,
    },
}

PARSER = None
ARGS = {}
CONFIG = {}
EXIT_CODE = 0

# ======================================================================
# Settings mapping
# ======================================================================
"""
Settings dictionary

The Tasmota permanent setttings are stored in binary format using
'struct SYSCFG' defined in tasmota/settings.h.

decode-config handles the binary data described by this Settings
dictionary. The processing from/to Tasmota configuration data is
based on this dictionary.


    <setting> = { <name> : <def> }

    <name>: "string"
        key (string)
        for simply identifying value from Tasmota configuration this key has the same
        name as the structure element of tasmota/settings.h

    <def>:  ( <platform>, <format>, <addrdef>, <datadef> [,<converter>] )
        tuple with 4 or 5 objects which describes the format, address and structure
        of the binary source.
        For optional values there are two possibilities: If the definition object is
        mandatory it could be None, for none-mandatory optional objects it can be omit.

            <platform>: <int>
                platform bitmask validation
                determines whether the setting is valid for a platform (bit=1) or not (bit=0)
                bit0=ESP82xx, bit1=ESP32

            <format>:   <formatstring> | <setting>
                data type & format definition

                <formatstring>: <string>
                    defines the use of data at <addrdef>
                    format is defined in 'struct module format string'
                    see
                    https://docs.python.org/3.8/library/struct.html#format-strings
                <setting>:      <setting>
                    A dictionary describes a (sub)setting dictonary
                    and can recursively define another <setting>


            <addrdef>:  <baseaddr> | (<baseaddr>, <bits>, <bitshift>) | (<baseaddr>, <strindex>)
                address definition

                <baseaddr>: <uint>
                    The address (starting from 0) within binary config data.

                <bits>:     <uint>
                    number of bits used (positive integer)

                <bitshift>: <int>
                    bit shift <bitshift>:
                    <bitshift> >= 0: shift the result right
                    <bitshift> <  0: shift the result left

                <strindex>: <int>
                    index into a set of strings delimited by \0


            <datadef>:  <arraydef> | (<arraydef>, <validate> [,cmd])
                data definition

                <arraydef>: None | <dim> | [<dim>] | [<dim> ,<dim>...]
                    None:
                        single value
                    <dim>:  <uint>

                    [<dim>]
                        a one-dimensional array of size <n>

                    [<dim> ,<dim>...]
                        a one- or multi-dimensional array

                <validate>: None | <function>
                    value validation function

                <cmd>:  (<group>, <tasmotacmnd>) - optional
                    Tasmota command definition

                    <group>:        <string>
                        command group
                        There exists two special group names
                        INTERNAL - processed but invisible in group output
                        VIRTUAL  - must be used as group name for nested
                                   dict definition - invisible in group output

                    <tasmotacmnd>:   <function> | (<function>,...)
                        convert function into Tasmota cmnd function


            <converter>:    <readconverter> | (<readconverter>, <writeconverter>) -
                read/write converter

                <readconverter>:    None | False | <function>
                    Will be used in bin2mapping to convert values read
                    from the binary data object into mapping dictionary
                    None
                        indicates no read conversion
                    False
                        False indicates the value will be ignored
                    <function>
                        to convert value from binary object to JSON.
                        Can also return None|False with the same result
                        as using the constant above.

                <writeconverter>:   None | False | <function>
                    Will be used in mapping2bin to convert values read
                    from mapping dictionary before write to binary
                    data object
                    None
                        indicates no write conversion
                    False
                        False indicates the value is readonly and is not
                        written back into the binary Tasmota data.
                    <function>
                        to convert value from JSON back to binary object.
                        Can also return None|False with the same result
                        as using the constant above.


        Common definitions

        <function>: <functionname> | <string> | None
            the name of an object to be called or a string to be evaluated

            <functionname>:
                <functionname> will be called with one or three parameter:
                if <arraydef> is None:
                    functionname(<value>)
                if <arraydef> is any <dim>:
                    functionname(<value>, <index>)

                <value>
                    setting value to be processed
                <index>
                    if <arraydef> is a one-dimensional array
                        int array index (starting from 0)
                    if <arraydef> is a multi-dimensional array
                        [int,int(,int...)]
                        array of current index (starting from 0)

            <string>
                A string will be evaluate as is. The following placeholder
                can be used for runtime replacements:
                '$':
                    will be replaced by the object mapping value
                '@':
                    can be used to reference another mapping value
                '#': (for <tasmotacmnd> only)
                    will be replace by
                    - int array index (<arraydef> is a one-dimensional)
                    - array of int array indexes (<arraydef> is a multi-dimensional)


        <string>:   'string' | "string"
            characters enclosed by ' or "

        <int>:      integer
             integer number in the range -2147483648 through 2147483647

        <uint>:     unsigned integer
             integer number in the range 0 through 4294967295

"""
# ----------------------------------------------------------------------
# Settings helper
# ----------------------------------------------------------------------
def passwordread(value):
    """
    Password read helper
    """
    return HIDDEN_PASSWORD if ARGS.jsonhidepw else value

def passwordwrite(value):
    """
    Password write helper
    """
    return None if value == HIDDEN_PASSWORD else value

def scriptread(value):
    """
    Scripter config helper to read script
    """
    if CONFIG['valuemapping'].get('scripting_used', 0) == 1:
        if CONFIG['valuemapping'].get('scripting_compressed', 0) == 1:
            # uncompressed compressed string
            uncompressed_data = bytearray(3072)
            compressed = bytes.fromhex(value)
            try:
                Unishox().decompress(compressed, len(compressed), uncompressed_data, len(uncompressed_data))
            except:     # pylint: disable=bare-except
                return value
            try:
                uncompressed_str = str(uncompressed_data, STR_CODING).split('\x00')[0]
            except UnicodeDecodeError as err:
                exit_(ExitCode.INVALID_DATA, "Compressed string - {}:\n                   {}".format(err, err.args[1]), type_=LogType.WARNING, doexit=not ARGS.ignorewarning, line=inspect.getlineno(inspect.currentframe()))
                uncompressed_str = str(uncompressed_data, STR_CODING, 'backslashreplace').split('\x00')[0]
            return uncompressed_str
        return value
    return False

def scriptwrite(value):
    """
    Scripter config helper to write script
    """
    if CONFIG['valuemapping'].get('scripting_used', 0) == 1:
        if CONFIG['valuemapping'].get('scripting_compressed', 0) == 1:
            # compressed uncompressed string
            fielddef = CONFIG['info']['template'].get('script', None)
            if fielddef is None:
                print("wrong setting for 'script'", file=sys.stderr)
                raise SyntaxError('SETTING error')
            compressed_data = bytearray(get_fieldlength(fielddef))
            if isinstance(value, str):
                uncompressed_data = bytes(value, STR_CODING)
            else:
                uncompressed_data = value
            Unishox().compress(uncompressed_data, len(uncompressed_data), compressed_data, len(compressed_data))
            index0 = compressed_data.find(b'\x00')
            if index0 >= 0:
                compressed_data = compressed_data[:index0]
            return compressed_data
        return value
    return False

def isscript(value):
    """
    Rules config helper
    """
    if CONFIG['valuemapping'].get('scripting_used', 0) == 1:
        return value
    return False

def rulesread(value):
    """
    Scripter config helper to read rules
<<<<<<< HEAD
    """
    if CONFIG['valuemapping'].get('scripting_used', 0) == 0:
        # check if string is compressed
        if len(value) > 2 and value[0] == '\x00':
            # uncompress string
            uncompressed_data = bytearray(3072)
            compressed = bytes.fromhex(value[3:])
            try:
                Unishox().decompress(compressed, len(compressed), uncompressed_data, len(uncompressed_data))
            except:     # pylint: disable=bare-except
                return value
            try:
                uncompressed_str = str(uncompressed_data, STR_CODING).split('\x00')[0]
            except UnicodeDecodeError as err:
                exit_(ExitCode.INVALID_DATA, "Compressed string - {}:\n                   {}".format(err, err.args[1]), type_=LogType.WARNING, doexit=not ARGS.ignorewarning, line=inspect.getlineno(inspect.currentframe()))
                uncompressed_str = str(uncompressed_data, STR_CODING, 'backslashreplace').split('\x00')[0]
            return uncompressed_str

        # return origin str
        return value

    # scripting is enabled, rule space used for script so rule is invalid and disabled
    return False

def ruleswrite(value):
    """
    Scripter config helper to write rules

    compression for Rules, depends on 'compress_rules_cpu' (SetOption93)

    If `SetOption93 0`
      Rule[x][] = 511 char max NULL terminated string (512 with trailing NULL)
      Rule[x][0] = 0 if the Rule<x> is empty
      New: in case the string is empty we also enforce:
      Rule[x][1] = 0   (i.e. we have two conseutive NULLs)

    If `SetOption93 1`
      If the rule is smaller than 511, it is stored uncompressed. Rule[x][0] is not null.
      If the rule is empty, Rule[x][0] = 0 and Rule[x][1] = 0;
      If the rule is bigger than 511, it is stored compressed
         The first byte of each Rule is always NULL.
         Rule[x][0] = 0,  if firmware is downgraded, the rule will be considered as empty

         The second byte contains the size of uncompressed rule in 8-bytes blocks (i.e. (len+7)/8 )
         Maximum rule size is 2KB (2048 bytes per rule), although there is little chances compression ratio will go down to 75%
         Rule[x][1] = size uncompressed in dwords. If zero, the rule is empty.

         The remaining bytes contain the compressed rule, NULL terminated
    """
    if CONFIG['valuemapping'].get('scripting_used', 0) == 0:
        fielddef = CONFIG['info']['template'].get('rules', None)
        if fielddef is None:
            print("wrong setting for 'rule'", file=sys.stderr)
            raise SyntaxError('SETTING error')
        try:
            subfielddef = get_subfielddef(fielddef)
            length = get_fieldlength(subfielddef)
        except:     # pylint: disable=bare-except
            length = 512
        # check if string should be compressed
        try:
            possible_compress = CONFIG['info']['template']['flag4'][1]['compress_rules_cpu']
        except:     # pylint: disable=bare-except
            possible_compress = False
        if possible_compress and len(value) > 0 and value[0] != '\x00' and len(value) >= length:
            # compressed uncompressed string
            compressed_data = bytearray(length)
            if isinstance(value, str):
                uncompressed_data = bytes(value, STR_CODING)
            else:
                uncompressed_data = value
            try:
                Unishox().compress(uncompressed_data, len(uncompressed_data), compressed_data, len(compressed_data))
                index0 = compressed_data.find(b'\x00')
                if index0 >= 0:
                    compressed_data = compressed_data[:index0]
            except:     # pylint: disable=bare-except
                return value

            return b'\x00' + struct.pack("B", int((len(value)+7)/8)) + compressed_data

        if len(value) == 0:
            return b'\x00\x00'
=======
    """
    if CONFIG['valuemapping'].get('scripting_used', 0) == 0:
        # check if string is compressed
        if len(value) > 2 and value[0] == '\x00':
            # uncompress string
            uncompressed_data = bytearray(3072)
            compressed = bytes.fromhex(value[3:])
            try:
                Unishox().decompress(compressed, len(compressed), uncompressed_data, len(uncompressed_data))
            except:     # pylint: disable=bare-except
                return value
            try:
                uncompressed_str = str(uncompressed_data, STR_CODING).split('\x00')[0]
            except UnicodeDecodeError as err:
                exit_(ExitCode.INVALID_DATA, "Compressed string - {}:\n                   {}".format(err, err.args[1]), type_=LogType.WARNING, doexit=not ARGS.ignorewarning, line=inspect.getlineno(inspect.currentframe()))
                uncompressed_str = str(uncompressed_data, STR_CODING, 'backslashreplace').split('\x00')[0]
            return uncompressed_str
>>>>>>> e0b910c7

        # return origin str
        return value

    # scripting is enabled, rule space used for script so rule is invalid and disabled
<<<<<<< HEAD
=======
    return False

def ruleswrite(value):
    """
    Scripter config helper to write rules

    compression for Rules, depends on 'compress_rules_cpu' (SetOption93)

    If `SetOption93 0`
      Rule[x][] = 511 char max NULL terminated string (512 with trailing NULL)
      Rule[x][0] = 0 if the Rule<x> is empty
      New: in case the string is empty we also enforce:
      Rule[x][1] = 0   (i.e. we have two conseutive NULLs)

    If `SetOption93 1`
      If the rule is smaller than 511, it is stored uncompressed. Rule[x][0] is not null.
      If the rule is empty, Rule[x][0] = 0 and Rule[x][1] = 0;
      If the rule is bigger than 511, it is stored compressed
         The first byte of each Rule is always NULL.
         Rule[x][0] = 0,  if firmware is downgraded, the rule will be considered as empty

         The second byte contains the size of uncompressed rule in 8-bytes blocks (i.e. (len+7)/8 )
         Maximum rule size is 2KB (2048 bytes per rule), although there is little chances compression ratio will go down to 75%
         Rule[x][1] = size uncompressed in dwords. If zero, the rule is empty.

         The remaining bytes contain the compressed rule, NULL terminated
    """
    if CONFIG['valuemapping'].get('scripting_used', 0) == 0:
        fielddef = CONFIG['info']['template'].get('rules', None)
        if fielddef is None:
            print("wrong setting for 'rule'", file=sys.stderr)
            raise SyntaxError('SETTING error')
        try:
            subfielddef = get_subfielddef(fielddef)
            length = get_fieldlength(subfielddef)
        except:     # pylint: disable=bare-except
            length = 512
        # check if string should be compressed
        try:
            possible_compress = CONFIG['info']['template']['flag4'][1]['compress_rules_cpu']
        except:     # pylint: disable=bare-except
            possible_compress = False
        if possible_compress and len(value) > 0 and value[0] != '\x00' and len(value) >= length:
            # compressed uncompressed string
            compressed_data = bytearray(length)
            if isinstance(value, str):
                uncompressed_data = bytes(value, STR_CODING)
            else:
                uncompressed_data = value
            try:
                Unishox().compress(uncompressed_data, len(uncompressed_data), compressed_data, len(compressed_data))
                index0 = compressed_data.find(b'\x00')
                if index0 >= 0:
                    compressed_data = compressed_data[:index0]
            except:     # pylint: disable=bare-except
                return value

            return b'\x00' + struct.pack("B", int((len(value)+7)/8)) + compressed_data

        if len(value) == 0:
            return b'\x00\x00'

        # return origin str
        return value

    # scripting is enabled, rule space used for script so rule is invalid and disabled
>>>>>>> e0b910c7
    return False

# ----------------------------------------------------------------------
# Tasmota configuration data definition
# ----------------------------------------------------------------------
# global objects used by eval(<tasmotacmnd>)
SETTING_OBJECTS = {
    'socket': socket,
    'struct': struct,
    'time': time,
    'textwrap': textwrap
}
# settings platforms
class Platform:
    """
    Platform constant
    """
    ESP82 = 0x1
    ESP32 = 0x2
    ALL = 0xf
    STR = ["ESP82xx", "ESP32"]
    @staticmethod
    def str(version):
        """
        Create platform string

        @param version:
            version integer

        @return:
            platform string
        """
        try:
            return Platform.STR[version]
        except:     # pylint: disable=bare-except
            return Platform.STR[0]

# pylint: disable=bad-continuation,bad-whitespace
SETTING_5_10_0 = {
                              # <platform>, <format>, <addrdef>, <datadef> [,<converter>]
    'cfg_holder':                   (Platform.ALL,   '<L',  0x000,       (None, None,                           (INTERNAL,      None)), '"0x{:08x}".format($)' ),
    'save_flag':                    (Platform.ALL,   '<L',  0x004,       (None, None,                           (INTERNAL,      None)), (None,      False) ),
    'version':                      (Platform.ALL,   '<L',  0x008,       (None, None,                           ('System',      None)), ('hex($)',  False) ),
    'bootcount':                    (Platform.ALL,   '<L',  0x00C,       (None, None,                           ('System',      None)), (None,      False) ),
    'flag':                         (Platform.ALL, {
        'save_state':               (Platform.ALL,   '<L', (0x010,1, 0), (None, None,                           ('SetOption',   '"SetOption0 {}".format($)')) ),
        'button_restrict':          (Platform.ALL,   '<L', (0x010,1, 1), (None, None,                           ('SetOption',   '"SetOption1 {}".format($)')) ),
        'value_units':              (Platform.ALL,   '<L', (0x010,1, 2), (None, None,                           ('SetOption',   '"SetOption2 {}".format($)')) ),
        'mqtt_enabled':             (Platform.ALL,   '<L', (0x010,1, 3), (None, None,                           ('SetOption',   '"SetOption3 {}".format($)')) ),
        'mqtt_response':            (Platform.ALL,   '<L', (0x010,1, 4), (None, None,                           ('SetOption',   '"SetOption4 {}".format($)')) ),
        'mqtt_power_retain':        (Platform.ALL,   '<L', (0x010,1, 5), (None, None,                           ('MQTT',        '"PowerRetain {}".format($)')) ),
        'mqtt_button_retain':       (Platform.ALL,   '<L', (0x010,1, 6), (None, None,                           ('MQTT',        '"ButtonRetain {}".format($)')) ),
        'mqtt_switch_retain':       (Platform.ALL,   '<L', (0x010,1, 7), (None, None,                           ('MQTT',        '"SwitchRetain {}".format($)')) ),
        'temperature_conversion':   (Platform.ALL,   '<L', (0x010,1, 8), (None, None,                           ('SetOption',   '"SetOption8 {}".format($)')) ),
        'mqtt_sensor_retain':       (Platform.ALL,   '<L', (0x010,1, 9), (None, None,                           ('MQTT',        '"SensorRetain {}".format($)')) ),
        'mqtt_offline':             (Platform.ALL,   '<L', (0x010,1,10), (None, None,                           ('SetOption',   '"SetOption10 {}".format($)')) ),
        'button_swap':              (Platform.ALL,   '<L', (0x010,1,11), (None, None,                           ('SetOption',   '"SetOption11 {}".format($)')) ),
        'stop_flash_rotate':        (Platform.ALL,   '<L', (0x010,1,12), (None, None,                           ('Management',  '"SetOption12 {}".format($)')) ),
        'button_single':            (Platform.ALL,   '<L', (0x010,1,13), (None, None,                           ('SetOption',   '"SetOption13 {}".format($)')) ),
        'interlock':                (Platform.ALL,   '<L', (0x010,1,14), (None, None,                           ('SetOption',   '"SetOption14 {}".format($)')) ),
        'pwm_control':              (Platform.ALL,   '<L', (0x010,1,15), (None, None,                           ('SetOption',   '"SetOption15 {}".format($)')) ),
        'ws_clock_reverse':         (Platform.ALL,   '<L', (0x010,1,16), (None, None,                           ('SetOption',   '"SetOption16 {}".format($)')) ),
        'decimal_text':             (Platform.ALL,   '<L', (0x010,1,17), (None, None,                           ('SetOption',   '"SetOption17 {}".format($)')) ),
                                    },                      0x010,       (None, None,                           (VIRTUAL,       None)), (None, None) ),
    'save_data':                    (Platform.ALL,   '<h',  0x014,       (None, '0 <= $ <= 3600',               ('Management',  '"SaveData {}".format($)')) ),
    'timezone':                     (Platform.ALL,   'b',   0x016,       (None, '-13 <= $ <= 13 or $==99',      ('Management',  '"Timezone {}".format($)')) ),
    'ota_url':                      (Platform.ALL,   '101s',0x017,       (None, None,                           ('Management',  '"OtaUrl {}".format($)')) ),
    'mqtt_prefix':                  (Platform.ALL,   '11s', 0x07C,       ([3],  None,                           ('MQTT',        '"Prefix{} {}".format(#+1,$)')) ),
    'seriallog_level':              (Platform.ALL,   'B',   0x09E,       (None, '0 <= $ <= 5',                  ('Management',  '"SerialLog {}".format($)')) ),
    'sta_config':                   (Platform.ALL,   'B',   0x09F,       (None, '0 <= $ <= 5',                  ('Wifi',        '"WifiConfig {}".format($)')) ),
    'sta_active':                   (Platform.ALL,   'B',   0x0A0,       (None, '0 <= $ <= 1',                  ('Wifi',        '"AP {}".format($)')) ),
    'sta_ssid':                     (Platform.ALL,   '33s', 0x0A1,       ([2],  None,                           ('Wifi',        '"SSId{} {}".format(#+1,$)')) ),
    'sta_pwd':                      (Platform.ALL,   '65s', 0x0E3,       ([2],  None,                           ('Wifi',        '"Password{} {}".format(#+1,$)')), (passwordread, passwordwrite) ),
    'hostname':                     (Platform.ALL,   '33s', 0x165,       (None, None,                           ('Wifi',        '"Hostname {}".format($)')) ),
    'syslog_host':                  (Platform.ALL,   '33s', 0x186,       (None, None,                           ('Management',  '"LogHost {}".format($)')) ),
    'syslog_port':                  (Platform.ALL,   '<H',  0x1A8,       (None, '1 <= $ <= 32766',              ('Management',  '"LogPort {}".format($)')) ),
    'syslog_level':                 (Platform.ALL,   'B',   0x1AA,       (None, '0 <= $ <= 4',                  ('Management',  '"SysLog {}".format($)')) ),
    'webserver':                    (Platform.ALL,   'B',   0x1AB,       (None, '0 <= $ <= 2',                  ('Wifi',        '"WebServer {}".format($)')) ),
    'weblog_level':                 (Platform.ALL,   'B',   0x1AC,       (None, '0 <= $ <= 4',                  ('Management',  '"WebLog {}".format($)')) ),
    'mqtt_fingerprint':             (Platform.ALL,   'B',   0x1AD,       ([60], None,                           ('MQTT',        '"MqttFingerprint {}".format(" ".join("{:02X}".format(c) for c in @["mqtt_fingerprint"]))')), '"0x{:02x}".format($)' ),
    'mqtt_host':                    (Platform.ALL,   '33s', 0x1E9,       (None, None,                           ('MQTT',        '"MqttHost {}".format($)')) ),
    'mqtt_port':                    (Platform.ALL,   '<H',  0x20A,       (None, None,                           ('MQTT',        '"MqttPort {}".format($)')) ),
    'mqtt_client':                  (Platform.ALL,   '33s', 0x20C,       (None, None,                           ('MQTT',        '"MqttClient {}".format($)')) ),
    'mqtt_user':                    (Platform.ALL,   '33s', 0x22D,       (None, None,                           ('MQTT',        '"MqttUser {}".format($)')) ),
    'mqtt_pwd':                     (Platform.ALL,   '33s', 0x24E,       (None, None,                           ('MQTT',        '"MqttPassword {}".format($)')), (passwordread, passwordwrite) ),
    'mqtt_topic':                   (Platform.ALL,   '33s', 0x26F,       (None, None,                           ('MQTT',        '"Topic {}".format($)')) ),
    'button_topic':                 (Platform.ALL,   '33s', 0x290,       (None, None,                           ('MQTT',        '"ButtonTopic {}".format($)')) ),
    'mqtt_grptopic':                (Platform.ALL,   '33s', 0x2B1,       (None, None,                           ('MQTT',        '"GroupTopic {}".format($)')) ),
    'mqtt_fingerprinth':            (Platform.ALL,   'B',   0x2D2,       ([20], None,                           ('MQTT',        None)) ),
    'pwm_frequency':                (Platform.ALL,   '<H',  0x2E6,       (None, '$==1 or 100 <= $ <= 4000',     ('Management',  '"PwmFrequency {}".format($)')) ),
    'power':                        (Platform.ALL, {
        'power1':                   (Platform.ALL,   '<L', (0x2E8,1,0),  (None, None,                           ('Control',     '"Power1 {}".format($)')) ),
        'power2':                   (Platform.ALL,   '<L', (0x2E8,1,1),  (None, None,                           ('Control',     '"Power2 {}".format($)')) ),
        'power3':                   (Platform.ALL,   '<L', (0x2E8,1,2),  (None, None,                           ('Control',     '"Power3 {}".format($)')) ),
        'power4':                   (Platform.ALL,   '<L', (0x2E8,1,3),  (None, None,                           ('Control',     '"Power4 {}".format($)')) ),
        'power5':                   (Platform.ALL,   '<L', (0x2E8,1,4),  (None, None,                           ('Control',     '"Power5 {}".format($)')) ),
        'power6':                   (Platform.ALL,   '<L', (0x2E8,1,5),  (None, None,                           ('Control',     '"Power6 {}".format($)')) ),
        'power7':                   (Platform.ALL,   '<L', (0x2E8,1,6),  (None, None,                           ('Control',     '"Power7 {}".format($)')) ),
        'power8':                   (Platform.ALL,   '<L', (0x2E8,1,7),  (None, None,                           ('Control',     '"Power8 {}".format($)')) ),
                                    },                      0x2E8,       (None, None,                           ('Control',     None)), (None, None) ),
    'pwm_value':                    (Platform.ALL,   '<H',  0x2EC,       ([5],  '0 <= $ <= 1023',               ('Management',  '"Pwm{} {}".format(#+1,$)')) ),
    'altitude':                     (Platform.ALL,   '<h',  0x2F6,       (None, '-30000 <= $ <= 30000',         ('Sensor',      '"Altitude {}".format($)')) ),
    'tele_period':                  (Platform.ALL,   '<H',  0x2F8,       (None, '0 == $ or 10 <= $ <= 3600',    ('MQTT',       '"TelePeriod {}".format($)')) ),
    'ledstate':                     (Platform.ALL,   'B',   0x2FB,       (None, '0 <= $ <= 7',                  ('Control',     '"LedState {}".format(($ & 0x7))')) ),
    'param':                        (Platform.ALL,   'B',   0x2FC,       ([23], None,                           ('SetOption',   '"SetOption{} {}".format(#+32,$)')) ),
    'state_text':                   (Platform.ALL,   '11s', 0x313,       ([4],  None,                           ('MQTT',        '"StateText{} {}".format(#+1,$)')) ),
    'domoticz_update_timer':        (Platform.ALL,   '<H',  0x340,       (None, '0 <= $ <= 3600',               ('Domoticz',    '"DomoticzUpdateTimer {}".format($)')) ),
    'pwm_range':                    (Platform.ALL,   '<H',  0x342,       (None, '$==1 or 255 <= $ <= 1023',     ('Management',  '"PwmRange {}".format($)')) ),
    'domoticz_relay_idx':           (Platform.ALL,   '<L',  0x344,       ([4],  None,                           ('Domoticz',    '"DomoticzIdx{} {}".format(#+1,$)')) ),
    'domoticz_key_idx':             (Platform.ALL,   '<L',  0x354,       ([4],  None,                           ('Domoticz',    '"DomoticzKeyIdx{} {}".format(#+1,$)')) ),
    'energy_power_calibration':     (Platform.ALL,   '<L',  0x364,       (None, None,                           ('Power',       '"PowerSet {}".format($)')) ),
    'energy_voltage_calibration':   (Platform.ALL,   '<L',  0x368,       (None, None,                           ('Power',       '"VoltageSet {}".format($)')) ),
    'energy_current_calibration':   (Platform.ALL,   '<L',  0x36C,       (None, None,                           ('Power',       '"CurrentSet {}".format($)')) ),
    'energy_kWhtoday':              (Platform.ALL,   '<L',  0x370,       (None, '0 <= $ <= 4250000',            ('Power',       '"EnergyReset1 {}".format(int(round(float($)//100)))')) ),
    'energy_kWhyesterday':          (Platform.ALL,   '<L',  0x374,       (None, '0 <= $ <= 4250000',            ('Power',       '"EnergyReset2 {}".format(int(round(float($)//100)))')) ),
    'energy_kWhdoy':                (Platform.ALL,   '<H',  0x378,       (None, None,                           ('Power',       None)) ),
    'energy_min_power':             (Platform.ALL,   '<H',  0x37A,       (None, None,                           ('Power',       '"PowerLow {}".format($)')) ),
    'energy_max_power':             (Platform.ALL,   '<H',  0x37C,       (None, None,                           ('Power',       '"PowerHigh {}".format($)')) ),
    'energy_min_voltage':           (Platform.ALL,   '<H',  0x37E,       (None, None,                           ('Power',       '"VoltageLow {}".format($)')) ),
    'energy_max_voltage':           (Platform.ALL,   '<H',  0x380,       (None, None,                           ('Power',       '"VoltageHigh {}".format($)')) ),
    'energy_min_current':           (Platform.ALL,   '<H',  0x382,       (None, None,                           ('Power',       '"CurrentLow {}".format($)')) ),
    'energy_max_current':           (Platform.ALL,   '<H',  0x384,       (None, None,                           ('Power',       '"CurrentHigh {}".format($)')) ),
    'energy_max_power_limit':       (Platform.ALL,   '<H',  0x386,       (None, None,                           ('Power',       '"MaxPower {}".format($)')) ),
    'energy_max_power_limit_hold':  (Platform.ALL,   '<H',  0x388,       (None, None,                           ('Power',       '"MaxPowerHold {}".format($)')) ),
    'energy_max_power_limit_window':(Platform.ALL,   '<H',  0x38A,       (None, None,                           ('Power',       '"MaxPowerWindow {}".format($)')) ),
    'energy_max_power_safe_limit':  (Platform.ALL,   '<H',  0x38C,       (None, None,                           ('Power',       '"SavePower {}".format($)')) ),
    'energy_max_power_safe_limit_hold':
                                    (Platform.ALL,   '<H',  0x38E,       (None, None,                           ('Power',       '"SavePowerHold {}".format($)')) ),
    'energy_max_power_safe_limit_window':
                                    (Platform.ALL,   '<H',  0x390,       (None, None,                           ('Power',       '"SavePowerWindow {}".format($)')) ),
    'energy_max_energy':            (Platform.ALL,   '<H',  0x392,       (None, None,                           ('Power',       '"MaxEnergy {}".format($)')) ),
    'energy_max_energy_start':      (Platform.ALL,   '<H',  0x394,       (None, None,                           ('Power',       '"MaxEnergyStart {}".format($)')) ),
    'mqtt_retry':                   (Platform.ALL,   '<H',  0x396,       (None, '10 <= $ <= 32000',             ('MQTT',        '"MqttRetry {}".format($)')) ),
    'poweronstate':                 (Platform.ALL,   'B',   0x398,       (None, '0 <= $ <= 5',                  ('Control',     '"PowerOnState {}".format($)')) ),
    'last_module':                  (Platform.ALL,   'B',   0x399,       (None, None,                           (INTERNAL,      None)) ),
    'blinktime':                    (Platform.ALL,   '<H',  0x39A,       (None, '2 <= $ <= 3600',               ('Control',     '"BlinkTime {}".format($)')) ),
    'blinkcount':                   (Platform.ALL,   '<H',  0x39C,       (None, '0 <= $ <= 32000',              ('Control',     '"BlinkCount {}".format($)')) ),
    'friendlyname':                 (Platform.ALL,   '33s', 0x3AC,       ([4],  None,                           ('Management',  '"FriendlyName{} {}".format(#+1,"\\"" if len($) == 0 else $)')) ),
    'switch_topic':                 (Platform.ALL,   '33s', 0x430,       (None, None,                           ('MQTT',        '"SwitchTopic {}".format($)')) ),
    'sleep':                        (Platform.ALL,   'B',   0x453,       (None, '0 <= $ <= 250',                ('Management',  '"Sleep {}".format($)')) ),
    'domoticz_switch_idx':          (Platform.ALL,   '<H',  0x454,       ([4],  None,                           ('Domoticz',    '"DomoticzSwitchIdx{} {}".format(#+1,$)')) ),
    'domoticz_sensor_idx':          (Platform.ALL,   '<H',  0x45C,       ([12], None,                           ('Domoticz',    '"DomoticzSensorIdx{} {}".format(#+1,$)')) ),
    'module':                       (Platform.ALL,   'B',   0x474,       (None, None,                           ('Management',  '"Module {}".format($)')) ),
    'ws_color':                     (Platform.ALL,   'B',   0x475,       ([4,3],None,                           ('Light',       None)) ),
    'ws_width':                     (Platform.ALL,   'B',   0x481,       ([3],  None,                           ('Light',       None)) ),
    'my_gp':                        (Platform.ALL,   'B',   0x484,       ([18], None,                           ('Management',  '"Gpio{} {}".format(#,$)')) ),
    'light_pixels':                 (Platform.ALL,   '<H',  0x496,       (None, '1 <= $ <= 512',                ('Light',       '"Pixels {}".format($)')) ),
    'light_color':                  (Platform.ALL,   'B',   0x498,       ([5],  None,                           ('Light',       None)) ),
    'light_correction':             (Platform.ALL,   'B',   0x49D     ,  (None, '0 <= $ <= 1',                  ('Light',       '"LedTable {}".format($)')) ),
    'light_dimmer':                 (Platform.ALL,   'B',   0x49E,       (None, '0 <= $ <= 100',                ('Light',       '"Wakeup {}".format($)')) ),
    'light_fade':                   (Platform.ALL,   'B',   0x4A1,       (None, '0 <= $ <= 1',                  ('Light',       '"Fade {}".format($)')) ),
    'light_speed':                  (Platform.ALL,   'B',   0x4A2,       (None, '1 <= $ <= 20',                 ('Light',       '"Speed {}".format($)')) ),
    'light_scheme':                 (Platform.ALL,   'B',   0x4A3,       (None, None,                           ('Light',       '"Scheme {}".format($)')) ),
    'light_width':                  (Platform.ALL,   'B',   0x4A4,       (None, '0 <= $ <= 4',                  ('Light',       '"Width {}".format($)')) ),
    'light_wakeup':                 (Platform.ALL,   '<H',  0x4A6,       (None, '0 <= $ <= 3100',               ('Light',       '"WakeUpDuration {}".format($)')) ),
    'web_password':                 (Platform.ALL,   '33s', 0x4A9,       (None, None,                           ('Wifi',        '"WebPassword {}".format($)')), (passwordread, passwordwrite) ),
    'switchmode':                   (Platform.ALL,   'B',   0x4CA,       ([4],  '0 <= $ <= 7',                  ('Control',     '"SwitchMode{} {}".format(#+1,$)')) ),
    'ntp_server':                   (Platform.ALL,   '33s', 0x4CE,       ([3],  None,                           ('Wifi',        '"NtpServer{} {}".format(#+1,$)')) ),
    'ina219_mode':                  (Platform.ALL,   'B',   0x531,       (None, '0 <= $ <= 7',                  ('Sensor',      '"Sensor13 {}".format($)')) ),
    'pulse_timer':                  (Platform.ALL,   '<H',  0x532,       ([8],  '0 <= $ <= 64900',              ('Control',     '"PulseTime{} {}".format(#+1,$)')) ),
    'ip_address':                   (Platform.ALL,   '<L',  0x544,       ([4],  None,                           ('Wifi',        '"IPAddress{} {}".format(#+1,$)')), ("socket.inet_ntoa(struct.pack('<L', $))", "struct.unpack('<L', socket.inet_aton($))[0]")),
    'energy_kWhtotal':              (Platform.ALL,   '<L',  0x554,       (None, '0 <= $ <= 4250000000',         ('Power',       '"EnergyReset3 {}".format(int(round(float($)//100)))')) ),
    'mqtt_fulltopic':               (Platform.ALL,   '100s',0x558,       (None, None,                           ('MQTT',        '"FullTopic {}".format($)')) ),
    'flag2':                        (Platform.ALL, {
        'current_resolution':       (Platform.ALL,   '<L', (0x5BC,2,15), (None, '0 <= $ <= 3',                  ('Sensor',      '"AmpRes {}".format($)')) ),
        'voltage_resolution':       (Platform.ALL,   '<L', (0x5BC,2,17), (None, '0 <= $ <= 3',                  ('Sensor',      '"VoltRes {}".format($)')) ),
        'wattage_resolution':       (Platform.ALL,   '<L', (0x5BC,2,19), (None, '0 <= $ <= 3',                  ('Sensor',      '"WattRes {}".format($)')) ),
        'emulation':                (Platform.ALL,   '<L', (0x5BC,2,21), (None, '0 <= $ <= 2',                  ('Management',  '"Emulation {}".format($)')) ),
        'energy_resolution':        (Platform.ALL,   '<L', (0x5BC,3,23), (None, '0 <= $ <= 5',                  ('Sensor',      '"EnergyRes {}".format($)')) ),
        'pressure_resolution':      (Platform.ALL,   '<L', (0x5BC,2,26), (None, '0 <= $ <= 3',                  ('Sensor',      '"PressRes {}".format($)')) ),
        'humidity_resolution':      (Platform.ALL,   '<L', (0x5BC,2,28), (None, '0 <= $ <= 3',                  ('Sensor',      '"HumRes {}".format($)')) ),
        'temperature_resolution':   (Platform.ALL,   '<L', (0x5BC,2,30), (None, '0 <= $ <= 3',                  ('Sensor',      '"TempRes {}".format($)')) ),
                                    },                      0x5BC,       (None, None,                           (VIRTUAL,       None)), (None, None) ),
    'pulse_counter':                (Platform.ALL,   '<L',  0x5C0,       ([4],  None,                           ('Sensor',      '"Counter{} {}".format(#+1,$)')) ),
    'pulse_counter_type':           (Platform.ALL, {
        'pulse_counter_type1':      (Platform.ALL,   '<H', (0x5D0,1,0),  (None, None,                           ('Sensor',      '"CounterType1 {}".format($)')) ),
        'pulse_counter_type2':      (Platform.ALL,   '<H', (0x5D0,1,1),  (None, None,                           ('Sensor',      '"CounterType2 {}".format($)')) ),
        'pulse_counter_type3':      (Platform.ALL,   '<H', (0x5D0,1,2),  (None, None,                           ('Sensor',      '"CounterType3 {}".format($)')) ),
        'pulse_counter_type4':      (Platform.ALL,   '<H', (0x5D0,1,3),  (None, None,                           ('Sensor',      '"CounterType4 {}".format($)')) ),
                                    },                      0x5D0,       (None, None,                           ('Sensor',      None)), (None, None) ),
    'pulse_counter_debounce':       (Platform.ALL,   '<H',  0x5D2,       (None, '0 <= $ <= 32000',              ('Sensor',      '"CounterDebounce {}".format($)')) ),
    'rf_code':                      (Platform.ALL,   'B',   0x5D4,       ([17,9],None,                          ('Rf',          None)), '"0x{:02x}".format($)'),
}
# ======================================================================
SETTING_5_11_0 = copy.deepcopy(SETTING_5_10_0)
SETTING_5_11_0.update               ({
    'display_model':                (Platform.ALL,   'B',   0x2D2,       (None, '0 <= $ <= 16',                 ('Display',     '"Model {}".format($)')) ),
    'display_mode':                 (Platform.ALL,   'B',   0x2D3,       (None, '0 <= $ <= 5',                  ('Display',     '"Mode {}".format($)')) ),
    'display_refresh':              (Platform.ALL,   'B',   0x2D4,       (None, '1 <= $ <= 7',                  ('Display',     '"Refresh {}".format($)')) ),
    'display_rows':                 (Platform.ALL,   'B',   0x2D5,       (None, '1 <= $ <= 32',                 ('Display',     '"Rows {}".format($)')) ),
    'display_cols':                 (Platform.ALL,   'B',   0x2D6,       ([2],  '1 <= $ <= 40',                 ('Display',     '"Cols{} {}".format(#+1,$)')) ),
    'display_address':              (Platform.ALL,   'B',   0x2D8,       ([8],  None,                           ('Display',     '"Address{} {}".format(#+1,$)')) ),
    'display_dimmer':               (Platform.ALL,   'B',   0x2E0,       (None, '0 <= $ <= 100',                ('Display',     '"Dimmer {}".format($)')) ),
    'display_size':                 (Platform.ALL,   'B',   0x2E1,       (None, '1 <= $ <= 4',                  ('Display',     '"Size {}".format($)')) ),
                                    })
SETTING_5_11_0['flag'][1].update    ({
        'light_signal':             (Platform.ALL,   '<L', (0x010,1,18), (None, None,                           ('SetOption',   '"SetOption18 {}".format($)')) ),
                                    })
SETTING_5_11_0.pop('mqtt_fingerprinth',None)
# ======================================================================
SETTING_5_12_0 = copy.deepcopy(SETTING_5_11_0)
SETTING_5_12_0['flag'][1].update    ({
        'hass_discovery':           (Platform.ALL,   '<L', (0x010,1,19), (None, None,                           ('SetOption',   '"SetOption19 {}".format($)')) ),
        'not_power_linked':         (Platform.ALL,   '<L', (0x010,1,20), (None, None,                           ('SetOption',   '"SetOption20 {}".format($)')) ),
        'no_power_on_check':        (Platform.ALL,   '<L', (0x010,1,21), (None, None,                           ('SetOption',   '"SetOption21 {}".format($)')) ),
                                    })
# ======================================================================
SETTING_5_13_1 = copy.deepcopy(SETTING_5_12_0)
SETTING_5_13_1.pop('mqtt_fingerprint',None)
SETTING_5_13_1['flag'][1].update    ({
        'mqtt_serial':              (Platform.ALL,   '<L', (0x010,1,22), (None, None,                           ('SetOption',   '"SetOption22 {}".format($)')) ),
        'rules_enabled':            (Platform.ALL,   '<L', (0x010,1,23), (None, None,                           ('SetOption',   '"SetOption23 {}".format($)')) ),
        'rules_once':               (Platform.ALL,   '<L', (0x010,1,24), (None, None,                           ('SetOption',   '"SetOption24 {}".format($)')) ),
        'knx_enabled':              (Platform.ALL,   '<L', (0x010,1,25), (None, None,                           ('KNX',         '"KNX_ENABLED {}".format($)')) ),
                                    })
SETTING_5_13_1.update               ({
    'baudrate':                     (Platform.ALL,   'B',   0x09D,       (None, None,                           ('Serial',      '"Baudrate {}".format($)')), ('$ * 1200','$ // 1200') ),
    'mqtt_fingerprint1':            (Platform.ALL,   'B',   0x1AD,       ([20], None,                           ('MQTT',        '"MqttFingerprint1 {}".format(" ".join("{:02X}".format(c) for c in @["mqtt_fingerprint1"]))')), '"0x{:02x}".format($)' ),
    'mqtt_fingerprint2':            (Platform.ALL,   'B',   0x1AD+20,    ([20], None,                           ('MQTT',        '"MqttFingerprint2 {}".format(" ".join("{:02X}".format(c) for c in @["mqtt_fingerprint2"]))')), '"0x{:02x}".format($)' ),
    'energy_power_delta':           (Platform.ALL,   'B',   0x33F,       (None, None,                           ('Power',       '"PowerDelta {}".format($)')) ),
    'light_rotation':               (Platform.ALL,   '<H',  0x39E,       (None, None,                           ('Light',       '"Rotation {}".format($)')) ),
    'serial_delimiter':             (Platform.ALL,   'B',   0x451,       (None, None,                           ('Serial',      '"SerialDelimiter {}".format($)')) ),
    'sbaudrate':                    (Platform.ALL,   'B',   0x452,       (None, None,                           ('Serial',      '"SBaudrate {}".format($)')), ('$ * 1200','$ // 1200') ),
    'knx_GA_registered':            (Platform.ALL,   'B',   0x4A5,       (None, None,                           ('KNX',         None)) ),
    'knx_CB_registered':            (Platform.ALL,   'B',   0x4A8,       (None, None,                           ('KNX',         None)) ),
    'timer':                        (Platform.ALL, {
        'time':                     (Platform.ALL,   '<L', (0x670,11, 0),(None, '0 <= $ < 1440',                ('Timer',       '"Timer{} {{\\\"Arm\\\":{arm},\\\"Mode\\\":{mode},\\\"Time\\\":\\\"{tsign}{time}\\\",\\\"Window\\\":{window},\\\"Days\\\":\\\"{days}\\\",\\\"Repeat\\\":{repeat},\\\"Output\\\":{device},\\\"Action\\\":{power}}}".format(#+1, arm=@["timer"][#]["arm"],mode=@["timer"][#]["mode"],tsign="-" if @["timer"][#]["mode"]>0 and @["timer"][#]["time"]>(12*60) else "",time=time.strftime("%H:%M",time.gmtime((@["timer"][#]["time"] if @["timer"][#]["mode"]==0 else @["timer"][#]["time"] if @["timer"][#]["time"]<=(12*60) else @["timer"][#]["time"]-(12*60))*60)),window=@["timer"][#]["window"],repeat=@["timer"][#]["repeat"],days="{:07b}".format(@["timer"][#]["days"])[::-1],device=@["timer"][#]["device"]+1,power=@["timer"][#]["power"] )')), '"0x{:03x}".format($)' ),
        'window':                   (Platform.ALL,   '<L', (0x670, 4,11),(None, None,                           ('Timer',       None)) ),
        'repeat':                   (Platform.ALL,   '<L', (0x670, 1,15),(None, None,                           ('Timer',       None)) ),
        'days':                     (Platform.ALL,   '<L', (0x670, 7,16),(None, None,                           ('Timer',       None)), '"0b{:07b}".format($)' ),
        'device':                   (Platform.ALL,   '<L', (0x670, 4,23),(None, None,                           ('Timer',       None)) ),
        'power':                    (Platform.ALL,   '<L', (0x670, 2,27),(None, None,                           ('Timer',       None)) ),
        'mode':                     (Platform.ALL,   '<L', (0x670, 2,29),(None, '0 <= $ <= 3',                  ('Timer',       None)) ),
        'arm':                      (Platform.ALL,   '<L', (0x670, 1,31),(None, None,                           ('Timer',       None)) ),
                                    },                      0x670,       ([16], None,                           ('Timer',       None)) ),
    'latitude':                     (Platform.ALL,   'i',   0x6B0,       (None, None,                           ('Timer',       '"Latitude {}".format($)')),  ('float($) / 1000000', 'int($ * 1000000)')),
    'longitude':                    (Platform.ALL,   'i',   0x6B4,       (None, None,                           ('Timer',       '"Longitude {}".format($)')), ('float($) / 1000000', 'int($ * 1000000)')),
    'knx_physsical_addr':           (Platform.ALL,   '<H',  0x6B8,       (None, None,                           ('KNX',         None)) ),
    'knx_GA_addr':                  (Platform.ALL,   '<H',  0x6BA,       ([10], None,                           ('KNX',         None)) ),
    'knx_CB_addr':                  (Platform.ALL,   '<H',  0x6CE,       ([10], None,                           ('KNX',         None)) ),
    'knx_GA_param':                 (Platform.ALL,   'B',   0x6E2,       ([10], None,                           ('KNX',         None)) ),
    'knx_CB_param':                 (Platform.ALL,   'B',   0x6EC,       ([10], None,                           ('KNX',         None)) ),
    'rules':                        (Platform.ALL,   '512s',0x800,       (None, None,                           ('Rules',       '"Rule {}".format("\\"" if len($) == 0 else $)')) ),
                                    })
# ======================================================================
SETTING_5_14_0 = copy.deepcopy(SETTING_5_13_1)
SETTING_5_14_0['flag'][1].update    ({
        'device_index_enable':      (Platform.ALL,   '<L', (0x010,1,26), (None, None,                           ('SetOption',   '"SetOption26 {}".format($)')) ),
                                    })
SETTING_5_14_0['flag'][1].pop('rules_once',None)
SETTING_5_14_0.update               ({
    'tflag':                        (Platform.ALL, {
        'hemis':                    (Platform.ALL,   '<H', (0x2E2,1, 0), (None, None,                           ('Management',  None)) ),
        'week':                     (Platform.ALL,   '<H', (0x2E2,3, 1), (None, '0 <= $ <= 4',                  ('Management',  None)) ),
        'month':                    (Platform.ALL,   '<H', (0x2E2,4, 4), (None, '1 <= $ <= 12',                 ('Management',  None)) ),
        'dow':                      (Platform.ALL,   '<H', (0x2E2,3, 8), (None, '1 <= $ <= 7',                  ('Management',  None)) ),
        'hour':                     (Platform.ALL,   '<H', (0x2E2,5,11), (None, '0 <= $ <= 23',                 ('Management',  None)) ),
                                    },                      0x2E2,       ([2],  None,                           ('Management',  None)), (None, None) ),
    'param':                        (Platform.ALL,   'B',   0x2FC,       ([18], None,                           ('SetOption',   '"SetOption{} {}".format(#+32,$)')) ),
    'toffset':                      (Platform.ALL,   '<h',  0x30E,       ([2],  None,                           ('Management',  '"{cmnd} {hemis},{week},{month},{dow},{hour},{toffset}".format(cmnd="TimeSTD" if #==0 else "TimeDST", hemis=@["tflag"][#]["hemis"], week=@["tflag"][#]["week"], month=@["tflag"][#]["month"], dow=@["tflag"][#]["dow"], hour=@["tflag"][#]["hour"], toffset=value)')) ),
                                    })
# ======================================================================
SETTING_6_0_0 = copy.deepcopy(SETTING_5_14_0)
SETTING_6_0_0.update({
    'cfg_holder':                   (Platform.ALL,   '<H',  0x000,       (None, None,                           ('System',      None)), ),
    'cfg_size':                     (Platform.ALL,   '<H',  0x002,       (None, None,                           ('System',      None)), (None, False)),
    'bootcount':                    (Platform.ALL,   '<H',  0x00C,       (None, None,                           ('System',      None)), (None, False)),
    'cfg_crc':                      (Platform.ALL,   '<H',  0x00E,       (None, None,                           ('System',      None)), '"0x{:04x}".format($)'),
    'rule_enabled':                 (Platform.ALL, {
        'rule1':                    (Platform.ALL,   'B',  (0x49F,1,0),  (None, None,                           ('Rules',       '"Rule1 {}".format($)')) ),
        'rule2':                    (Platform.ALL,   'B',  (0x49F,1,1),  (None, None,                           ('Rules',       '"Rule2 {}".format($)')) ),
        'rule3':                    (Platform.ALL,   'B',  (0x49F,1,2),  (None, None,                           ('Rules',       '"Rule3 {}".format($)')) ),
                                    },                      0x49F,       (None, None,                           ('Rules',       None)), (None, None) ),
    'rule_once':                    (Platform.ALL, {
        'rule1':                    (Platform.ALL,   'B',  (0x4A0,1,0),  (None, None,                           ('Rules',       '"Rule1 {}".format($+4)')) ),
        'rule2':                    (Platform.ALL,   'B',  (0x4A0,1,1),  (None, None,                           ('Rules',       '"Rule2 {}".format($+4)')) ),
        'rule3':                    (Platform.ALL,   'B',  (0x4A0,1,2),  (None, None,                           ('Rules',       '"Rule3 {}".format($+4)')) ),
                                    },                      0x4A0,       (None, None,                           ('Rules',       None)), (None, None) ),
    'mems':                         (Platform.ALL,   '10s', 0x7CE,       ([5],  None,                           ('Rules',       '"Mem{} {}".format(#+1,"\\"" if len($) == 0 else $)')) ),
    'rules':                        (Platform.ALL,   '512s',0x800,       ([3],  None,                           ('Rules',       '"Rule{} {}".format(#+1,"\\"" if len($) == 0 else $)')) ),
})
SETTING_6_0_0['flag'][1].update     ({
        'knx_enable_enhancement':   (Platform.ALL,   '<L', (0x010,1,27), (None, None,                           ('KNX',         '"KNX_ENHANCED {}".format($)')) ),
                                    })
# ======================================================================
SETTING_6_1_1 = copy.deepcopy(SETTING_6_0_0)
SETTING_6_1_1.update                ({
    'flag3':                        (Platform.ALL,   '<L',  0x3A0,       (None, None,                           (INTERNAL,      None)), '"0x{:08x}".format($)' ),
    'switchmode':                   (Platform.ALL,   'B',   0x3A4,       ([8],  '0 <= $ <= 7',                  ('Control',     '"SwitchMode{} {}".format(#+1,$)')) ),
    'mcp230xx_config':              (Platform.ALL, {
        'pinmode':                  (Platform.ALL,   '<H', (0x6F6,3, 0), (None, None,                           ('Sensor',      '"Sensor29 {pin},{pinmode},{pullup},{intmode}".format(pin=#, pinmode=@["mcp230xx_config"][#]["pinmode"], pullup=@["mcp230xx_config"][#]["pullup"], intmode=@["mcp230xx_config"][#]["int_report_mode"])')) ),
        'pullup':                   (Platform.ALL,   '<H', (0x6F6,1, 3), (None, None,                           ('Sensor',      None)) ),
        'saved_state':              (Platform.ALL,   '<H', (0x6F6,1, 4), (None, None,                           ('Sensor',      None)) ),
        'int_report_mode':          (Platform.ALL,   '<H', (0x6F6,2, 5), (None, None,                           ('Sensor',      None)) ),
        'int_report_defer':         (Platform.ALL,   '<H', (0x6F6,4, 7), (None, None,                           ('Sensor',      None)) ),
        'int_count_en':             (Platform.ALL,   '<H', (0x6F6,1,11), (None, None,                           ('Sensor',      None)) ),
                                     },     0x6F6,       ([16], None,                                           ('Sensor',      None)), (None, None) ),
                                    })
SETTING_6_1_1['flag'][1].update     ({
        'rf_receive_decimal':       (Platform.ALL,   '<L', (0x010,1,28), (None, None,                           ('SetOption' ,  '"SetOption28 {}".format($)')) ),
        'ir_receive_decimal':       (Platform.ALL,   '<L', (0x010,1,29), (None, None,                           ('SetOption',   '"SetOption29 {}".format($)')) ),
        'hass_light':               (Platform.ALL,   '<L', (0x010,1,30), (None, None,                           ('SetOption',   '"SetOption30 {}".format($)')) ),
                                    })
# ======================================================================
SETTING_6_2_1 = copy.deepcopy(SETTING_6_1_1)
SETTING_6_2_1.update                ({
    'rule_stop':                    (Platform.ALL, {
        'rule1':                    (Platform.ALL,   'B',  (0x1A7,1,0),  (None, None,                           ('Rules',       '"Rule1 {}".format($+8)')) ),
        'rule2':                    (Platform.ALL,   'B',  (0x1A7,1,1),  (None, None,                           ('Rules',       '"Rule2 {}".format($+8)')) ),
        'rule3':                    (Platform.ALL,   'B',  (0x1A7,1,2),  (None, None,                           ('Rules',       '"Rule3 {}".format($+8)')) ),
                                     },     0x1A7,        None),
    'display_rotate':               (Platform.ALL,   'B',   0x2FA,       (None, '0 <= $ <= 3',                  ('Display',     '"Rotate {}".format($)')) ),
    'display_font':                 (Platform.ALL,   'B',   0x312,       (None, '1 <= $ <= 4',                  ('Display',     '"Font {}".format($)')) ),
    'flag3':                        (Platform.ALL, {
         'timers_enable':           (Platform.ALL,   '<L', (0x3A0,1, 0), (None, None,                           ('Timer',       '"Timers {}".format($)')) ),
         'user_esp8285_enable':     (Platform.ALL,   '<L', (0x3A0,1,31), (None, None,                           (INTERNAL,      None)) ),
                                    },                      0x3A0,       (None, None,                           (VIRTUAL,       None)), (None, None) ),
    'button_debounce':              (Platform.ALL,   '<H',  0x542,       (None, '40 <= $ <= 1000',              ('Control',     '"ButtonDebounce {}".format($)')) ),
    'switch_debounce':              (Platform.ALL,   '<H',  0x66E,       (None, '40 <= $ <= 1000',              ('Control',     '"SwitchDebounce {}".format($)')) ),
    'mcp230xx_int_prio':            (Platform.ALL,   'B',   0x716,       (None, None,                           ('Sensor',      None)) ),
    'mcp230xx_int_timer':           (Platform.ALL,   '<H',  0x718,       (None, None,                           ('Sensor',      None)) ),
                                    })
SETTING_6_2_1['flag'][1].pop('rules_enabled',None)
SETTING_6_2_1['flag'][1].update     ({
        'mqtt_serial_raw':          (Platform.ALL,   '<L', (0x010,1,23), (None, None,                           ('SetOption',   '"SetOption23 {}".format($)')) ),
        'global_state':             (Platform.ALL,   '<L', (0x010,1,31), (None, None,                           ('SetOption',   '"SetOption31 {}".format($)')) ),
                                    })
SETTING_6_2_1['flag2'][1].update    ({
    'axis_resolution':              (Platform.ALL,   '<L', (0x5BC,2,13), (None, None,                           ('Sensor',      None)) ),   # Need to be services by command Sensor32
                                    })
# ======================================================================
SETTING_6_2_1_2 = copy.deepcopy(SETTING_6_2_1)
SETTING_6_2_1_2['flag3'][1].update  ({
         'user_esp8285_enable':     (Platform.ALL,   '<L', (0x3A0,1, 1), (None, None,                           ('SetOption',   '"SetOption51 {}".format($)')) ),
                                    })
# ======================================================================
SETTING_6_2_1_3 = copy.deepcopy(SETTING_6_2_1_2)
SETTING_6_2_1_3['flag2'][1].update  ({
        'frequency_resolution':     (Platform.ALL,   '<L', (0x5BC,2,11), (None, '0 <= $ <= 3',                  ('Power',       '"FreqRes {}".format($)')) ),
                                    })
SETTING_6_2_1_3['flag3'][1].update  ({
        'time_append_timezone':     (Platform.ALL,   '<L', (0x3A0,1, 2), (None, None,                           ('SetOption',   '"SetOption52 {}".format($)')) ),
                                    })
# ======================================================================
SETTING_6_2_1_6 = copy.deepcopy(SETTING_6_2_1_3)
SETTING_6_2_1_6.update({
    'energy_power_calibration':     (Platform.ALL,   '<L',  0x364,       (None, '1000 <= $ <= 32000',           ('Power',       '"PowerCal {}".format($)')) ),
    'energy_voltage_calibration':   (Platform.ALL,   '<L',  0x368,       (None, '1000 <= $ <= 32000',           ('Power',       '"VoltageCal {}".format($)')) ),
    'energy_current_calibration':   (Platform.ALL,   '<L',  0x36C,       (None, '1000 <= $ <= 32000',           ('Power',       '"CurrentCal {}".format($)')) ),
    'energy_frequency_calibration': (Platform.ALL,   '<L',  0x7C8,       (None, '45000 < $ < 65000',            ('Power',       '"FrequencySet {}".format($)')) ),
})
# ======================================================================
SETTING_6_2_1_10 = copy.deepcopy(SETTING_6_2_1_6)
SETTING_6_2_1_10.update({
    'rgbwwTable':                   (Platform.ALL,   'B',   0x71A,       ([5],  None,                           ('Light',       '"RGBWWTable {}".format(",".join(str(i) for i in @["rgbwwTable"]))')) ),
})
# ======================================================================
SETTING_6_2_1_14 = copy.deepcopy(SETTING_6_2_1_10)
SETTING_6_2_1_14.update({
    'weight_reference':             (Platform.ALL,   '<L',  0x7C0,       (None, None,                           ('Management',  '"Sensor34 3 {}".format($)')) ),
    'weight_calibration':           (Platform.ALL,   '<L',  0x7C4,       (None, None,                           ('Management',  '"Sensor34 4 {}".format($)')) ),
    'weight_max':                   (Platform.ALL,   '<H',  0x7BE,       (None, None,                           ('Management',  '"Sensor34 5 {}".format($)')), ('float($) // 1000', 'int($ * 1000)') ),
    'weight_item':                  (Platform.ALL,   '<H',  0x7BC,       (None, None,                           ('Management',  '"Sensor34 6 {}".format($)')), ('int($ * 10)', 'float($) // 10') ),
    'web_refresh':                  (Platform.ALL,   '<H',  0x7CC,       (None, '1000 <= $ <= 10000',           ('Wifi',        '"WebRefresh {}".format($)')) ),
})
SETTING_6_2_1_14['flag2'][1].update ({
        'weight_resolution':        (Platform.ALL,   '<L', (0x5BC,2, 9), (None, '0 <= $ <= 3',                  ('Sensor',      '"WeightRes {}".format($)')) ),
                                    })
# ======================================================================
SETTING_6_2_1_19 = copy.deepcopy(SETTING_6_2_1_14)
SETTING_6_2_1_19.update({
    'weight_item':                  (Platform.ALL,   '<L',  0x7B8,       (None, None,                           ('Sensor',      '"Sensor34 6 {}".format($)')), ('int($ * 10)', 'float($) // 10') ),
})
SETTING_6_2_1_20 = SETTING_6_2_1_19
SETTING_6_2_1_20['flag3'][1].update ({
        'gui_hostname_ip':          (Platform.ALL,   '<L', (0x3A0,1,3),  (None, None,                           ('SetOption',   '"SetOption53 {}".format($)')) ),
                                    })
# ======================================================================
SETTING_6_3_0 = copy.deepcopy(SETTING_6_2_1_20)
SETTING_6_3_0.update({
    'energy_kWhtotal_time':         (Platform.ALL,   '<L',  0x7B4,       (None, None,                           ('Power',       None)) ),
    'energy_kWhtoday':              (Platform.ALL,   '<L',  0x370,       (None, '0 <= $ <= 4294967295',         ('Power',       '"EnergyReset1 {}".format(int(round(float($)//100)))')) ),
    'energy_kWhyesterday':          (Platform.ALL,   '<L',  0x374,       (None, '0 <= $ <= 4294967295',         ('Power',       '"EnergyReset2 {}".format(int(round(float($)//100)))')) ),
    'energy_kWhtotal':              (Platform.ALL,   '<L',  0x554,       (None, '0 <= $ <= 4294967295',         ('Power',       '"EnergyReset3 {} {}".format(int(round(float($)//100)))')) ),
})
# ======================================================================
SETTING_6_3_0_2 = copy.deepcopy(SETTING_6_3_0)
SETTING_6_3_0_2.update({
    'timezone_minutes':             (Platform.ALL,   'B',   0x66D,       (None, None,                           (INTERNAL,      None)) ),
})
SETTING_6_3_0_2['flag'][1].pop('rules_once',None)
SETTING_6_3_0_2['flag'][1].update   ({
        'pressure_conversion':      (Platform.ALL,   '<L', (0x010,1,24), (None, None,                           ('SetOption',   '"SetOption24 {}".format($)')) ),
                                    })
# ======================================================================
SETTING_6_3_0_4 = copy.deepcopy(SETTING_6_3_0_2)
SETTING_6_3_0_4.update({
    'drivers':                      (Platform.ALL,   '<L',  0x794,       ([3],  None,                           (INTERNAL,      None)), '"0x{:08x}".format($)' ),
    'monitors':                     (Platform.ALL,   '<L',  0x7A0,       (None, None,                           (INTERNAL,      None)), '"0x{:08x}".format($)' ),
    'sensors':                      (Platform.ALL,   '<L',  0x7A4,       ([3],  None,                           (INTERNAL,      None)), '"0x{:08x}".format($)' ),
    'displays':                     (Platform.ALL,   '<L',  0x7B0,       (None, None,                           (INTERNAL,      None)), '"0x{:08x}".format($)' ),
})
SETTING_6_3_0_4['flag3'][1].update ({
        'tuya_apply_o20':           (Platform.ALL,   '<L', (0x3A0,1, 4), (None, None,                           ('SetOption',   '"SetOption54 {}".format($)')) ),
                                    })
# ======================================================================
SETTING_6_3_0_8 = copy.deepcopy(SETTING_6_3_0_4)
SETTING_6_3_0_8['flag3'][1].update ({
        'hass_short_discovery_msg': (Platform.ALL,   '<L', (0x3A0,1, 5), (None, None,                           ('SetOption',   '"SetOption55 {}".format($)')) ),
                                    })
# ======================================================================
SETTING_6_3_0_10 = copy.deepcopy(SETTING_6_3_0_8)
SETTING_6_3_0_10['flag3'][1].update ({
        'use_wifi_scan':            (Platform.ALL,   '<L', (0x3A0,1, 6), (None, None,                           ('SetOption',   '"SetOption56 {}".format($)')) ),
        'use_wifi_rescan':          (Platform.ALL,   '<L', (0x3A0,1, 7), (None, None,                           ('SetOption',   '"SetOption57 {}".format($)')) ),
                                    })
# ======================================================================
SETTING_6_3_0_11 = copy.deepcopy(SETTING_6_3_0_10)
SETTING_6_3_0_11['flag3'][1].update ({
        'receive_raw':          	(Platform.ALL,   '<L', (0x3A0,1, 8), (None, None,                           ('SetOption',   '"SetOption58 {}".format($)')) ),
                                    })
# ======================================================================
SETTING_6_3_0_13 = copy.deepcopy(SETTING_6_3_0_11)
SETTING_6_3_0_13['flag3'][1].update ({
        'hass_tele_on_power':       (Platform.ALL,   '<L', (0x3A0,1, 9), (None, None,                           ('SetOption',   '"SetOption59 {}".format($)')) ),
                                    })
# ======================================================================
SETTING_6_3_0_14 = copy.deepcopy(SETTING_6_3_0_13)
SETTING_6_3_0_14['flag2'][1].update ({
        'calc_resolution':          (Platform.ALL,   '<L', (0x5BC,3, 6), (None, '0 <= $ <= 7',                  ('Rules',       '"CalcRes {}".format($)')) ),
                                    })
# ======================================================================
SETTING_6_3_0_15 = copy.deepcopy(SETTING_6_3_0_14)
SETTING_6_3_0_15['flag3'][1].update ({
        'sleep_normal':             (Platform.ALL,   '<L', (0x3A0,1,10), (None, None,                           ('SetOption',   '"SetOption60 {}".format($)')) ),
                                    })
# ======================================================================
SETTING_6_3_0_16 = copy.deepcopy(SETTING_6_3_0_15)
SETTING_6_3_0_16['mcp230xx_config'][1].update ({
        'int_retain_flag':          (Platform.ALL,   '<H', (0x6F6,1,12), (None, None,                           ('Sensor',      '"Sensor29 IntRetain,{pin},{int_retain_flag}".format(pin=#, int_retain_flag=@["mcp230xx_config"][#]["int_retain_flag"])')) ),
                                    })
SETTING_6_3_0_16['flag3'][1].update ({
        'button_switch_force_local':(Platform.ALL,   '<L', (0x3A0,1,11), (None, None,                           ('SetOption',   '"SetOption61 {}".format($)')) ),
                                    })
# ======================================================================
SETTING_6_4_0_2 = copy.deepcopy(SETTING_6_3_0_16)
SETTING_6_4_0_2['flag3'][1].pop('hass_short_discovery_msg',None)
# ======================================================================
SETTING_6_4_1_4 = copy.deepcopy(SETTING_6_4_0_2)
SETTING_6_4_1_4['flag3'][1].update ({
        'mdns_enabled':             (Platform.ALL,   '<L', (0x3A0,1, 5), (None, None,                           ('SetOption',   '"SetOption55 {}".format($)')) ),
                                    })
# ======================================================================
SETTING_6_4_1_7 = copy.deepcopy(SETTING_6_4_1_4)
SETTING_6_4_1_7['flag3'][1].update ({
        'no_pullup':                (Platform.ALL,   '<L', (0x3A0,1,12), (None, None,                           ('SetOption',   '"SetOption62 {}".format($)')) ),
                                    })
# ======================================================================
SETTING_6_4_1_8 = copy.deepcopy(SETTING_6_4_1_7)
SETTING_6_4_1_8.update              ({
    'my_gp':                        (Platform.ALL,   'B',   0x484,       ([17], None,                           ('Management',  '"Gpio{} {}".format(#, $)')) ),
                                    })
SETTING_6_4_1_8['flag3'][1].update ({
        'split_interlock':          (Platform.ALL,   '<L', (0x3A0,1,13), (None, None,                           ('SetOption',   '"SetOption63 {}".format($)')) ),
                                    })
# ======================================================================
SETTING_6_4_1_11 = copy.deepcopy(SETTING_6_4_1_8)
SETTING_6_4_1_11['flag3'][1].pop('split_interlock',None)
SETTING_6_4_1_11.update            ({
    'interlock':                    (Platform.ALL,   'B',   0x4CA,       ([4],  None,                           ('Control',     '"Interlock "+" ".join(",".join(str(i+1) for i in range(0,8) if j & (1<<i) ) for j in @["interlock"])')), '"0x{:02x}".format($)' ),
                                    })
SETTING_6_4_1_11['flag'][1].update ({
        'interlock':                (Platform.ALL,   '<L', (0x010,1,14), (None, None,                           ('Control',     '"Interlock {}".format($)')) ),
                                    })
# ======================================================================
SETTING_6_4_1_13 = copy.deepcopy(SETTING_6_4_1_11)
SETTING_6_4_1_13.update            ({
    'SensorBits1':                 (Platform.ALL, {
        'mhz19b_abc_disable':       (Platform.ALL,   'B',  (0x717,1, 7), (None, None,                           ('Sensor',      '"Sensor15 {}".format($)')) ),
                                    },                      0x717,       (None, None,                           (VIRTUAL,       None)), (None, None) ),
                                    })
# ======================================================================
SETTING_6_4_1_16 = copy.deepcopy(SETTING_6_4_1_13)
SETTING_6_4_1_16.update            ({
    'user_template':               (Platform.ALL, {
        'base':                     (Platform.ALL,   'B',   0x71F,       (None, None,                           ('Management',  '"Template {{\\\"BASE\\\":{}}}".format($)')), ('$+1','$-1') ),
        'name':                     (Platform.ALL,   '15s', 0x720,       (None, None,                           ('Management',  '"Template {{\\\"NAME\\\":\\\"{}\\\"}}".format($)' )) ),
        'gpio':                     (Platform.ALL,   'B',   0x72F,       ([13], None,                           ('Management',  '"Template {{\\\"GPIO\\\":{}}}".format(@["user_template"]["gpio"])')) ),
        'flag':                     (Platform.ALL, {
            'adc0':                 (Platform.ALL,   'B',  (0x73C,4,0),  (None, None,                           ('Management',  '"Template {{\\\"FLAG\\\":{}}}".format($)')) ),
                                    },                      0x73C,       (None, None,                           ('Management',  None))
                                    ),
                                    },                      0x71F,       (None, None,                           ('Management',  None))
                                    ),
                                   })
# ======================================================================
SETTING_6_4_1_17 = copy.deepcopy(SETTING_6_4_1_16)
SETTING_6_4_1_17['flag3'][1].pop('no_pullup',None)
# ======================================================================
SETTING_6_4_1_18 = copy.deepcopy(SETTING_6_4_1_17)
SETTING_6_4_1_18['flag3'][1].update ({
        'no_hold_retain':           (Platform.ALL,   '<L', (0x3A0,1,12), (None, None,                           ('SetOption',   '"SetOption62 {}".format($)')) ),
                                    })
# ======================================================================
SETTING_6_5_0_3 = copy.deepcopy(SETTING_6_4_1_18)
SETTING_6_5_0_3.update              ({
    'novasds_period':               (Platform.ALL,   'B',   0x73D,       (None, '1 <= $ <= 255',                ('Sensor',      '"Sensor20 {}".format($)')) ),
                                    })
# ======================================================================
SETTING_6_5_0_6 = copy.deepcopy(SETTING_6_5_0_3)
SETTING_6_5_0_6.update              ({
    'web_color':                    (Platform.ALL,   '3B',  0x73E,       ([18], None,                           ('Wifi',        '"WebColor{} {}{:06x}".format(#+1,chr(35),int($,0))')), '"0x{:06x}".format($)' ),
                                    })
# ======================================================================
SETTING_6_5_0_7 = copy.deepcopy(SETTING_6_5_0_6)
SETTING_6_5_0_7.update              ({
    'ledmask':                      (Platform.ALL,   '<H',  0x7BC,       (None, None,                           ('Control',     '"LedMask {}".format($)')), '"0x{:04x}".format($)' ),
                                    })
# ======================================================================
SETTING_6_5_0_9 = copy.deepcopy(SETTING_6_5_0_7)
SETTING_6_5_0_9['flag3'][1].update ({
        'no_power_feedback':        (Platform.ALL,   '<L', (0x3A0,1,13), (None, None,                           ('SetOption',   '"SetOption63 {}".format($)')) ),
                                    })
# ======================================================================
SETTING_6_5_0_10 = copy.deepcopy(SETTING_6_5_0_9)
SETTING_6_5_0_10.update             ({
    'my_adc0':                      (Platform.ALL,   'B',   0x495,       (None, None,                           ('Sensor',      '"Adc {}".format($)')) ),
                                    })
# ======================================================================
SETTING_6_5_0_11 = copy.deepcopy(SETTING_6_5_0_10)
SETTING_6_5_0_11['flag3'][1].update ({
        'use_underscore':           (Platform.ALL,   '<L', (0x3A0,1,14), (None, None,                           ('SetOption',   '"SetOption64 {}".format($)')) ),
                                    })
# ======================================================================
SETTING_6_5_0_12 = copy.deepcopy(SETTING_6_5_0_11)
SETTING_6_5_0_12.pop('drivers',None)
SETTING_6_5_0_12.update             ({
    'adc_param_type':               (Platform.ALL,   'B',   0x1D5,       (None, '2 <= $ <= 3',                  ('Sensor',      '"AdcParam {type},{param1},{param2},{param3}".format(type=@["my_adc0"],param1=@["adc_param1"],param2=@["adc_param2"],param3=@["adc_param3"]/10000)')) ),
    'adc_param1':                   (Platform.ALL,   '<L',  0x794,       (None, None,                           ('Sensor',      None)) ),
    'adc_param2':                   (Platform.ALL,   '<L',  0x798,       (None, None,                           ('Sensor',      None)) ),
    'adc_param3':                   (Platform.ALL,   '<l',  0x79C,       (None, None,                           ('Sensor',      None)) ),
    'sps30_inuse_hours':            (Platform.ALL,   'B',   0x1E8,       (None, None,                           (INTERNAL,      None)) ),
                                    })
# ======================================================================
SETTING_6_5_0_15 = copy.deepcopy(SETTING_6_5_0_12)
SETTING_6_5_0_15['flag3'][1].update ({
        'tuya_show_dimmer':         (Platform.ALL,   '<L', (0x3A0,1,15), (None, None,                           ('SetOption',   '"SetOption65 {}".format($)')) ),
                                    })
# ======================================================================
SETTING_6_6_0_1 = copy.deepcopy(SETTING_6_5_0_15)
SETTING_6_6_0_1['flag3'][1].update ({
        'tuya_dimmer_range_255':    (Platform.ALL,   '<L', (0x3A0,1,16), (None, None,                           ('SetOption',   '"SetOption66 {}".format($)')) ),
                                    })
# ======================================================================
SETTING_6_6_0_2 = copy.deepcopy(SETTING_6_6_0_1)
SETTING_6_6_0_2['flag3'][1].update ({
        'buzzer_enable':            (Platform.ALL,   '<L', (0x3A0,1,17), (None, None,                           ('SetOption',   '"SetOption67 {}".format($)')) ),
                                    })
SETTING_6_6_0_2.update              ({
    'display_model':                (Platform.ALL,   'B',   0x2D2,       (None, '0 <= $ <= 16',                 ('Display',     '"DisplayModel {}".format($)')) ),
    'display_mode':                 (Platform.ALL,   'B',   0x2D3,       (None, '0 <= $ <= 5',                  ('Display',     '"DisplayMode {}".format($)')) ),
    'display_refresh':              (Platform.ALL,   'B',   0x2D4,       (None, '1 <= $ <= 7',                  ('Display',     '"DisplayRefresh {}".format($)')) ),
    'display_rows':                 (Platform.ALL,   'B',   0x2D5,       (None, '1 <= $ <= 32',                 ('Display',     '"DisplayRows {}".format($)')) ),
    'display_cols':                 (Platform.ALL,   'B',   0x2D6,       ([2],  '1 <= $ <= 44',                 ('Display',     '"DisplayCols{} {}".format(#+1,$)')) ),
    'display_address':              (Platform.ALL,   'B',   0x2D8,       ([8],  None,                           ('Display',     '"DisplayAddress{} {}".format(#+1,$)')) ),
    'display_dimmer':               (Platform.ALL,   'B',   0x2E0,       (None, '0 <= $ <= 100',                ('Display',     '"DisplayDimmer {}".format($)')) ),
    'display_size':                 (Platform.ALL,   'B',   0x2E1,       (None, '1 <= $ <= 4',                  ('Display',     '"DisplaySize {}".format($)')) ),
    'display_rotate':               (Platform.ALL,   'B',   0x2FA,       (None, '0 <= $ <= 3',                  ('Display',     '"DisplayRotate {}".format($)')) ),
    'display_font':                 (Platform.ALL,   'B',   0x312,       (None, '$ in (1,1,2,3,7)',             ('Display',     '"DisplayFont {}".format($)')) ),
    'display_width':                (Platform.ALL,   '<H',  0x774,       (None, None,                           ('Display',     '"DisplayWidth {}".format($)')) ),
    'display_height':               (Platform.ALL,   '<H',  0x776,       (None, None,                           ('Display',     '"DisplayHeight {}".format($)')) ),
                                    })
# ======================================================================
SETTING_6_6_0_3 = copy.deepcopy(SETTING_6_6_0_2)
SETTING_6_6_0_3['flag3'][1].update ({
        'pwm_multi_channels':       (Platform.ALL,   '<L', (0x3A0,1,18), (None, None,                           ('SetOption',   '"SetOption68 {}".format($)')) ),
                                    })
# ======================================================================
SETTING_6_6_0_5 = copy.deepcopy(SETTING_6_6_0_3)
SETTING_6_6_0_5.update              ({
    'sensors':                      (Platform.ALL,   '<L',  0x7A4,       ([3],  None,                           ('Wifi',        'list("WebSensor{} {}".format((#*32)+i, 1 if (int($,0) & (1<<i)) else 0) for i in range(0, 32))')), '"0x{:08x}".format($)' ),
                                    })
SETTING_6_6_0_5['flag3'][1].update ({
        'tuya_dimmer_min_limit':    (Platform.ALL,   '<L', (0x3A0,1,19), (None, None,                           ('SetOption',   '"SetOption69 {}".format($)')) ),
                                    })
# ======================================================================
SETTING_6_6_0_6 = copy.deepcopy(SETTING_6_6_0_5)
SETTING_6_6_0_6['flag3'][1].pop('tuya_show_dimmer',None)
SETTING_6_6_0_6['flag3'][1].update ({
        'tuya_disable_dimmer':      (Platform.ALL,   '<L', (0x3A0,1,15), (None, None,                           ('SetOption',   '"SetOption65 {}".format($)')) ),
                                    })
# ======================================================================
SETTING_6_6_0_7 = copy.deepcopy(SETTING_6_6_0_6)
SETTING_6_6_0_7.update              ({
    'energy_usage':                 (Platform.ALL, {
        'usage1_kWhtotal':          (Platform.ALL,   '<L',  0x77C,       (None, None,                           ('Power',       None)) ),
        'usage1_kWhtoday':          (Platform.ALL,   '<L',  0x780,       (None, None,                           ('Power',       None)) ),
        'return1_kWhtotal':         (Platform.ALL,   '<L',  0x784,       (None, None,                           ('Power',       None)) ),
        'return2_kWhtotal':         (Platform.ALL,   '<L',  0x788,       (None, None,                           ('Power',       None)) ),
        'last_usage_kWhtotal':      (Platform.ALL,   '<L',  0x78C,       (None, None,                           ('Power',       None)) ),
        'last_return_kWhtotal':     (Platform.ALL,   '<L',  0x790,       (None, None,                           ('Power',       None)) ),
                                    },                      0x77C,       (None, None,                           ('Power',       None)) ),
                                    })
# ======================================================================
SETTING_6_6_0_8 = copy.deepcopy(SETTING_6_6_0_7)
SETTING_6_6_0_8['flag3'][1].update ({
        'energy_weekend':           (Platform.ALL,   '<L', (0x3A0,1,20), (None, None,                           ('Power',       '"Tariff3 {}".format($)')) ),
                                    })
# ======================================================================
SETTING_6_6_0_9 = copy.deepcopy(SETTING_6_6_0_8)
SETTING_6_6_0_9.update              ({
    'baudrate':                     (Platform.ALL,   '<H',  0x778,       (None, None,                           ('Serial',      '"Baudrate {}".format($)')), ('$ * 1200','$ // 1200') ),
    'sbaudrate':                    (Platform.ALL,   '<H',  0x77A,       (None, None,                           ('Serial',      '"SBaudrate {}".format($)')), ('$ * 1200','$ // 1200') ),
                                    })
# ======================================================================
SETTING_6_6_0_10 = copy.deepcopy(SETTING_6_6_0_9)
SETTING_6_6_0_10['flag3'][1].pop('tuya_disable_dimmer',None)
SETTING_6_6_0_10.update             ({
    'cfg_timestamp':                (Platform.ALL,   '<L',  0xFF8,       (None, None,                           ('System',      None)) ),
    'cfg_crc32':                    (Platform.ALL,   '<L',  0xFFC,       (None, None,                           ('System',      None)), '"0x{:08x}".format($)' ),
    'tuya_fnid_map':                (Platform.ALL, {
        'fnid':                     (Platform.ALL,   'B',   0xE00,       (None, None,                           ('Management',  '"TuyaMCU {},{}".format($,@["tuya_fnid_map"][#]["dpid"]) if ($!=0 or @["tuya_fnid_map"][#]["dpid"]!=0) else None')) ),
        'dpid':                     (Platform.ALL,   'B',   0xE01,       (None, None,                           ('Management',  None)) ),
                                    },                      0xE00,       ([16], None,                           ('Management',  None)), (None, None) ),
                                    })
SETTING_6_6_0_10['flag2'][1].update ({
        'time_format':              (Platform.ALL,   '<L', (0x5BC,2, 4), (None, '0 <= $ <= 2',                  ('Management', '"Time {}".format($+1)')) ),
                                    })
SETTING_6_6_0_10['flag3'][1].pop('tuya_show_dimmer',None)
# ======================================================================
SETTING_6_6_0_11 = copy.deepcopy(SETTING_6_6_0_10)
SETTING_6_6_0_11.update             ({
    'ina226_r_shunt':               (Platform.ALL,   '<H',  0xE20,       ([4], None,                            ('Power',       '"Sensor54 {}1 {}".format(#+1,$)')) ),
    'ina226_i_fs':                  (Platform.ALL,   '<H',  0xE28,       ([4], None,                            ('Power',       '"Sensor54 {}2 {}".format(#+1,$)')) ),
                                    })
# ======================================================================
SETTING_6_6_0_12 = copy.deepcopy(SETTING_6_6_0_11)
SETTING_6_6_0_12.update             ({
    'register8_ENERGY_TARIFF1_ST':  (Platform.ALL,   'B',   0x1D6,       (None, None,                           ('Power',       '"Tariff1 {},{}".format($,@["register8_ENERGY_TARIFF1_DS"])')) ),
    'register8_ENERGY_TARIFF2_ST':  (Platform.ALL,   'B',   0x1D7,       (None, None,                           ('Power',       '"Tariff2 {},{}".format($,@["register8_ENERGY_TARIFF2_DS"])')) ),
    'register8_ENERGY_TARIFF1_DS':  (Platform.ALL,   'B',   0x1D8,       (None, None,                           ('Power',       None)) ),
    'register8_ENERGY_TARIFF2_DS':  (Platform.ALL,   'B',   0x1D9,       (None, None,                           ('Power',       None)) ),
                                    })
SETTING_6_6_0_12['flag3'][1].update ({
        'energy_weekend':           (Platform.ALL,   '<L', (0x3A0,1,20), (None, None,                           ('Power',       '"Tariff9 {}".format($)')) ),
                                    })
# ======================================================================
SETTING_6_6_0_13 = copy.deepcopy(SETTING_6_6_0_12)
SETTING_6_6_0_13['SensorBits1'][1].update ({
        'hx711_json_weight_change': (Platform.ALL,   'B',  (0x717,1, 6), (None, None,                           ('Sensor',      '"Sensor34 8 {}".format($)')) ),
                                    })
# ======================================================================
SETTING_6_6_0_14 = copy.deepcopy(SETTING_6_6_0_13)
SETTING_6_6_0_14.pop('register8_ENERGY_TARIFF1_ST',None)
SETTING_6_6_0_14.pop('register8_ENERGY_TARIFF2_ST',None)
SETTING_6_6_0_14.pop('register8_ENERGY_TARIFF1_DS',None)
SETTING_6_6_0_14.pop('register8_ENERGY_TARIFF2_DS',None)
SETTING_6_6_0_14.update             ({
    'register8':                    (Platform.ALL,   'B',   0x1D6,       ([16], None,                           ('Power',       None)) ),
    'tariff1_0':                    (Platform.ALL,   '<H',  0xE30,       (None, None,                           ('Power',       '"Tariff1 {:02d}:{:02d},{:02d}:{:02d}".format(@["tariff1_0"]//60,@["tariff1_0"]%60,@["tariff1_1"]//60,@["tariff1_1"]%60)')) ),
    'tariff1_1':                    (Platform.ALL,   '<H',  0xE32,       (None, None,                           ('Power',       None)) ),
    'tariff2_0':                    (Platform.ALL,   '<H',  0xE34,       (None, None,                           ('Power',       '"Tariff2 {:02d}:{:02d},{:02d}:{:02d}".format(@["tariff2_0"]//60,@["tariff2_0"]%60,@["tariff2_1"]//60,@["tariff2_1"]%60)')) ),
    'tariff2_1':                    (Platform.ALL,   '<H',  0xE36,       (None, None,                           ('Power',       None)) ),
    'mqttlog_level':                (Platform.ALL,   'B',   0x1E7,       (None, None,                           ('Management', '"MqttLog {}".format($)')) ),
    'pcf8574_config':               (Platform.ALL,   'B',   0xE88,       ([8],  None,                           ('Sensor',      None)) ),
    'shutter_accuracy':             (Platform.ALL,   'B',   0x1E6,       (None, None,                           ('Shutter',     None)) ),
    'shutter_opentime':             (Platform.ALL,   '<H',  0xE40,       ([4],  None,                           ('Shutter',     '"ShutterOpenDuration{} {:.1f}".format(#+1,float($)/10.0)')) ),
    'shutter_closetime':            (Platform.ALL,   '<H',  0xE48,       ([4],  None,                           ('Shutter',     '"ShutterCloseDuration{} {:.1f}".format(#+1,float($)/10.0)')) ),
    'shuttercoeff':                 (Platform.ALL,   '<H',  0xE50,       ([5,4],None,                           ('Shutter',     'list("ShutterCalibration{} {}".format(k+1, list(",".join(str(@["shuttercoeff"][i][j]) for i in range(0, len(@["shuttercoeff"]))) for j in range(0, len(@["shuttercoeff"][0])))[k]) for k in range(0,len(@["shuttercoeff"][0])))')) ),
    'shutter_invert':               (Platform.ALL,   'B',   0xE78,       ([4],  None,                           ('Shutter',     '"ShutterInvert{} {}".format(#+1,$)')) ),
    'shutter_set50percent':         (Platform.ALL,   'B',   0xE7C,       ([4],  None,                           ('Shutter',     '"ShutterSetHalfway{} {}".format(#+1,$)')) ),
    'shutter_position':             (Platform.ALL,   'B',   0xE80,       ([4],  None,                           ('Shutter',     '"ShutterPosition{} {}".format(#+1,$)')) ),
    'shutter_startrelay':           (Platform.ALL,   'B',   0xE84,       ([4],  None,                           ('Shutter',     '"ShutterRelay{} {}".format(#+1,$)')) ),
                                    })
SETTING_6_6_0_14['flag3'][1].update ({
        'dds2382_model':            (Platform.ALL,   '<L', (0x3A0,1,21), (None, None,                           ('SetOption',   '"SetOption71 {}".format($)')) ),
        'shutter_mode':             (Platform.ALL,   '<L', (0x3A0,1,30), (None, None,                           ('SetOption',   '"SetOption80 {}".format($)')) ),
        'pcf8574_ports_inverted':   (Platform.ALL,   '<L', (0x3A0,1,31), (None, None,                           ('SetOption',   '"SetOption81 {}".format($)')) ),
                                    })
# ======================================================================
SETTING_6_6_0_15 = copy.deepcopy(SETTING_6_6_0_14)
SETTING_6_6_0_15['flag3'][1].update ({
        'hardware_energy_total':    (Platform.ALL,   '<L', (0x3A0,1,22), (None, None,                           ('SetOption',   '"SetOption72 {}".format($)')) ),
                                    })
# ======================================================================
SETTING_6_6_0_18 = copy.deepcopy(SETTING_6_6_0_15)
SETTING_6_6_0_18['flag3'][1].pop('tuya_dimmer_range_255',None)
SETTING_6_6_0_18['flag3'][1].pop('tuya_dimmer_min_limit',None)
SETTING_6_6_0_18.pop('novasds_period',None)
SETTING_6_6_0_18.update             ({
    'dimmer_hw_min':                (Platform.ALL,   '<H',  0xE90,       (None, None,                           ('Light',       '"DimmerRange {},{}".format($,@["dimmer_hw_max"])')) ),
    'dimmer_hw_max':                (Platform.ALL,   '<H',  0xE92,       (None, None,                           ('Light',       None)) ),
    'deepsleep':                    (Platform.ALL,   '<H',  0xE94,       (None, '0 or 10 <= $ <= 86400',        ('Management',  '"DeepSleepTime {}".format($)')) ),
    'novasds_startingoffset':       (Platform.ALL,   'B',   0x73D,       (None, '1 <= $ <= 255',                ('Sensor',      '"Sensor20 {}".format($)')) ),
                                    })
# ======================================================================
SETTING_6_6_0_20 = copy.deepcopy(SETTING_6_6_0_18)
SETTING_6_6_0_20['flag3'][1].update ({
        'fast_power_cycle_disable': (Platform.ALL,   '<L', (0x3A0,1,15), (None, None,                           ('SetOption',   '"SetOption65 {}".format($)')) ),
                                    })
SETTING_6_6_0_20.update             ({
    'energy_power_delta':           (Platform.ALL,   '<H',  0xE98,       (None, '0 <= $ < 32000',               ('Power',       '"PowerDelta {}".format($)')) ),
                                    })
# ======================================================================
SETTING_6_6_0_21 = copy.deepcopy(SETTING_6_6_0_20)
SETTING_6_6_0_21['flag'][1].pop('value_units',None)
SETTING_6_6_0_21['flag3'][1].pop('tuya_dimmer_range_255',None)
SETTING_6_6_0_21['flag3'][1].update ({
        'tuya_serial_mqtt_publish': (Platform.ALL,   '<L', (0x3A0,1,16), (None, None,                           ('SetOption',   '"SetOption66 {}".format($)')) ),
                                    })
# ======================================================================
SETTING_7_0_0_1 = copy.deepcopy(SETTING_6_6_0_21)
SETTING_7_0_0_1.pop('register8',None)
SETTING_7_0_0_1.update             ({
    'shutter_motordelay':           (Platform.ALL,   'B',   0xE9A,       ([4],  None,                           ('Shutter',     '"ShutterMotorDelay{} {:.1f}".format(#+1,float($)/20.0)')) ),
    'flag4':                        (Platform.ALL,   '<L',  0x1E0,       (None, None,                           (INTERNAL,      None)), '"0x{:08x}".format($)' ),
                                    })
SETTING_7_0_0_1['flag3'][1].update ({
        'cors_enabled':             (Platform.ALL,   '<L', (0x3A0,1,23), (None, None,                           ('SetOption',   '"SetOption73 {}".format($)')) ),
        'ds18x20_internal_pullup':  (Platform.ALL,   '<L', (0x3A0,1,24), (None, None,                           ('SetOption',   '"SetOption74 {}".format($)')) ),
        'grouptopic_mode':          (Platform.ALL,   '<L', (0x3A0,1,25), (None, None,                           ('SetOption',   '"SetOption75 {}".format($)')) ),
                                    })
# ======================================================================
SETTING_7_0_0_2 = copy.deepcopy(SETTING_7_0_0_1)
SETTING_7_0_0_2.update             ({
    'web_color2':                   (Platform.ALL,   '3B',  0xEA0,       ([1],  None,                           ('Wifi',        '"WebColor{} {}{:06x}".format(#+19,chr(35),int($,0))')), '"0x{:06x}".format($)' ),
                                    })
# ======================================================================
SETTING_7_0_0_3 = copy.deepcopy(SETTING_7_0_0_2)
SETTING_7_0_0_3.update             ({
    'i2c_drivers':                  (Platform.ALL,   '<L',  0xFEC,       ([3],  None,                           ('Management',  'list("I2CDriver{} {}".format((#*32)+i, 1 if (int($,0) & (1<<i)) else 0) for i in range(0, 32))')),'"0x{:08x}".format($)' ),
                                    })
# ======================================================================
SETTING_7_0_0_4 = copy.deepcopy(SETTING_7_0_0_3)
SETTING_7_0_0_4.update             ({
    'wifi_output_power':            (Platform.ALL,   'B',   0x1E5,       (None, None,                           ('Wifi',        '"WifiPower {:.1f}".format(float($)/10.0)')) ),
                                    })
SETTING_7_0_0_4['flag3'][1].update ({
        'bootcount_update':         (Platform.ALL,   '<L', (0x3A0,1,26), (None, None,                           ('SetOption',   '"SetOption76 {}".format($)')) ),
                                    })
# ======================================================================
SETTING_7_0_0_5 = copy.deepcopy(SETTING_7_0_0_4)
SETTING_7_0_0_5.update             ({
    'temp_comp':                    (Platform.ALL,   'b',   0xE9E,       (None, '-127 < $ < 127',               ('Sensor',      '"TempOffset {:.1f}".format(float($)/10.0)')) ),
                                    })
# ======================================================================
SETTING_7_0_0_6 = copy.deepcopy(SETTING_7_0_0_5)
SETTING_7_0_0_6['flag3'][1].update ({
        'slider_dimmer_stay_on':    (Platform.ALL,   '<L', (0x3A0,1,27), (None, None,                           ('SetOption',   '"SetOption77 {}".format($)')) ),
                                    })
# ======================================================================
SETTING_7_1_2_2 = copy.deepcopy(SETTING_7_0_0_6)
SETTING_7_1_2_2.update             ({
    'serial_config':                (Platform.ALL,   'b',   0x14E,       (None, '0 <= $ <= 23',                 ('Serial',      '"SerialConfig {}".format(("5N1","6N1","7N1","8N1","5N2","6N2","7N2","8N2","5E1","6E1","7E1","8E1","5E2","6E2","7E2","8E2","5O1","6O1","7O1","8O1","5O2","6O2","7O2","8O2")[$ % 24])')) ),
                                    })
# ======================================================================
SETTING_7_1_2_3 = copy.deepcopy(SETTING_7_1_2_2)
SETTING_7_1_2_3['flag3'][1].pop('cors_enabled',None)
SETTING_7_1_2_3.update             ({
    'cors_domain':                  (Platform.ALL,   '33s', 0xEA6,       (None, None,                           ('Wifi',        '"CORS {}".format($ if len($) else \'"\')')) ),
    'weight_change':                (Platform.ALL,   'B',   0xE9F,       (None, None,                           ('Management',  '"Sensor34 9 {}".format($)')) ),
                                    })
# ======================================================================
SETTING_7_1_2_5 = copy.deepcopy(SETTING_7_1_2_3)
SETTING_7_1_2_5.update             ({
    'seriallog_level':              (Platform.ALL,   'B',   0x452,       (None, '0 <= $ <= 4',                  ('Management',  '"SerialLog {}".format($)')) ),
    'sta_config':                   (Platform.ALL,   'B',   0xEC7,       (None, '0 <= $ <= 7',                  ('Wifi',        '"WifiConfig {}".format($)')) ),
    'sta_active':                   (Platform.ALL,   'B',   0xEC8,       (None, '0 <= $ <= 1',                  ('Wifi',        '"AP {}".format($)')) ),
    'rule_stop':                    (Platform.ALL, {
        'rule1':                    (Platform.ALL,   'B',  (0xEC9,1,0),  (None, None,                           ('Rules',       '"Rule1 {}".format($+8)')) ),
        'rule2':                    (Platform.ALL,   'B',  (0xEC9,1,1),  (None, None,                           ('Rules',       '"Rule2 {}".format($+8)')) ),
        'rule3':                    (Platform.ALL,   'B',  (0xEC9,1,2),  (None, None,                           ('Rules',       '"Rule3 {}".format($+8)')) ),
                                     },     0xEC9,        None),
    'syslog_port':                  (Platform.ALL,   '<H',  0xECA,       (None, '1 <= $ <= 32766',              ('Management',  '"LogPort {}".format($)')) ),
    'syslog_level':                 (Platform.ALL,   'B',   0xECC,       (None, '0 <= $ <= 4',                  ('Management',  '"SysLog {}".format($)')) ),
    'webserver':                    (Platform.ALL,   'B',   0xECD,       (None, '0 <= $ <= 2',                  ('Wifi',        '"WebServer {}".format($)')) ),
    'weblog_level':                 (Platform.ALL,   'B',   0xECE,       (None, '0 <= $ <= 4',                  ('Management',  '"WebLog {}".format($)')) ),
    'mqtt_fingerprint1':            (Platform.ALL,   'B',   0xECF,       ([20], None,                           ('MQTT',        '"MqttFingerprint1 {}".format(" ".join("{:02X}".format(c) for c in @["mqtt_fingerprint1"]))')), '"0x{:02x}".format($)' ),
    'mqtt_fingerprint2':            (Platform.ALL,   'B',   0xECF+20,    ([20], None,                           ('MQTT',        '"MqttFingerprint2 {}".format(" ".join("{:02X}".format(c) for c in @["mqtt_fingerprint2"]))')), '"0x{:02x}".format($)' ),
    'adc_param_type':               (Platform.ALL,   'B',   0xEF7,       (None, '2 <= $ <= 3',                  ('Sensor',       '"AdcParam {type},{param1},{param2},{param3}".format(type=$,param1=@["adc_param1"],param2=@["adc_param2"],param3=@["adc_param3"]//10000)')) ),
                                    })
# ======================================================================
SETTING_7_1_2_6 = copy.deepcopy(SETTING_7_1_2_5)
SETTING_7_1_2_6.update             ({
    'flag4':                        (Platform.ALL,   '<L',  0xEF8,       (None, None,                           (INTERNAL,      None)), '"0x{:08x}".format($)' ),
    'serial_config':                (Platform.ALL,   'b',   0xEFE,       (None, '0 <= $ <= 23',                 ('Serial',      '"SerialConfig {}".format(("5N1","6N1","7N1","8N1","5N2","6N2","7N2","8N2","5E1","6E1","7E1","8E1","5E2","6E2","7E2","8E2","5O1","6O1","7O1","8O1","5O2","6O2","7O2","8O2")[$ % 24])')) ),
    'wifi_output_power':            (Platform.ALL,   'B',   0xEFF,       (None, None,                           ('Wifi',        '"WifiPower {:.1f}".format(float($)/10.0)')) ),
    'mqtt_port':                    (Platform.ALL,   '<H',  0xEFC,       (None, None,                           ('MQTT',        '"MqttPort {}".format($)')) ),
    'shutter_accuracy':             (Platform.ALL,   'B',   0xF00,       (None, None,                           ('Shutter',     None)) ),
    'mqttlog_level':                (Platform.ALL,   'B',   0xF01,       (None, None,                           ('Management',  '"MqttLog {}".format($)')) ),
    'sps30_inuse_hours':            (Platform.ALL,   'B',   0xF02,       (None, None,                           (INTERNAL,      None)) ),
                                    })
SETTING_7_1_2_6['flag3'][1].update ({
        'compatibility_check':      (Platform.ALL,   '<L', (0x3A0,1,28), (None, None,                           ('SetOption',   '"SetOption78 {}".format($)')) ),
                                    })
# ======================================================================
SETTING_8_0_0_1 = copy.deepcopy(SETTING_7_1_2_6)
SETTING_8_0_0_1.update             ({
    # v8.x.x.x: Index numbers for indexed strings
    SETTINGVAR:
    {
        'TEXTINDEX':   ['SET_OTAURL',
                        'SET_MQTTPREFIX1', 'SET_MQTTPREFIX2', 'SET_MQTTPREFIX3',
                        'SET_STASSID1', 'SET_STASSID2',
                        'SET_STAPWD1', 'SET_STAPWD2',
                        'SET_HOSTNAME', 'SET_SYSLOG_HOST',
                        'SET_WEBPWD', 'SET_CORS',
                        'SET_MQTT_HOST', 'SET_MQTT_CLIENT',
                        'SET_MQTT_USER', 'SET_MQTT_PWD',
                        'SET_MQTT_FULLTOPIC', 'SET_MQTT_TOPIC',
                        'SET_MQTT_BUTTON_TOPIC', 'SET_MQTT_SWITCH_TOPIC', 'SET_MQTT_GRP_TOPIC',
                        'SET_STATE_TXT1', 'SET_STATE_TXT2', 'SET_STATE_TXT3', 'SET_STATE_TXT4',
                        'SET_NTPSERVER1', 'SET_NTPSERVER2', 'SET_NTPSERVER3',
                        'SET_MEM1', 'SET_MEM2', 'SET_MEM3', 'SET_MEM4', 'SET_MEM5', 'SET_MEM6', 'SET_MEM7', 'SET_MEM8',
                        'SET_MEM9', 'SET_MEM10', 'SET_MEM11', 'SET_MEM12', 'SET_MEM13', 'SET_MEM14', 'SET_MEM15', 'SET_MEM16',
                        'SET_FRIENDLYNAME1', 'SET_FRIENDLYNAME2', 'SET_FRIENDLYNAME3', 'SET_FRIENDLYNAME4',
                        'SET_FRIENDLYNAME5', 'SET_FRIENDLYNAME6', 'SET_FRIENDLYNAME7', 'SET_FRIENDLYNAME8',
                        'SET_BUTTON1', 'SET_BUTTON2', 'SET_BUTTON3', 'SET_BUTTON4', 'SET_BUTTON5', 'SET_BUTTON6', 'SET_BUTTON7', 'SET_BUTTON8',
                        'SET_BUTTON9', 'SET_BUTTON10', 'SET_BUTTON11', 'SET_BUTTON12', 'SET_BUTTON13', 'SET_BUTTON14', 'SET_BUTTON15', 'SET_BUTTON16',
                        'SET_MAX']
    }
                                    })
SETTING_8_0_0_1.update             ({
    'ota_url':                      (Platform.ALL,   '699s',(0x017,SETTING_8_0_0_1[SETTINGVAR]['TEXTINDEX'].index('SET_OTAURL')),
                                                                         (None, None,                           ('Management',  '"OtaUrl {}".format($)')) ),
    'mqtt_prefix':                  (Platform.ALL,   '699s',(0x017,SETTING_8_0_0_1[SETTINGVAR]['TEXTINDEX'].index('SET_MQTTPREFIX1')),
                                                                         ([3],  None,                           ('MQTT',        '"Prefix{} {}".format(#+1,$)')) ),
    'sta_ssid':                     (Platform.ALL,   '699s',(0x017,SETTING_8_0_0_1[SETTINGVAR]['TEXTINDEX'].index('SET_STASSID1')),
                                                                         ([2],  None,                           ('Wifi',        '"SSId{} {}".format(#+1,$)')) ),
    'sta_pwd':                      (Platform.ALL,   '699s',(0x017,SETTING_8_0_0_1[SETTINGVAR]['TEXTINDEX'].index('SET_STAPWD1')),
                                                                         ([2],  None,                           ('Wifi',        '"Password{} {}".format(#+1,$)')), (passwordread, passwordwrite) ),
    'hostname':                     (Platform.ALL,   '699s',(0x017,SETTING_8_0_0_1[SETTINGVAR]['TEXTINDEX'].index('SET_HOSTNAME')),
                                                                         (None, None,                           ('Wifi',        '"Hostname {}".format($)')) ),
    'syslog_host':                  (Platform.ALL,   '699s',(0x017,SETTING_8_0_0_1[SETTINGVAR]['TEXTINDEX'].index('SET_SYSLOG_HOST')),
                                                                         (None, None,                           ('Management',  '"LogHost {}".format($)')) ),
    'web_password':                 (Platform.ALL,   '699s',(0x017,SETTING_8_0_0_1[SETTINGVAR]['TEXTINDEX'].index('SET_WEBPWD')),
                                                                         (None, None,                           ('Wifi',        '"WebPassword {}".format($)')), (passwordread, passwordwrite) ),
    'cors_domain':                  (Platform.ALL,   '699s',(0x017,SETTING_8_0_0_1[SETTINGVAR]['TEXTINDEX'].index('SET_CORS')),
                                                                         (None, None,                           ('Wifi',        '"CORS {}".format($ if len($) else \'"\')')) ),
    'mqtt_host':                    (Platform.ALL,   '699s',(0x017,SETTING_8_0_0_1[SETTINGVAR]['TEXTINDEX'].index('SET_MQTT_HOST')),
                                                                         (None, None,                           ('MQTT',        '"MqttHost {}".format($)')) ),
    'mqtt_client':                  (Platform.ALL,   '699s',(0x017,SETTING_8_0_0_1[SETTINGVAR]['TEXTINDEX'].index('SET_MQTT_CLIENT')),
                                                                         (None, None,                           ('MQTT',        '"MqttClient {}".format($)')) ),
    'mqtt_user':                    (Platform.ALL,   '699s',(0x017,SETTING_8_0_0_1[SETTINGVAR]['TEXTINDEX'].index('SET_MQTT_USER')),
                                                                         (None, None,                           ('MQTT',        '"MqttUser {}".format($)')) ),
    'mqtt_pwd':                     (Platform.ALL,   '699s',(0x017,SETTING_8_0_0_1[SETTINGVAR]['TEXTINDEX'].index('SET_MQTT_PWD')),
                                                                        (None, None,                            ('MQTT',        '"MqttPassword {}".format($)')), (passwordread, passwordwrite) ),
    'mqtt_fulltopic':               (Platform.ALL,   '699s',(0x017,SETTING_8_0_0_1[SETTINGVAR]['TEXTINDEX'].index('SET_MQTT_FULLTOPIC')),
                                                                         (None, None,                           ('MQTT',        '"FullTopic {}".format($)')) ),
    'mqtt_topic':                   (Platform.ALL,   '699s',(0x017,SETTING_8_0_0_1[SETTINGVAR]['TEXTINDEX'].index('SET_MQTT_TOPIC')),
                                                                         (None, None,                           ('MQTT',        '"Topic {}".format($)')) ),
    'button_topic':                 (Platform.ALL,   '699s',(0x017,SETTING_8_0_0_1[SETTINGVAR]['TEXTINDEX'].index('SET_MQTT_BUTTON_TOPIC')),
                                                                         (None, None,                           ('MQTT',        '"ButtonTopic {}".format($)')) ),
    'switch_topic':                 (Platform.ALL,   '699s',(0x017,SETTING_8_0_0_1[SETTINGVAR]['TEXTINDEX'].index('SET_MQTT_SWITCH_TOPIC')),
                                                                         (None, None,                           ('MQTT',        '"SwitchTopic {}".format($)')) ),
    'mqtt_grptopic':                (Platform.ALL,   '699s',(0x017,SETTING_8_0_0_1[SETTINGVAR]['TEXTINDEX'].index('SET_MQTT_GRP_TOPIC')),
                                                                         (None, None,                           ('MQTT',        '"GroupTopic {}".format($)')) ),
    'state_text':                   (Platform.ALL,   '699s',(0x017,SETTING_8_0_0_1[SETTINGVAR]['TEXTINDEX'].index('SET_STATE_TXT1')),
                                                                         ([4],  None,                           ('MQTT',        '"StateText{} {}".format(#+1,$)')) ),
    'ntp_server':                   (Platform.ALL,   '699s',(0x017,SETTING_8_0_0_1[SETTINGVAR]['TEXTINDEX'].index('SET_NTPSERVER1')),
                                                                         ([3],  None,                           ('Management',  '"NtpServer{} {}".format(#+1,$)')) ),
    'mems':                         (Platform.ALL,   '699s',(0x017,SETTING_8_0_0_1[SETTINGVAR]['TEXTINDEX'].index('SET_MEM1')),
                                                                         ([16], None,                           ('Rules',       '"Mem{} {}".format(#+1,"\\"" if len($) == 0 else $)')) ),
    'friendlyname':                 (Platform.ALL,   '699s',(0x017,SETTING_8_0_0_1[SETTINGVAR]['TEXTINDEX'].index('SET_FRIENDLYNAME1')),
                                                                         ([4],  None,                           ('Management',  '"FriendlyName{} {}".format(#+1,"\\"" if len($) == 0 else $)')) ),
    'script_pram':                  (Platform.ALL,   'b',   0x7CE,       ([5,10],None,                          ('Rules',       None )) ),
                                    })
# ======================================================================
SETTING_8_1_0_0 = copy.deepcopy(SETTING_8_0_0_1)
SETTING_8_1_0_0.update             ({
    'friendlyname':                 (Platform.ALL,   '699s',(0x017,SETTING_8_1_0_0[SETTINGVAR]['TEXTINDEX'].index('SET_FRIENDLYNAME1')),
                                                                         ([8],  None,                           ('Management',  '"FriendlyName{} {}".format(#+1,"\\"" if len($) == 0 else $)')) ),
    'button_text':                  (Platform.ALL,   '699s',(0x017,SETTING_8_1_0_0[SETTINGVAR]['TEXTINDEX'].index('SET_BUTTON1')),
                                                                         ([16], None,                           ('Control',     '"Webbutton{} {}".format(#+1,"\\"" if len($) == 0 else $)')) ),
                                    })
# ======================================================================
SETTING_8_1_0_1 = copy.deepcopy(SETTING_8_1_0_0)
SETTING_8_1_0_1['flag3'][1].update ({
        'counter_reset_on_tele':    (Platform.ALL,   '<L', (0x3A0,1,29), (None, None,                           ('SetOption',   '"SetOption79 {}".format($)')) ),
                                    })
# ======================================================================
SETTING_8_1_0_2 = copy.deepcopy(SETTING_8_1_0_1)
SETTING_8_1_0_2.update             ({
    'hotplug_scan':                 (Platform.ALL,   'B',   0xF03,       (None, None,                           ('Sensor',      '"HotPlug {}".format($)')) ),
    'shutter_button':               (Platform.ALL,   '<L',  0xFDC,       ([4],  None,                           ('Shutter',     '"ShutterButton{} {a} {b} {c} {d} {e} {f} {g} {h} {i} {j}".format(#+1, a=(($>> 0)&(0x03))+1, b=((($>> 2)&(0x3f))-1)<<1, c=((($>> 8)&(0x3f))-1)<<1, d=((($>>14)&(0x3f))-1)<<1, e=((($>>20)&(0x3f))-1)<<1, f=($>>26)&(0x01), g=($>>27)&(0x01),  h=($>>28)&(0x01), i=($>>29)&(0x01), j=($>>30)&(0x01) ) if $!=0 else "ShutterButton{} {}".format(#+1,0)')),'"0x{:08x}".format($)' ),
                                    })
# ======================================================================
SETTING_8_1_0_3 = copy.deepcopy(SETTING_8_1_0_2)
SETTING_8_1_0_3.pop('shutter_invert',None)
SETTING_8_1_0_3.update             ({
    'shutter_options':              (Platform.ALL,   'B',   0xE78,       ([4],  None,                           ('Shutter',     ('"ShutterInvert{} {}".format(#+1,1 if $ & 1 else 0)',\
                                                                                                                                 '"ShutterLock{} {}".format(#+1,1 if $ & 2 else 0)',\
                                                                                                                                 '"ShutterEnableEndStopTime{} {}".format(#+1,1 if $ & 4 else 0)'))) ),
    'shutter_button':               (Platform.ALL, {
        'shutter':                  (Platform.ALL,   '<L', (0xFDC,2, 0), (None, None,                           ('Shutter',     '"ShutterButton{x} {a} {b} {c} {d} {e} {f} {g} {h} {i} {j}".format( \
                                                                                                                                    x=1+@["shutter_button"][#]["shutter"], \
                                                                                                                                    a=#+1, \
                                                                                                                                    b=@["shutter_button"][#]["press_single"], \
                                                                                                                                    c=@["shutter_button"][#]["press_double"], \
                                                                                                                                    d=@["shutter_button"][#]["press_triple"], \
                                                                                                                                    e=@["shutter_button"][#]["press_hold"], \
                                                                                                                                    f=@["shutter_button"][#]["mqtt_broadcast_single"], \
                                                                                                                                    g=@["shutter_button"][#]["mqtt_broadcast_double"], \
                                                                                                                                    h=@["shutter_button"][#]["mqtt_broadcast_triple"], \
                                                                                                                                    i=@["shutter_button"][#]["mqtt_broadcast_hold"], \
                                                                                                                                    j=@["shutter_button"][#]["mqtt_broadcast_all"] \
                                                                                                                                )')), ('$+1','$-1') ),
        'press_single':             (Platform.ALL,   '<L', (0xFDC,6, 2), (None, None,                           ('Shutter',     None)), ('"-" if $==0 else ($-1)<<1','0 if $=="-" else (int(str($),0)>>1)+1') ),
        'press_double':             (Platform.ALL,   '<L', (0xFDC,6, 8), (None, None,                           ('Shutter',     None)), ('"-" if $==0 else ($-1)<<1','0 if $=="-" else (int(str($),0)>>1)+1') ),
        'press_triple':             (Platform.ALL,   '<L', (0xFDC,6,14), (None, None,                           ('Shutter',     None)), ('"-" if $==0 else ($-1)<<1','0 if $=="-" else (int(str($),0)>>1)+1') ),
        'press_hold':               (Platform.ALL,   '<L', (0xFDC,6,20), (None, None,                           ('Shutter',     None)), ('"-" if $==0 else ($-1)<<1','0 if $=="-" else (int(str($),0)>>1)+1') ),
        'mqtt_broadcast_single':    (Platform.ALL,   '<L', (0xFDC,1,26), (None, None,                           ('Shutter',     None)) ),
        'mqtt_broadcast_double':    (Platform.ALL,   '<L', (0xFDC,1,27), (None, None,                           ('Shutter',     None)) ),
        'mqtt_broadcast_triple':    (Platform.ALL,   '<L', (0xFDC,1,28), (None, None,                           ('Shutter',     None)) ),
        'mqtt_broadcast_hold':      (Platform.ALL,   '<L', (0xFDC,1,29), (None, None,                           ('Shutter',     None)) ),
        'mqtt_broadcast_all':       (Platform.ALL,   '<L', (0xFDC,1,30), (None, None,                           ('Shutter',     None)) ),
        'enabled':                  (Platform.ALL,   '<L', (0xFDC,1,31), (None, None,                           ('Shutter',     None)) ),
                                    },                      0xFDC,       ([4], None,                            ('Shutter',     None)), (None, None) ),
    'flag4':                        (Platform.ALL, {
         'alexa_ct_range':          (Platform.ALL,   '<L', (0xEF8,1, 0), (None, None,                           ('SetOption',   '"SetOption82 {}".format($)')) ),
                                    },                      0xEF8,       (None, None,                           (VIRTUAL,       None)), (None, None) ),
                                    })
# ======================================================================
SETTING_8_1_0_4 = copy.deepcopy(SETTING_8_1_0_3)
SETTING_8_1_0_4.update             ({
    'switchmode':                   (Platform.ALL,   'B',   0x3A4,       ([8],  '0 <= $ <= 10',                 ('Control',     '"SwitchMode{} {}".format(#+1,$)')) ),
    'adc_param_type':               (Platform.ALL,   'B',   0xEF7,       (None, '2 <= $ <= 7',                  ('Sensor',      '"AdcParam {type},{param1},{param2},{param3},{param4}".format(type=@["my_adc0"],param1=@["adc_param1"],param2=@["adc_param2"],param3=@["adc_param3"],param4=@["adc_param4"]) \
                                                                                                                  if 6==@["my_adc0"] \
                                                                                                                  else \
                                                                                                                  "AdcParam {type},{param1},{param2},{param3}".format(type=@["my_adc0"],param1=@["adc_param1"],param2=@["adc_param2"],param3=@["adc_param3"]/10000)')) ),
    'adc_param4':                   (Platform.ALL,   '<l',  0xFD8,       (None, None,                           ('Sensor',      None)) ),
                                    })
SETTING_8_1_0_4['flag4'][1].update ({
        'zigbee_use_names':         (Platform.ALL,   '<L', (0xEF8,1, 1), (None, None,                           ('SetOption',   '"SetOption83 {}".format($)')) ),
                                    })
# ======================================================================
SETTING_8_1_0_5 = copy.deepcopy(SETTING_8_1_0_4)
SETTING_8_1_0_5.update             ({
    'keeloq_master_msb':            (Platform.ALL,   '<L',  0xFBC,       (None, None,                           ('Shutter',     '"KeeloqSet {} {} {} {}".format(@["keeloq_master_msb"],@["keeloq_master_lsb"],@["keeloq_serial"],@["keeloq_count"])')) ),
    'keeloq_master_lsb':            (Platform.ALL,   '<L',  0xFC0,       (None, None,                           ('Shutter',     None)) ),
    'keeloq_serial':                (Platform.ALL,   '<L',  0xFC4,       (None, None,                           ('Shutter',     None)) ),
    'keeloq_count':                 (Platform.ALL,   '<L',  0xFC8,       (None, None,                           ('Shutter',     None)) ),
                                    })
SETTING_8_1_0_5['flag4'][1].update ({
        'awsiot_shadow':            (Platform.ALL,   '<L', (0xEF8,1, 2), (None, None,                           ('SetOption',   '"SetOption84 {}".format($)')) ),
                                    })
# ======================================================================
SETTING_8_1_0_6 = copy.deepcopy(SETTING_8_1_0_5)
SETTING_8_1_0_6.update             ({
    'bootcount_reset_time':         (Platform.ALL,   '<L',  0xFD4,       (None, None,                           ('System',      None)) ),
                                    })
# ======================================================================
SETTING_8_1_0_9 = copy.deepcopy(SETTING_8_1_0_6)
SETTING_8_1_0_9[SETTINGVAR]['TEXTINDEX'].pop()  # SET_MAX
SETTING_8_1_0_9[SETTINGVAR]['TEXTINDEX'].extend(['SET_MQTT_GRP_TOPIC2', 'SET_MQTT_GRP_TOPIC3', 'SET_MQTT_GRP_TOPIC4'])
SETTING_8_1_0_9[SETTINGVAR]['TEXTINDEX'].extend(['SET_MAX'])
SETTING_8_1_0_9.update             ({
    'device_group_share_in':        (Platform.ALL,   '<L',  0xFCC,       (None, None,                           ('Control',     '"DevGroupShare 0x{:08x},0x{:08x}".format(@["device_group_share_in"],@["device_group_share_out"])')) ),
    'device_group_share_out':       (Platform.ALL,   '<L',  0xFD0,       (None, None,                           ('Control',     None)) ),
    'bri_power_on':                 (Platform.ALL,   'B',   0xF04,       (None, None,                           ('Light',       None)) ),
    'bri_min':                      (Platform.ALL,   'B',   0xF05,       (None, None,                           ('Light',       '"BriMin {}".format($)')) ),
    'bri_preset_low':               (Platform.ALL,   'B',   0xF06,       (None, None,                           ('Light',       '"BriPreset {},{}".format(@["bri_preset_low"],@["bri_preset_high"])')) ),
    'bri_preset_high':              (Platform.ALL,   'B',   0xF07,       (None, None,                           ('Light',       None)) ),
    'mqtt_grptopicdev':             (Platform.ALL,   '699s',(0x017,SETTING_8_1_0_9[SETTINGVAR]['TEXTINDEX'].index('SET_MQTT_GRP_TOPIC2')),
                                                                         ([3],  None,                           ('MQTT',        '"GroupTopic{} {}".format(#+2,$)')) ),
                                    })
SETTING_8_1_0_9['flag4'][1].update ({
        'device_groups_enabled':    (Platform.ALL,   '<L', (0xEF8,1, 3), (None, None,                           ('SetOption',   '"SetOption85 {}".format($)')) ),
                                    })
# ======================================================================
SETTING_8_1_0_10 = copy.deepcopy(SETTING_8_1_0_9)
SETTING_8_1_0_10['flag2'][1].update ({
        'speed_conversion':         (Platform.ALL,   '<L', (0x5BC,3, 1), (None, '0 <= $ <= 5',                  ('Sensor',      '"SpeedUnit {}".format($)')) ),
                                    })
SETTING_8_1_0_10['flag4'][1].update ({
        'led_timeout':              (Platform.ALL,   '<L', (0xEF8,1, 4), (None, None,                           ('SetOption',   '"SetOption86 {}".format($)')) ),
        'powered_off_led':          (Platform.ALL,   '<L', (0xEF8,1, 5), (None, None,                           ('SetOption',   '"SetOption87 {}".format($)')) ),
        'remote_device_mode':       (Platform.ALL,   '<L', (0xEF8,1, 6), (None, None,                           ('SetOption',   '"SetOption88 {}".format($)')) ),
        'zigbee_distinct_topics':   (Platform.ALL,   '<L', (0xEF8,1, 7), (None, None,                           ('SetOption',   '"SetOption89 {}".format($)')) ),
                                    })
# ======================================================================
SETTING_8_1_0_11 = copy.deepcopy(SETTING_8_1_0_10)
SETTING_8_1_0_11.update             ({
    'hum_comp':                     (Platform.ALL,   'b',   0xF08,       (None, '-101 < $ < 101',               ('Sensor',      '"HumOffset {:.1f}".format(float($)/10.0)')) ),
    'shutter_options':              (Platform.ALL,   'B',   0xE78,       ([4],  None,                           ('Shutter',     ('"ShutterInvert{} {}".format(#+1,1 if $ & 1 else 0)',\
                                                                                                                                 '"ShutterLock{} {}".format(#+1,1 if $ & 2 else 0)',\
                                                                                                                                 '"ShutterEnableEndStopTime{} {}".format(#+1,1 if $ & 4 else 0)',\
                                                                                                                                 '"ShutterInvertWebButtons{} {}".format(#+1,1 if $ & 8 else 0)'))) ),
                                    })
# ======================================================================
SETTING_8_2_0_0 = copy.deepcopy(SETTING_8_1_0_11)
SETTING_8_2_0_0.update             ({
    'switchmode':                   (Platform.ALL,   'B',   0x3A4,       ([8],  '0 <= $ <= 14',                 ('Control',     '"SwitchMode{} {}".format(#+1,$)')) ),
                                    })
# ======================================================================
SETTING_8_2_0_3 = copy.deepcopy(SETTING_8_2_0_0)
SETTING_8_2_0_3[SETTINGVAR]['TEXTINDEX'].pop()  # SET_MAX
SETTING_8_2_0_3[SETTINGVAR]['TEXTINDEX'].extend(['SET_TEMPLATE_NAME', 'SET_DEV_GROUP_NAME1', 'SET_DEV_GROUP_NAME2', 'SET_DEV_GROUP_NAME3', 'SET_DEV_GROUP_NAME4'])
SETTING_8_2_0_3[SETTINGVAR]['TEXTINDEX'].extend(['SET_MAX'])
SETTING_8_2_0_3.pop('mqtt_grptopicdev',None)
SETTING_8_2_0_3.update             ({
    'templatename':                 (Platform.ALL,   '699s',(0x017,SETTING_8_2_0_3[SETTINGVAR]['TEXTINDEX'].index('SET_TEMPLATE_NAME')),
                                                                         (None, None,                           ('Management',  '"Template {{\\\"NAME\\\":\\\"{}\\\"}}".format($)')) ),
    'pulse_counter_debounce_low':   (Platform.ALL,   '<H',  0xFB8,       (None, '0 <= $ <= 32000',              ('Sensor',      '"CounterDebounceLow {}".format($)')) ),
    'pulse_counter_debounce_high':  (Platform.ALL,   '<H',  0xFBA,       (None, '0 <= $ <= 32000',              ('Sensor',      '"CounterDebounceHigh {}".format($)')) ),
    'wifi_channel':                 (Platform.ALL,   'B',   0xF09,       (None, None,                           ('Wifi',        None)) ),
    'wifi_bssid':                   (Platform.ALL,   'B',   0xF0A,       ([6],  None,                           ('Wifi',        None)) ),
    'as3935_sensor_cfg':            (Platform.ALL,   'B',   0xF10,       ([5],  None,                           ('Sensor',      None)) ),
    'as3935_functions':             (Platform.ALL, {
         'nf_autotune':             (Platform.ALL,   'B',  (0xF15,1, 0), (None, None,                           ('Sensor',      '"AS3935AutoNF {}".format($)')) ),
         'dist_autotune':           (Platform.ALL,   'B',  (0xF15,1, 1), (None, None,                           ('Sensor',      '"AS3935AutoDisturber {}".format($)')) ),
         'nf_autotune_both':        (Platform.ALL,   'B',  (0xF15,1, 2), (None, None,                           ('Sensor',      '"AS3935AutoNFMax {}".format($)')) ),
         'mqtt_only_Light_Event':   (Platform.ALL,   'B',  (0xF15,1, 3), (None, None,                           ('Sensor',      '"AS3935MQTTEvent {}".format($)')) ),
                                    },                      0xF15,       (None, None,                           (VIRTUAL,       None)), (None, None) ),
    'as3935_parameter':             (Platform.ALL, {
         'nf_autotune_time':        (Platform.ALL,   '<H', (0xF16,4, 0), (None, '0 <= $ <= 15',                 ('Sensor',      '"AS3935NFTime {}".format($)')) ),
         'dist_autotune_time':      (Platform.ALL,   '<H', (0xF16,1, 4), (None, '0 <= $ <= 15',                 ('Sensor',      '"AS3935DistTime {}".format($)')) ),
         'nf_autotune_min':         (Platform.ALL,   '<H', (0xF16,1, 8), (None, '0 <= $ <= 15',                 ('Sensor',      '"AS3935SetMinStage {}".format($)')) ),
                                    },                      0xF16,       (None, None,                           (VIRTUAL,       None)), (None, None) ),
    'zb_ext_panid':                 (Platform.ALL,   '<Q',  0xF18,       (None, None,                           ('Zigbee',      None)), '"0x{:016x}".format($)' ),
    'zb_precfgkey_l':               (Platform.ALL,   '<Q',  0xF20,       (None, None,                           ('Zigbee',      None)), '"0x{:016x}".format($)' ),
    'zb_precfgkey_h':               (Platform.ALL,   '<Q',  0xF28,       (None, None,                           ('Zigbee',      None)), '"0x{:016x}".format($)' ),
    'zb_pan_id':                    (Platform.ALL,   '<H',  0xF30,       (None, None,                           ('Zigbee',      None)), '"0x{:016x}".format($)' ),
    'zb_channel':                   (Platform.ALL,   'B',   0xF32,       (None, '11 <= $ <= 26',                ('Zigbee',      '"ZbConfig {{\\\"Channel\\\":{},\\\"PanID\\\":\\\"0x{:04X}\\\",\\\"ExtPanID\\\":\\\"0x{:016X}\\\",\\\"KeyL\\\":\\\"0x{:016X}\\\",\\\"KeyH\\\":\\\"0x{:016X}\\\"}}".format(@["zb_channel"], @["zb_pan_id"], @["zb_ext_panid"], @["zb_precfgkey_l"], @["zb_precfgkey_h"])')) ),
    'pms_wake_interval':            (Platform.ALL,   '<H',  0xF34,       (None, None,                           ('Sensor',      '"Sensor18 {}".format($)')) ),
    'device_group_share_in':        (Platform.ALL,   '<L',  0xFCC,       (None, None,                           ('Control',     '"DevGroupShare 0x{:08x},0x{:08x}".format(@["device_group_share_in"],@["device_group_share_out"])')) ),
    'device_group_share_out':       (Platform.ALL,   '<L',  0xFD0,       (None, None,                           ('Control',      None)) ),
    'device_group_topic':           (Platform.ALL,   '699s',(0x017,SETTING_8_2_0_3[SETTINGVAR]['TEXTINDEX'].index('SET_DEV_GROUP_NAME1')),
                                                                         ([4],  None,                           ('Control',     '"DevGroupName{} {}".format(#+1,$ if len($) else "\\"")')) ),
    'mqtt_grptopic':                (Platform.ALL,   '699s',(0x017,SETTING_8_2_0_3[SETTINGVAR]['TEXTINDEX'].index('SET_MQTT_GRP_TOPIC')),
                                                                         (None, None,                           ('MQTT',        '"GroupTopic1 {}".format("\\"" if len($) == 0 else $)')) ),
    'mqtt_grptopic2':               (Platform.ALL,   '699s',(0x017,SETTING_8_2_0_3[SETTINGVAR]['TEXTINDEX'].index('SET_MQTT_GRP_TOPIC2')),
                                                                         ([3],  None,                           ('MQTT',        '"GroupTopic{} {}".format(#+2, "\\"" if len($) == 0 else $)')) ),
    'my_gp':                        (Platform.ESP82, 'B',   0x484,       ([17], None,                           ('Management',  '"Gpio{} {}".format(#, $)')) ),
    'my_gp_esp32':                  (Platform.ESP32, 'B',   0x558,       ([40], None,                           ('Management',  '"Gpio{} {}".format(#, $)')) ),
    'user_template_esp32':          (Platform.ESP32,{
        'base':                     (Platform.ESP32, 'B',   0x71F,       (None, None,                           ('Management',  '"Template {{\\\"BASE\\\":{}}}".format($)')), ('$+1','$-1') ),
        'name':                     (Platform.ESP32, '15s', 0x720,       (None, None,                           ('Management',  None)) ),
        'gpio':                     (Platform.ESP32, 'B',   0x580,       ([36], None,                           ('Management',  '"Template {{\\\"GPIO\\\":{}}}".format(@["user_template_esp32"]["gpio"])')) ),
        'flag':                     (Platform.ESP32,{
            'adc0':                 (Platform.ESP32, 'B',  (0x5A4,4,0),  (None, None,                           ('Management',  '"Template {{\\\"FLAG\\\":{}}}".format($)')) ),
                                    },                      0x5A4,       (None, None,                           ('Management',  None)) ),
                                    },                      0x71F,       (None, None,                           ('Management',  None)) ),
                                    })
SETTING_8_2_0_3['user_template'][1].update ({
        'base':                     (Platform.ESP82, 'B',   0x71F,       (None, None,                           ('Management',  '"Template {{\\\"BASE\\\":{}}}".format($)')), ('$+1','$-1') ),
        'name':                     (Platform.ESP82, '15s', 0x720,       (None, None,                           ('Management',  None)) ),
        'gpio':                     (Platform.ESP82, 'B',   0x72F,       ([13], None,                           ('Management',  '"Template {{\\\"GPIO\\\":{}}}".format(@["user_template"]["gpio"])')) ),
        'flag':                     (Platform.ESP82, {
            'adc0':                 (Platform.ESP82, 'B',  (0x73C,4,0),  (None, None,                           ('Management',  '"Template {{\\\"FLAG\\\":{}}}".format($)')) ),
                                    },                      0x73C,       (None, None,                           ('Management',  None)) ),
                                    })
SETTING_8_2_0_3['flag3'][1].update ({
        'mqtt_buttons':             (Platform.ALL,   '<L', (0x3A0,1,23), (None, None,                           ('SetOption',   '"SetOption73 {}".format($)')) ),
                                    })
SETTING_8_2_0_3['flag4'][1].update ({
        'only_json_message':        (Platform.ALL,   '<L', (0xEF8,1, 8), (None, None,                           ('SetOption',   '"SetOption90 {}".format($)')) ),
        'fade_at_startup':          (Platform.ALL,   '<L', (0xEF8,1, 9), (None, None,                           ('SetOption',   '"SetOption91 {}".format($)')) ),
                                    })
SETTING_8_2_0_3['SensorBits1'][1].update ({
        'bh1750_resolution':        (Platform.ALL,   'B',  (0x717,2, 4), (None, '0 <= $ <= 2',                  ('Sensor',      '"Sensor10 {}".format($)')) ),
                                    })
# ======================================================================
SETTING_8_2_0_4 = copy.deepcopy(SETTING_8_2_0_3)
SETTING_8_2_0_4.update             ({
    'config_version':               (Platform.ALL,   'B',   0xF36,       (None, '0 <= $ < len(Platform.STR)',   (INTERNAL,      None)), (None,      False) ),
                                    })
SETTING_8_2_0_4['flag4'][1].update ({
        'pwm_ct_mode':              (Platform.ALL,   '<L', (0xEF8,1,10), (None, None,                           ('SetOption',   '"SetOption92 {}".format($)')) ),
                                    })
# ======================================================================
SETTING_8_2_0_6 = copy.deepcopy(SETTING_8_2_0_4)
SETTING_8_2_0_6.pop('tariff1_0', None)
SETTING_8_2_0_6.pop('tariff1_1', None)
SETTING_8_2_0_6.pop('tariff2_0', None)
SETTING_8_2_0_6.pop('tariff2_1', None)
SETTING_8_2_0_6.update             ({
    'tariff':                       (Platform.ALL,   '<H',  0xE30,       ([4,2],None,                           ('Power',       'list("Tariff{} {:02d}:{:02d},{:02d}:{:02d}".format(i+1, @["tariff"][i][0]//60, @["tariff"][i][0]%60, @["tariff"][i][1]//60, @["tariff"][i][1]%60) for i in range(0, len(@["tariff"][0])))')) ),
    'my_gp_esp32':                  (Platform.ESP32, '<H',  0x3AC,       ([40], None,                           ('Management',  '"Gpio{} {}".format(#, $)')) ),
    'user_template_esp32':          (Platform.ESP32,{
        'base':                     (Platform.ESP32, '<H',  0x71F,       (None, None,                           ('Management',  '"Template {{\\\"BASE\\\":{}}}".format($)')), ('$+1','$-1') ),
        'name':                     (Platform.ESP32, '15s', 0x720,       (None, None,                           ('Management',  None)) ),
        'gpio':                     (Platform.ESP32, '<H',  0x3FC,       ([36], None,                           ('Management',  '"Template {{\\\"GPIO\\\":{}}}".format(@["user_template_esp32"]["gpio"])')) ),
        'flag':                     (Platform.ESP32, '<H',  0x444,       (None, None,                           ('Management',  '"Template {{\\\"FLAG\\\":{}}}".format($)')) ),
                                    },                      0x71F,       (None, None,                           ('Management',  None)) ),
    'webcam_config':                (Platform.ESP32, {
         'stream':                  (Platform.ESP32, '<L', (0x44C,1, 0), (None, None,                           ('Control',     '"WCStream {}".format($)')) ),
         'mirror':                  (Platform.ESP32, '<L', (0x44C,1, 1), (None, None,                           ('Control',     '"WCMirror {}".format($)')) ),
         'flip':                    (Platform.ESP32, '<L', (0x44C,1, 2), (None, None,                           ('Control',     '"WCFlip {}".format($)')) ),
         'contrast':                (Platform.ESP32, '<l', (0x44C,3,18), (None, '0 <= $ <= 4',                  ('Control',     '"WCContrast {}".format($-2)')) ),
         'brightness':              (Platform.ESP32, '<l', (0x44C,3,22), (None, '0 <= $ <= 4',                  ('Control',     '"WCBrightness {}".format($-2)')) ),
         'saturation':              (Platform.ESP32, '<l', (0x44C,3,25), (None, '0 <= $ <= 4',                  ('Control',     '"WCSaturation {}".format($-2)')) ),
         'resolution':              (Platform.ESP32, '<l', (0x44C,4,28), (None, '0 <= $ <= 10',                 ('Control',     '"WCResolution {}".format($)')) ),
                                    },                      0x44C,       (None, None,                           (VIRTUAL,       None)), (None, None) ),
    'windmeter_pulses_x_rot':       (Platform.ALL,   'B',   0xF37,       (None, None,                           ('Sensor',      '"Sensor68 2,{}".format($)')) ),
    'windmeter_radius':             (Platform.ALL,   '<H',  0xF38,       (None, None,                           ('Sensor',      '"Sensor68 1,{}".format($)')) ),
    'windmeter_pulse_debounce':     (Platform.ALL,   '<H',  0xF3A,       (None, None,                           ('Sensor',      '"Sensor68 3,{}".format($)')) ),
    'windmeter_speed_factor':       (Platform.ALL,   '<h',  0xF3C,       (None, None,                           ('Sensor',      '"Sensor68 4,{}".format(float($)/1000)')) ),
    'windmeter_tele_pchange':       (Platform.ALL,   'B',   0xF3E,       (None, None,                           ('Sensor',      '"Sensor68 5,{}".format($)')) ),
    'ot_hot_water_setpoint':        (Platform.ALL,   'B',   0xE8C,       (None, None,                           ('Sensor',      '"Backlog OT_TWater {};OT_Save_Setpoints".format($)')) ),
    'ot_boiler_setpoint':           (Platform.ALL,   'B',   0xE8D,       (None, None,                           ('Sensor',      '"Backlog OT_TBoiler {};OT_Save_Setpoints".format($)')) ),
    'ot_flags':                     (Platform.ALL,   'B',   0xE8E,       (None, None,                           ('Sensor',      '"OT_Flags {}".format(",".join(["CHOD","DHW","CH","COOL","OTC","CH2"][i] for i in range(0,6) if $ & 1<<i))')) ),
    'rules':                        (Platform.ALL,   '512s',0x800,       ([3],  None,                           ('Rules',       '"Rule{} \\"".format(#+1) if len($) == 0 else list("Rule{} {}{}".format(#+1, "+" if i else "", s) for i, s in enumerate(textwrap.wrap($, width=512))) if ARGS.cmnduseruleconcat else "Rule{} {}".format(#+1,$)')) ),
                                    })
SETTING_8_2_0_6['flag4'][1].update ({
        'compress_rules_cpu':       (Platform.ALL,   '<L', (0xEF8,1,11), (None, None,                           ('SetOption',   '"SetOption93 {}".format($)')) ),
                                    })
# ======================================================================
SETTING_8_3_1_0 = copy.deepcopy(SETTING_8_2_0_6)
# ======================================================================
SETTING_8_3_1_1 = copy.deepcopy(SETTING_8_3_1_0)
SETTING_8_3_1_1[SETTINGVAR]['TEXTINDEX'].pop()  # SET_MAX
SETTING_8_3_1_1[SETTINGVAR]['TEXTINDEX'].extend(['SET_DEVICENAME'])
SETTING_8_3_1_1[SETTINGVAR]['TEXTINDEX'].extend(['SET_MAX'])
SETTING_8_3_1_1.update             ({
    'devicename':                   (Platform.ALL,   '699s',(0x017,SETTING_8_3_1_1[SETTINGVAR]['TEXTINDEX'].index('SET_DEVICENAME')),
                                                                         (None, None,                           ('Management',  '"DeviceName {}".format("\\"" if len($) == 0 else $)')) ),
                                    })
# ======================================================================
SETTING_8_3_1_2 = copy.deepcopy(SETTING_8_3_1_1)
SETTING_8_3_1_2.update             ({
    # 'ledpwm_mask':                  (Platform.ESP82, 'B',   0xE8F,       (None, None,                           ('Control',     'list("LedPwmMode{} {}".format(i+1, 1 if ($ & (1<<i)) else 0) for i in range(0, 4)) if 157 in @["my_gp"] else "LedPwmMode1 {}".format($ & 1)')) ),
    # 'ledpwm_mask':                  (Platform.ESP32, 'B',   0xE8F,       (None, None,                           ('Control',     'list("LedPwmMode{} {}".format(i+1, 1 if ($ & (1<<i)) else 0) for i in range(0, 4)) if  17 in @["my_gp"] else "LedPwmMode1 {}".format($ & 1)')) ),
    'ledpwm_mask':                  (Platform.ALL,   'B',   0xE8F,       (None, None,                           ('Control',     'list("LedPwmMode{} {}".format(i+1, 1 if ($ & (1<<i)) else 0) for i in range(0, 4))')) ),
    'ledpwm_on':                    (Platform.ALL,   'B',   0xF3F,       (None, None,                           ('Control',     '"LedPwmOn {}".format($)')) ),
    'ledpwm_off':                   (Platform.ALL,   'B',   0xF40,       (None, None,                           ('Control',     '"LedPwmOff {}".format($)')) ),
                                    })
SETTING_8_3_1_2['flag2'][1].update ({
        'time_format':              (Platform.ALL,   '<L', (0x5BC,2, 4), (None, '0 <= $ <= 3',                  ('Management', '"Time {}".format($+1)')) ),
                                    })
SETTING_8_3_1_2['SensorBits1'][1].pop('bh1750_resolution',None)
SETTING_8_3_1_2['SensorBits1'][1].update ({
        'bh1750_2_resolution':      (Platform.ALL,   'B',  (0x717,2, 2), (None, '0 <= $ <= 2',                  ('Sensor',      '"Bh1750Resolution2 {}".format($)')) ),
        'bh1750_1_resolution':      (Platform.ALL,   'B',  (0x717,2, 4), (None, '0 <= $ <= 2',                  ('Sensor',      '"Bh1750Resolution1 {}".format($)')) ),
                                    })
SETTING_8_3_1_2['flag4'][1].update ({
        'max6675':                  (Platform.ALL,   '<L', (0xEF8,1,12), (None, None,                           ('SetOption',   '"SetOption94 {}".format($)')) ),
                                    })
# ======================================================================
SETTING_8_3_1_3 = copy.deepcopy(SETTING_8_3_1_2)
SETTING_8_3_1_3[SETTINGVAR]['TEXTINDEX'].pop()  # SET_MAX
SETTING_8_3_1_3[SETTINGVAR]['TEXTINDEX'].extend(['SET_TELEGRAM_TOKEN', 'SET_TELEGRAM_CHATID'])
SETTING_8_3_1_3[SETTINGVAR]['TEXTINDEX'].extend(['SET_MAX'])
SETTING_8_3_1_3.update             ({
    'telegram_token':               (Platform.ALL,   '699s',(0x017,SETTING_8_3_1_3[SETTINGVAR]['TEXTINDEX'].index('SET_TELEGRAM_TOKEN')),
                                                                         (None, None,                           ('Telegram',    '"TmToken {}".format("\\"" if len($) == 0 else $)')) ),
    'telegram_chatid':              (Platform.ALL,   '699s',(0x017,SETTING_8_3_1_3[SETTINGVAR]['TEXTINDEX'].index('SET_TELEGRAM_CHATID')),
                                                                         (None, None,                           ('Telegram',    '"TmChatId {}".format("\\"" if len($) == 0 else $)')) ),
                                    })

# ======================================================================
SETTING_8_3_1_4 = copy.deepcopy(SETTING_8_3_1_3)
SETTING_8_3_1_4.update             ({
    'tcp_baudrate':                 (Platform.ALL,   'B',   0xF41,       (None, None,                           ('Serial',      '"TCPBaudrate {}".format($)')), ('$ * 1200','$ // 1200') ),
                                    })
SETTING_8_3_1_4['flag4'][1].update ({
        'network_wifi':             (Platform.ALL,   '<L', (0xEF8,1,13), (None, None,                           ('Wifi',        '"Wifi {}".format($)')) ),
        'network_ethernet':         (Platform.ESP32, '<L', (0xEF8,1,14), (None, None,                           ('Wifi',        '"Ethernet {}".format($)')) ),
                                    })
# ======================================================================
SETTING_8_3_1_5 = copy.deepcopy(SETTING_8_3_1_4)
SETTING_8_3_1_5.update             ({
    'eth_type':                     (Platform.ESP32, 'B',   0x446,       (None, '0 <= $ <= 1',                  ('Wifi',        '"EthType {}".format($)')) ),
    'eth_clk_mode':                 (Platform.ESP32, 'B',   0x447,       (None, '0 <= $ <= 3',                  ('Wifi',        '"EthClockMode {}".format($)')) ),
    'eth_address':                  (Platform.ESP32, 'B',   0x450,       (None, '0 <= $ <= 31',                 ('Wifi',        '"EthAddress {}".format($)')) ),
                                    })
# ======================================================================
SETTING_8_3_1_6 = copy.deepcopy(SETTING_8_3_1_5)
SETTING_8_3_1_6.update             ({
    'fallback_module':              (Platform.ALL,   'B',   0xF42,       (None, None,                           ('Management',  '"Module2 {}".format($)')) ),
    'zb_channel':                   (Platform.ALL,   'B',   0xF32,       (None, '11 <= $ <= 26',                ('Zigbee',      None)) ),
    'zb_txradio_dbm':               (Platform.ALL,   'B',   0xF33,       (None, None,                           ('Zigbee',      '"ZbConfig {{\\\"Channel\\\":{},\\\"PanID\\\":\\\"0x{:04X}\\\",\\\"ExtPanID\\\":\\\"0x{:016X}\\\",\\\"KeyL\\\":\\\"0x{:016X}\\\",\\\"KeyH\\\":\\\"0x{:016X}\\\",\\\"TxRadio\\\":{}}}".format(@["zb_channel"], @["zb_pan_id"], @["zb_ext_panid"], @["zb_precfgkey_l"], @["zb_precfgkey_h"],@["zb_txradio_dbm"])')) ),
                                    })
SETTING_8_3_1_6['flag4'][1].update ({
        'tuyamcu_baudrate':         (Platform.ALL,   '<L', (0xEF8,1,15), (None, None,                           ('SetOption',   '"SetOption97 {}".format($)')) ),
        'rotary_uses_rules':        (Platform.ALL,   '<L', (0xEF8,1,16), (None, None,                           ('SetOption',   '"SetOption98 {}".format($)')) ),
        'zerocross_dimmer':         (Platform.ALL,   '<L', (0xEF8,1,17), (None, None,                           ('SetOption',   '"SetOption99 {}".format($)')) ),
                                    })
# ======================================================================
SETTING_8_3_1_7 = copy.deepcopy(SETTING_8_3_1_6)
SETTING_8_3_1_7.update             ({
    'rules':                        (Platform.ALL,   '512s',0x800,       ([3],  None,                           ('Rules',       '"Rule{} \\"".format(#+1) if len($) == 0 else list("Rule{} {}{}".format(#+1, "+" if i else "", s) for i, s in enumerate(textwrap.wrap($, width=512))) if ARGS.cmnduseruleconcat else "Rule{} {}".format(#+1,$)')), (rulesread, ruleswrite)),
    'scripting_used':               (Platform.ALL,   'B',  (0x4A0,1,7),  (None, None,                           ('Rules',       None)), (False, False)),
    'scripting_compressed':         (Platform.ALL,   'B',  (0x4A0,1,6),  (None, None,                           ('Rules',       None)), (False, False)),
    'script_enabled':               (Platform.ALL,   'B',  (0x49F,1,0),  (None, None,                           ('Rules',       '"Script {}".format($)')), isscript),
    'script':                       (Platform.ALL,  '1536s',0x800,       (None, None,                           ('Rules',       None)), (scriptread, scriptwrite)),
                                    })
SETTING_8_3_1_7['flag4'][1].update ({
        'remove_zbreceived':        (Platform.ALL,   '<L', (0xEF8,1,18), (None, None,                           ('SetOption',   '"SetOption100 {}".format($)')) ),
        'zb_index_ep':              (Platform.ALL,   '<L', (0xEF8,1,19), (None, None,                           ('SetOption',   '"SetOption101 {}".format($)')) ),
                                    })
SETTING_8_3_1_7['timer'][1].update ({
        'time':                     (Platform.ALL,   '<L', (0x670,11, 0),(None, '0 <= $ < 1440',                ('Timer',       '"Timer{} {{\\\"Enable\\\":{arm},\\\"Mode\\\":{mode},\\\"Time\\\":\\\"{tsign}{time}\\\",\\\"Window\\\":{window},\\\"Days\\\":\\\"{days}\\\",\\\"Repeat\\\":{repeat},\\\"Output\\\":{device},\\\"Action\\\":{power}}}".format(#+1, arm=@["timer"][#]["arm"],mode=@["timer"][#]["mode"],tsign="-" if @["timer"][#]["mode"]>0 and @["timer"][#]["time"]>(12*60) else "",time=time.strftime("%H:%M",time.gmtime((@["timer"][#]["time"] if @["timer"][#]["mode"]==0 else @["timer"][#]["time"] if @["timer"][#]["time"]<=(12*60) else @["timer"][#]["time"]-(12*60))*60)),window=@["timer"][#]["window"],repeat=@["timer"][#]["repeat"],days="{:07b}".format(@["timer"][#]["days"])[::-1],device=@["timer"][#]["device"]+1,power=@["timer"][#]["power"] )')), '"0x{:03x}".format($)' ),
                                    })
# ======================================================================
SETTING_8_4_0_0 = copy.deepcopy(SETTING_8_3_1_7)
SETTING_8_4_0_0[SETTINGVAR]['TEXTINDEX'].pop()  # SET_MAX
SETTING_8_4_0_0[SETTINGVAR]['TEXTINDEX'].extend(['SET_ADC_PARAM1', 'SET_ADC_PARAM2', 'SET_ADC_PARAM3', 'SET_ADC_PARAM4', 'SET_ADC_PARAM5', 'SET_ADC_PARAM6', 'SET_ADC_PARAM7', 'SET_ADC_PARAM8'])
SETTING_8_4_0_0[SETTINGVAR]['TEXTINDEX'].extend(['SET_MAX'])
SETTING_8_4_0_0.update             ({
    'adc_param':                    (Platform.ESP32, '699s',(0x017,SETTING_8_4_0_0[SETTINGVAR]['TEXTINDEX'].index('SET_ADC_PARAM1')),
                                                                         ([8],  None,                           ('Management',  '"FriendlyName{} {}".format(#+1,"\\"" if len($) == 0 else $)')) ),
                                    })
# ======================================================================
SETTING_8_4_0_1 = copy.deepcopy(SETTING_8_4_0_0)
SETTING_8_4_0_1['flag4'][1].update ({
        'multiple_device_groups':   (Platform.ALL,   '<L', (0xEF8,1, 6), (None, None,                           ('SetOption',   '"SetOption88 {}".format($)')) ),
        'teleinfo_baudrate':        (Platform.ALL,   '<L', (0xEF8,1,20), (None, None,                           ('SetOption',   '"SetOption102 {}".format($)')) ),
        'mqtt_tls':                 (Platform.ALL,   '<L', (0xEF8,1,21), (None, None,                           ('SetOption',   '"SetOption103 {}".format($)')) ),
        'mqtt_no_retain':           (Platform.ALL,   '<L', (0xEF8,1,22), (None, None,                           ('SetOption',   '"SetOption104 {}".format($)')) ),
                                    })
SETTING_8_4_0_1['flag4'][1].pop('remote_device_mode',None)
# ======================================================================
SETTING_8_4_0_2 = copy.deepcopy(SETTING_8_4_0_1)
SETTING_8_4_0_2.update             ({
    'flag5':                        (Platform.ALL,   '<L',  0xEB4,       (None, None,                           (INTERNAL,      None)), '"0x{:08x}".format($)' ),
                                    })
SETTING_8_4_0_2['flag4'][1].update ({
        'white_blend_mode':         (Platform.ALL,   '<L', (0xEF8,1,23), (None, None,                           ('SetOption',   '"SetOption105 {}".format($)')) ),
        'virtual_ct':               (Platform.ALL,   '<L', (0xEF8,1,24), (None, None,                           ('SetOption',   '"SetOption106 {}".format($)')) ),
        'virtual_ct_cw':            (Platform.ALL,   '<L', (0xEF8,1,25), (None, None,                           ('SetOption',   '"SetOption107 {}".format($)')) ),
        'teleinfo_rawdata':         (Platform.ALL,   '<L', (0xEF8,1,26), (None, None,                           ('SetOption',   '"SetOption108 {}".format($)')) ),
                                    })
# ======================================================================
SETTING_8_4_0_3 = copy.deepcopy(SETTING_8_4_0_2)
SETTING_8_4_0_3.update             ({
    'energy_power_delta':           (Platform.ALL,   '<H',  0xF44,       ([3], '0 <= $ < 32000',                ('Power',       '"PowerDelta{} {}".format(#+1, $)')) ),
    'flag5':                        (Platform.ALL,   '<L',  0xFB4,       (None, None,                           (INTERNAL,      None)), '"0x{:08x}".format($)' ),
                                    })
SETTING_8_4_0_3['flag4'][1].update ({
        'alexa_gen_1':              (Platform.ALL,   '<L', (0xEF8,1,27), (None, None,                           ('SetOption',   '"SetOption109 {}".format($)')) ),
                                    })
SETTING_8_4_0_3['flag4'][1].update ({
         'suppress_irq_no_Event':   (Platform.ALL,   'B',  (0xF15,1, 4), (None, None,                           ('Sensor',      '"AS3935NoIrqEvent {}".format($)')) ),
                                    })
# ======================================================================
SETTING_8_5_0_1 = copy.deepcopy(SETTING_8_4_0_3)
SETTING_8_5_0_1.update             ({
    'shutter_mode':                 (Platform.ALL,   'B',  0xF43,       (None, '0 <= $ <= 7',                   ('Shutter',     '"ShutterMode {}".format($)')) ),
    'shutter_pwmrange':             (Platform.ALL,   '<H', 0xF4A,       ([2,4],'1 <= $ <= 1023',                ('Shutter',     'list("ShutterPWMRange{} {}".format(k+1, list(" ".join(str(@["shutter_pwmrange"][i][j]) for i in range(0, len(@["shutter_pwmrange"]))) for j in range(0, len(@["shutter_pwmrange"][0])))[k]) for k in range(0,len(@["shutter_pwmrange"][0])))')) ),
    'hass_new_discovery':           (Platform.ALL,   '<H', 0xE98,       (None, None,                            (INTERNAL,      None)) ),
    'tuyamcu_topic':                (Platform.ALL,   'B',  0x33F,       (None, '0 <= $ <= 1',                   ('Serial',      None)) ),
                                    })
SETTING_8_5_0_1['flag4'][1].update ({
        'zb_disable_autobind':      (Platform.ALL,   '<L', (0xEF8,1,28), (None, None,                           ('SetOption',   '"SetOption110 {}".format($)')) ),
        'buzzer_freq_mode':         (Platform.ALL,   '<L', (0xEF8,1,29), (None, None,                           ('SetOption',   '"SetOption111 {}".format($)')) ),
        'zb_topic_fname':           (Platform.ALL,   '<L', (0xEF8,1,30), (None, None,                           ('SetOption',   '"SetOption112 {}".format($)')) ),
                                    })
# ======================================================================
SETTING_8_5_1_0 = copy.deepcopy(SETTING_8_5_0_1)
# ======================================================================
SETTING_9_0_0_1 = copy.deepcopy(SETTING_8_5_1_0)
SETTING_9_0_0_1.pop('my_adc0', None)
SETTING_9_0_0_1.pop('bri_min', None)
SETTING_9_0_0_1.update             ({
    'gpio16_converted':             (Platform.ESP82, '<H',  0x3D0,       (None, None,                           ('Management',  None)) ),
    'my_gp':                        (Platform.ESP82, '<H',  0x3AC,       ([18], None,                           ('Management',  '"Gpio{} {}".format(#, $)')) ),
    'templatename':                 (Platform.ALL,   '699s',(0x017,SETTING_8_2_0_3[SETTINGVAR]['TEXTINDEX'].index('SET_TEMPLATE_NAME')),
                                                                         (None, None,                           ('Management',  None)) ),
    'user_template':                (Platform.ESP82,{
        'base':                     (Platform.ESP82, 'B',   0x71F,       (None, None,                           ('Management',  '"Template {{\\\"NAME\\\":\\\"{}\\\",\\\"GPIO\\\":{},\\\"FLAG\\\":{},\\\"BASE\\\":{}}}".format(@["templatename"],@["user_template"]["gpio"],@["user_template"]["flag"],$)')), ('$+1','$-1') ),
        'name':                     (Platform.ESP82, '15s', 0x720,       (None, None,                           ('Management',  None)) ),
        'gpio':                     (Platform.ESP82, '<H',  0x3FC,       ([14], None,                           ('Management',  None)) ),
        'flag':                     (Platform.ESP82, '<H',  0x3FC+(2*14),(None, None,                           ('Management',  None)) ),
                                    },                      0x71F,       (None, None,                           ('Management',  None)) ),
    'my_gp_esp32':                  (Platform.ESP32, '<H',  0x3AC,       ([40], None,                           ('Management',  '"Gpio{} {}".format(#, $)')) ),
    'user_template_esp32':          (Platform.ESP32,{
        'base':                     (Platform.ESP32, 'B',   0x71F,       (None, None,                           ('Management',  '"Template {{\\\"NAME\\\":\\\"{}\\\",\\\"GPIO\\\":{},\\\"FLAG\\\":{},\\\"BASE\\\":{}}}".format(@["templatename"],@["user_template_esp32"]["gpio"],@["user_template_esp32"]["flag"],$)')), ('$+1','$-1') ),
        'name':                     (Platform.ESP32, '15s', 0x720,       (None, None,                           ('Management',  None)) ),
        'gpio':                     (Platform.ESP32, '<H',  0x3FC,       ([36], None,                           ('Management',  None)), ('1 if $==65504 else $','65504 if $==1 else $')),
        'flag':                     (Platform.ESP32, '<H',  0x3FC+(2*36),(None, None,                           ('Management',  None)) ),
                                    },                      0x71F,       (None, None,                           ('Management',  None)) ),
    'pwm_dimmer_cfg':               (Platform.ALL, {
         'pwm_count':               (Platform.ALL,   '<L', (0xF05,3, 0), (None, '0 <= $ <= 4',                  ('Light',       '"PWMDimmerPWMs {}".format($+1)')) ),
                                    },                      0xF05,       (None, None,                           (VIRTUAL,       None)), (None, None) ),
                                    })
# ======================================================================
SETTING_9_0_0_2 = copy.deepcopy(SETTING_9_0_0_1)
SETTING_9_0_0_2.update             ({
    'zb_txradio_dbm':               (Platform.ALL,   'b',   0xF33,       (None, None,                           ('Zigbee',      '"ZbConfig {{\\\"Channel\\\":{},\\\"PanID\\\":\\\"0x{:04X}\\\",\\\"ExtPanID\\\":\\\"0x{:016X}\\\",\\\"KeyL\\\":\\\"0x{:016X}\\\",\\\"KeyH\\\":\\\"0x{:016X}\\\",\\\"TxRadio\\\":{}}}".format(@["zb_channel"], @["zb_pan_id"], @["zb_ext_panid"], @["zb_precfgkey_l"], @["zb_precfgkey_h"],@["zb_txradio_dbm"])')) ),
    'adc_param_type':               (Platform.ALL,   'B',   0xEF7,       (None, '2 <= $ <= 8',                  ('Sensor',      None)) ),
    'switchmode':                   (Platform.ALL,   'B',   0x3A4,       ([8],  '0 <= $ <= 15',                 ('Control',     '"SwitchMode{} {}".format(#+1,$)')) ),
                                    })
SETTING_9_0_0_2['flag4'][1].update ({
        'rotary_poweron_dimlow':    (Platform.ALL,   '<L', (0xEF8,1,31), (None, None,                           ('SetOption',   '"SetOption113 {}".format($)')) ),
                                    })
# ======================================================================
SETTING_9_0_0_3 = copy.deepcopy(SETTING_9_0_0_2)
SETTING_9_0_0_3[SETTINGVAR]['TEXTINDEX'].pop()  # SET_MAX
SETTING_9_0_0_3[SETTINGVAR]['TEXTINDEX'].extend(['SET_SWITCH_TXT1', 'SET_SWITCH_TXT2', 'SET_SWITCH_TXT3', 'SET_SWITCH_TXT4', 'SET_SWITCH_TXT5', 'SET_SWITCH_TXT6', 'SET_SWITCH_TXT7', 'SET_SWITCH_TXT8'])
SETTING_9_0_0_3[SETTINGVAR]['TEXTINDEX'].extend(['SET_SHD_PARAM'])
SETTING_9_0_0_3[SETTINGVAR]['TEXTINDEX'].extend(['SET_MAX'])
SETTING_9_0_0_3.update             ({
    'switchtext':                   (Platform.ALL, '699s',(0x017,SETTING_9_0_0_3[SETTINGVAR]['TEXTINDEX'].index('SET_SWITCH_TXT1')),
                                                                         ([8],  None,                           ('Management',  '"SwitchText{} {}".format(#+1,"\\"" if len($) == 0 else $)')) ),
    'shelly_dimmer':                (Platform.ALL, '699s',(0x017,SETTING_9_0_0_3[SETTINGVAR]['TEXTINDEX'].index('SET_SHD_PARAM')),
                                                                         (None,  None,                          ('Light',       None)) ),
    'dimmer_step':                  (Platform.ALL,   'B',   0xF5A,       (None, '1 <= $ <= 50',                 ('Light',       '"DimmerStep {}".format($)')) ),
    'flag5':                        (Platform.ALL, {
         'mqtt_switches':           (Platform.ALL,   '<L', (0xFB4,1, 0), (None, None,                           ('SetOption',   '"SetOption114 {}".format($)')) ),
                                    },                      0xFB4,       (None, None,                           (VIRTUAL,       None)), (None, None) ),
                                    })
# ======================================================================
SETTING_9_1_0_0 = copy.deepcopy(SETTING_9_0_0_3)
# ======================================================================
SETTING_9_1_0_1 = copy.deepcopy(SETTING_9_1_0_0)
SETTING_9_1_0_1.update             ({
    'shd_leading_edge':             (Platform.ALL,   'B',   0xF5B,       (None, '0 <= $ <= 1',                  ('Light',       '"ShdLeadingEdge {}".format($)')) ),
    'shd_warmup_brightness':        (Platform.ALL,   '<H',  0xF5C,       (None, '10 <= $ <= 100',               ('Light',       '"ShdWarmupBrightness {}".format($)')) ),
    'shd_warmup_time':              (Platform.ALL,   'B',   0xF5E,       (None, '20 <= $ <= 200',               ('Light',       '"ShdWarmupTime {}".format($)')) ),
    'flag5':                        (Platform.ALL, {
         'mi32_enable':             (Platform.ALL,   '<L', (0xFB4,1, 1), (None, None,                           ('SetOption',   '"SetOption115 {}".format($)')) ),
         'zb_disable_autoquery':    (Platform.ALL,   '<L', (0xFB4,1, 2), (None, None,                           ('SetOption',   '"SetOption116 {}".format($)')) ),
                                    },                      0xFB4,       (None, None,                           (VIRTUAL,       None)), (None, None) ),
    'rf_protocol_mask':             (Platform.ALL,   '<Q',  0xFA8,       (None, None,                           ('Rf',          '"RfProtocol {}".format($)')), '"0x{:016x}".format($)' ),
                                    })
# ======================================================================
SETTING_9_1_0_2 = copy.deepcopy(SETTING_9_1_0_1)
SETTING_9_1_0_2['flag5'][1].update ({
         'fade_fixed_duration':     (Platform.ALL,   '<L', (0xFB4,1, 3), (None, None,                           ('SetOption',   '"SetOption117 {}".format($)')) ),
                                    })
# ======================================================================
SETTING_9_2_0_2 = copy.deepcopy(SETTING_9_1_0_2)
SETTING_9_2_0_2['flag5'][1].update ({
         'zb_received_as_subtopic': (Platform.ALL,   '<L', (0xFB4,1, 4), (None, None,                           ('SetOption',   '"SetOption118 {}".format($)')) ),
         'zb_omit_json_addr':       (Platform.ALL,   '<L', (0xFB4,1, 5), (None, None,                           ('SetOption',   '"SetOption119 {}".format($)')) ),
                                    })
# ======================================================================
SETTING_9_2_0_3 = copy.deepcopy(SETTING_9_2_0_2)
SETTING_9_2_0_3.update             ({
    'energy_kWhtoday':              (Platform.ALL,   '<L',  0x370,       (None, '0 <= $ <= 4294967295',         ('Power',       '"EnergyReset1 {} {}".format(int(round(float($)//100)), @["energy_kWhtotal_time"])')) ),
    'energy_kWhyesterday':          (Platform.ALL,   '<L',  0x374,       (None, '0 <= $ <= 4294967295',         ('Power',       '"EnergyReset2 {} {}".format(int(round(float($)//100)), @["energy_kWhtotal_time"])')) ),
    'energy_kWhtotal':              (Platform.ALL,   '<L',  0x554,       (None, '0 <= $ <= 4294967295',         ('Power',       '"EnergyReset3 {} {}".format(int(round(float($)//100)), @["energy_kWhtotal_time"])')) ),
    'device_group_maps':            (Platform.ALL,   '<L',  0xFB0,       (None, None,                           ('Control',     None)) ),
                                    })
SETTING_9_2_0_3['webcam_config'][1].update ({
         'rtsp':                    (Platform.ESP32, '<L', (0x44C,1, 3), (None, None,                           ('Control',     '"WCRtsp {}".format($)')) ),
                                    })
# ======================================================================
SETTING_9_2_0_4 = copy.deepcopy(SETTING_9_2_0_3)
SETTING_9_2_0_4['flag5'][1].update ({
         'zb_topic_endpoint':       (Platform.ALL,   '<L', (0xFB4,1, 6), (None, None,                           ('SetOption',   '"SetOption120 {}".format($)')) ),
                                    })
# ======================================================================
SETTING_9_2_0_5 = copy.deepcopy(SETTING_9_2_0_4)
SETTING_9_2_0_5.update             ({
    'power_esp32':                  (Platform.ESP32, '<L',  0x2E8,       (None, '0 <= $ <= 0b1111111111111111111111111111',
                                                                                                                ('Control',  'list("Power{} {}".format(i+1, (int($,0)>>i & 1) ) for i in range(0, 28))')),'"0x{:08x}".format($)' ),
                                    })
# ======================================================================
SETTING_9_2_0_6 = copy.deepcopy(SETTING_9_2_0_5)
SETTING_9_2_0_6[SETTINGVAR]['TEXTINDEX'].pop()  # SET_MAX
SETTING_9_2_0_6[SETTINGVAR]['TEXTINDEX'].pop()  # SET_SHD_PARAM
SETTING_9_2_0_6[SETTINGVAR]['TEXTINDEX'].extend(['SET_SWITCH_TXT9',  'SET_SWITCH_TXT10', 'SET_SWITCH_TXT11', 'SET_SWITCH_TXT12', 'SET_SWITCH_TXT13', 'SET_SWITCH_TXT14', 'SET_SWITCH_TXT15', 'SET_SWITCH_TXT16'])
SETTING_9_2_0_6[SETTINGVAR]['TEXTINDEX'].extend(['SET_SWITCH_TXT17', 'SET_SWITCH_TXT18', 'SET_SWITCH_TXT19', 'SET_SWITCH_TXT20', 'SET_SWITCH_TXT21', 'SET_SWITCH_TXT22', 'SET_SWITCH_TXT23', 'SET_SWITCH_TXT24'])
SETTING_9_2_0_6[SETTINGVAR]['TEXTINDEX'].extend(['SET_SWITCH_TXT25', 'SET_SWITCH_TXT26', 'SET_SWITCH_TXT27', 'SET_SWITCH_TXT28'])
SETTING_9_2_0_6[SETTINGVAR]['TEXTINDEX'].extend(['SET_SHD_PARAM'])
SETTING_9_2_0_6[SETTINGVAR]['TEXTINDEX'].extend(['SET_MAX'])
SETTING_9_2_0_6.update             ({
    'switchtext_esp32':             (Platform.ESP32, '699s',(0x017,SETTING_9_2_0_6[SETTINGVAR]['TEXTINDEX'].index('SET_SWITCH_TXT1')),
                                                                         ([28],  None,                          ('Management',  '"SwitchText{} {}".format(#+1,"\\"" if len($) == 0 else $)')) ),
    'switchmode':                   (Platform.ESP82, 'B',   0x4A9,       ([8],  '0 <= $ <= 15',                 ('Control',     '"SwitchMode{} {}".format(#+1,$)')) ),
    'switchmode_esp32':             (Platform.ESP32, 'B',   0x4A9,       ([28], '0 <= $ <= 15',                 ('Control',     '"SwitchMode{} {}".format(#+1,$)')) ),
    'interlock':                    (Platform.ESP82, '<L',  0x4D0,       ([4],  None,                           ('Control',     '"Interlock "+" ".join(",".join(str(i+1) for i in range(0,8) if j & (1<<i) ) for j in @["interlock"])')), '"0x{:08x}".format($)' ),
    'interlock_esp32':              (Platform.ESP32, '<L',  0x4D0,       ([14], None,                           ('Control',     '"Interlock "+" ".join(",".join(str(i+1) for i in range(0,8) if j & (1<<i) ) for j in @["interlock"])')), '"0x{:08x}".format($)' ),
                                    })
# ======================================================================
SETTING_9_2_0_7 = copy.deepcopy(SETTING_9_2_0_6)
SETTING_9_2_0_7.pop('device_group_maps', None)
SETTING_9_2_0_7.update             ({
    'device_group_tie':             (Platform.ALL,   'B',   0xFB0,       ([4],  None,                           ('Control',     '"DevGroupTie{} {}".format(#+1, $)')) ),
                                    })
# ======================================================================
<<<<<<< HEAD
SETTING_9_3_0_0 = copy.deepcopy(SETTING_9_2_0_7)
# ======================================================================
SETTINGS = [
            (0x09030000,0x1000, SETTING_9_3_0_0),
=======
SETTING_9_3_0_1 = copy.deepcopy(SETTING_9_2_0_7)
SETTING_9_3_0_1['flag5'][1].update ({
         'mqtt_state_retain':       (Platform.ALL,   '<L', (0xFB4,1, 7), (None, None,                           ('MQTT',        '"StateRetain {}".format($)')) ),
         'mqtt_info_retain':        (Platform.ALL,   '<L', (0xFB4,1, 8), (None, None,                           ('MQTT',        '"InfoRetain {}".format($)')) ),
                                    })
# ======================================================================
SETTINGS = [
            (0x09030001,0x1000, SETTING_9_3_0_1),
>>>>>>> e0b910c7
            (0x09020007,0x1000, SETTING_9_2_0_7),
            (0x09020006,0x1000, SETTING_9_2_0_6),
            (0x09020005,0x1000, SETTING_9_2_0_5),
            (0x09020004,0x1000, SETTING_9_2_0_4),
            (0x09020003,0x1000, SETTING_9_2_0_3),
            (0x09020002,0x1000, SETTING_9_2_0_2),
            (0x09010002,0x1000, SETTING_9_1_0_2),
            (0x09010001,0x1000, SETTING_9_1_0_1),
            (0x09010000,0x1000, SETTING_9_1_0_0),
            (0x09000003,0x1000, SETTING_9_0_0_3),
            (0x09000002,0x1000, SETTING_9_0_0_2),
            (0x09000001,0x1000, SETTING_9_0_0_1),
            (0x08050100,0x1000, SETTING_8_5_1_0),
            (0x08050001,0x1000, SETTING_8_5_0_1),
            (0x08040003,0x1000, SETTING_8_4_0_3),
            (0x08040002,0x1000, SETTING_8_4_0_2),
            (0x08040001,0x1000, SETTING_8_4_0_1),
            (0x08040000,0x1000, SETTING_8_4_0_0),
            (0x08030107,0x1000, SETTING_8_3_1_7),
            (0x08030106,0x1000, SETTING_8_3_1_6),
            (0x08030105,0x1000, SETTING_8_3_1_5),
            (0x08030104,0x1000, SETTING_8_3_1_4),
            (0x08030103,0x1000, SETTING_8_3_1_3),
            (0x08030102,0x1000, SETTING_8_3_1_2),
            (0x08030101,0x1000, SETTING_8_3_1_1),
            (0x08030100,0x1000, SETTING_8_3_1_0),
            (0x08020006,0x1000, SETTING_8_2_0_6),
            (0x08020004,0x1000, SETTING_8_2_0_4),
            (0x08020003,0x1000, SETTING_8_2_0_3),
            (0x08020000,0x1000, SETTING_8_2_0_0),
            (0x0801000B,0x1000, SETTING_8_1_0_11),
            (0x0801000A,0x1000, SETTING_8_1_0_10),
            (0x08010009,0x1000, SETTING_8_1_0_9),
            (0x08010006,0x1000, SETTING_8_1_0_6),
            (0x08010005,0x1000, SETTING_8_1_0_5),
            (0x08010004,0x1000, SETTING_8_1_0_4),
            (0x08010003,0x1000, SETTING_8_1_0_3),
            (0x08010002,0x1000, SETTING_8_1_0_2),
            (0x08010001,0x1000, SETTING_8_1_0_1),
            (0x08010000,0x1000, SETTING_8_1_0_0),
            (0x08000001,0x1000, SETTING_8_0_0_1),
            (0x07010206,0x1000, SETTING_7_1_2_6),
            (0x07010205,0x1000, SETTING_7_1_2_5),
            (0x07010203,0x1000, SETTING_7_1_2_3),
            (0x07010202,0x1000, SETTING_7_1_2_2),
            (0x07000006,0x1000, SETTING_7_0_0_6),
            (0x07000005,0x1000, SETTING_7_0_0_5),
            (0x07000004,0x1000, SETTING_7_0_0_4),
            (0x07000003,0x1000, SETTING_7_0_0_3),
            (0x07000002,0x1000, SETTING_7_0_0_2),
            (0x07000001,0x1000, SETTING_7_0_0_1),
            (0x06060015,0x1000, SETTING_6_6_0_21),
            (0x06060014,0x1000, SETTING_6_6_0_20),
            (0x06060012,0x1000, SETTING_6_6_0_18),
            (0x0606000F,0x1000, SETTING_6_6_0_15),
            (0x0606000E,0x1000, SETTING_6_6_0_14),
            (0x0606000D,0x1000, SETTING_6_6_0_13),
            (0x0606000C,0x1000, SETTING_6_6_0_12),
            (0x0606000B,0x1000, SETTING_6_6_0_11),
            (0x0606000A,0x1000, SETTING_6_6_0_10),
            (0x06060009,0x1000, SETTING_6_6_0_9),
            (0x06060008,0x1000, SETTING_6_6_0_8),
            (0x06060007,0x1000, SETTING_6_6_0_7),
            (0x06060006, 0xe00, SETTING_6_6_0_6),
            (0x06060005, 0xe00, SETTING_6_6_0_5),
            (0x06060003, 0xe00, SETTING_6_6_0_3),
            (0x06060002, 0xe00, SETTING_6_6_0_2),
            (0x06060001, 0xe00, SETTING_6_6_0_1),
            (0x0605000F, 0xe00, SETTING_6_5_0_15),
            (0x0605000C, 0xe00, SETTING_6_5_0_12),
            (0x0605000B, 0xe00, SETTING_6_5_0_11),
            (0x0605000A, 0xe00, SETTING_6_5_0_10),
            (0x06050009, 0xe00, SETTING_6_5_0_9),
            (0x06050007, 0xe00, SETTING_6_5_0_7),
            (0x06050006, 0xe00, SETTING_6_5_0_6),
            (0x06050003, 0xe00, SETTING_6_5_0_3),
            (0x06040112, 0xe00, SETTING_6_4_1_18),
            (0x06040111, 0xe00, SETTING_6_4_1_17),
            (0x06040110, 0xe00, SETTING_6_4_1_16),
            (0x0604010D, 0xe00, SETTING_6_4_1_13),
            (0x0604010B, 0xe00, SETTING_6_4_1_11),
            (0x06040108, 0xe00, SETTING_6_4_1_8),
            (0x06040107, 0xe00, SETTING_6_4_1_7),
            (0x06040104, 0xe00, SETTING_6_4_1_4),
            (0x06040002, 0xe00, SETTING_6_4_0_2),
            (0x06030010, 0xe00, SETTING_6_3_0_16),
            (0x0603000F, 0xe00, SETTING_6_3_0_15),
            (0x0603000E, 0xe00, SETTING_6_3_0_14),
            (0x0603000D, 0xe00, SETTING_6_3_0_13),
            (0x0603000B, 0xe00, SETTING_6_3_0_11),
            (0x0603000A, 0xe00, SETTING_6_3_0_10),
            (0x06030008, 0xe00, SETTING_6_3_0_8),
            (0x06030004, 0xe00, SETTING_6_3_0_4),
            (0x06030002, 0xe00, SETTING_6_3_0_2),
            (0x06030000, 0xe00, SETTING_6_3_0),
            (0x06020114, 0xe00, SETTING_6_2_1_20),
            (0x06020113, 0xe00, SETTING_6_2_1_19),
            (0x0602010E, 0xe00, SETTING_6_2_1_14),
            (0x0602010A, 0xe00, SETTING_6_2_1_10),
            (0x06020106, 0xe00, SETTING_6_2_1_6),
            (0x06020103, 0xe00, SETTING_6_2_1_3),
            (0x06020102, 0xe00, SETTING_6_2_1_2),
            (0x06020100, 0xe00, SETTING_6_2_1),
            (0x06010100, 0xe00, SETTING_6_1_1),
            (0x06000000, 0xe00, SETTING_6_0_0),
            (0x050e0000, 0xa00, SETTING_5_14_0),
            (0x050d0100, 0xa00, SETTING_5_13_1),
            (0x050c0000, 0x670, SETTING_5_12_0),
            (0x050b0000, 0x670, SETTING_5_11_0),
            (0x050a0000, 0x670, SETTING_5_10_0),
           ]
# pylint: enable=bad-continuation,bad-whitespace,invalid-name

def check_setting_definition():
    """
    Check complete setting definition history

    @return: True if ok
    """
    for cfg in SETTINGS:
        setting = cfg[2]
        for key in setting:
            if key != SETTINGVAR:
                fielddef = setting[key]
                get_fielddef(fielddef)

    return True

# ======================================================================
# Common helper
# ======================================================================
class LogType:
    """
    Logging types
    """
    INFO = 'INFO'
    WARNING = 'WARNING'
    ERROR = 'ERROR'

def message(msg, type_=None, status=None, line=None):
    """
    Writes a message to stdout

    @param msg:
        message to output
    @param type_:
        INFO, WARNING or ERROR
    @param status:
        status number
    """
    sdelimiter = ' ' if status is not None and type_ is not None and status > 0 else ''
    print('{styp}{sdelimiter1}{sstatus}{sdelimiter2}{slineno}{scolon}{smgs}'\
          .format(styp=type_ if type_ is not None else '',
                  sdelimiter1=sdelimiter,
                  sdelimiter2=sdelimiter if line is not None else '',
                  sstatus=status if status is not None and status > 0 else '',
                  scolon=': ' if type_ is not None or line is not None else '',
                  smgs=msg,
                  slineno='(@{:04d})'.format(line) if line is not None else ''),
          file=sys.stderr)

def exit_(status=0, msg="end", type_=LogType.ERROR, src=None, doexit=True, line=None):
    """
    Called when the program should be exit

    @param status:
        the exit status program returns to callert
    @param msg:
        the msg logged before exit
    @param type_:
        msg type: 'INFO', 'WARNING' or 'ERROR'
    @param doexit:
        True to exit program, otherwise return
    """
    global EXIT_CODE    # pylint: disable=global-statement

    if src is not None:
        msg = '{} ({})'.format(src, msg)
    message(msg, type_=type_ if status != ExitCode.OK else LogType.INFO, status=status, line=line)
    EXIT_CODE = status
    if doexit:
        message("Premature exit - {} #{}".format(ExitCode.str(status), status), type_=None, status=None, line=None)
        sys.exit(EXIT_CODE)

def shorthelp(doexit=True):
    """
    Show short help (usage) only - ued by own -h handling

    @param doexit:
        sys.exit with OK if True
    """
    print(PARSER.description)
    print()
    PARSER.print_usage()
    print()
    print("For advanced help use '{prog} -H' or '{prog} --full-help'".format(prog=os.path.basename(sys.argv[0])))
    if doexit:
        sys.exit(ExitCode.OK)

# ======================================================================
# Tasmota config data handling
# ======================================================================
class Unishox:
    """
    This is a highly modified and optimized version of Unishox
    for Tasmota, aimed at compressing `Rules` which are typically
    short strings from 50 to 500 bytes.

    @author Stephan Hadinger
    @revised Norbert Richter
    """

    # pylint: disable=bad-continuation,bad-whitespace,line-too-long
    #cl_95 = [0x4000 +  3, 0x3F80 + 11, 0x3D80 + 11, 0x3C80 + 10, 0x3BE0 + 12, 0x3E80 + 10, 0x3F40 + 11, 0x3EC0 + 10, 0x3BA0 + 11, 0x3BC0 + 11, 0x3D60 + 11, 0x3B60 + 11, 0x3A80 + 10, 0x3AC0 + 10, 0x3A00 +  9, 0x3B00 + 10, 0x38C0 + 10, 0x3900 + 10, 0x3940 + 11, 0x3960 + 11, 0x3980 + 11, 0x39A0 + 11, 0x39C0 + 11, 0x39E0 + 12, 0x39F0 + 12, 0x3880 + 10, 0x3CC0 + 10, 0x3C00 +  9, 0x3D00 + 10, 0x3E00 +  9, 0x3F00 + 10, 0x3B40 + 11, 0x3BF0 + 12, 0x2B00 +  8, 0x21C0 + 11, 0x20C0 + 10, 0x2100 + 10, 0x2600 +  7, 0x2300 + 11, 0x21E0 + 12, 0x2140 + 11, 0x2D00 +  8, 0x2358 + 13, 0x2340 + 12, 0x2080 + 10, 0x21A0 + 11, 0x2E00 +  8, 0x2C00 +  8, 0x2180 + 11, 0x2350 + 13, 0x2F80 +  9, 0x2F00 +  9, 0x2A00 +  8, 0x2160 + 11, 0x2330 + 12, 0x21F0 + 12, 0x2360 + 13, 0x2320 + 12, 0x2368 + 13, 0x3DE0 + 12, 0x3FA0 + 11, 0x3DF0 + 12, 0x3D40 + 11, 0x3F60 + 11, 0x3FF0 + 12, 0xB000 +  4, 0x1C00 +  7, 0x0C00 +  6, 0x1000 +  6, 0x6000 +  3, 0x3000 +  7, 0x1E00 +  8, 0x1400 +  7, 0xD000 +  4, 0x3580 +  9, 0x3400 +  8, 0x0800 +  6, 0x1A00 +  7, 0xE000 +  4, 0xC000 +  4, 0x1800 +  7, 0x3500 +  9, 0xF800 +  5, 0xF000 +  5, 0xA000 +  4, 0x1600 +  7, 0x3300 +  8, 0x1F00 +  8, 0x3600 +  9, 0x3200 +  8, 0x3680 +  9, 0x3DA0 + 11, 0x3FC0 + 11, 0x3DC0 + 11, 0x3FE0 + 12]
    cl_95 = [0x4000 +  3, 0x3F80 + 11, 0x3D80 + 11, 0x3C80 + 10, 0x3BE0 + 12, 0x3E80 + 10, 0x3F40 + 11, 0x3EC0 + 10, 0x3BA0 + 11, 0x3BC0 + 11, 0x3D60 + 11, 0x3B60 + 11, 0x3A80 + 10, 0x3AC0 + 10, 0x3A00 +  9, 0x3B00 + 10, 0x38C0 + 10, 0x3900 + 10, 0x3940 + 11, 0x3960 + 11, 0x3980 + 11, 0x39A0 + 11, 0x39C0 + 11, 0x39E0 + 12, 0x39F0 + 12, 0x3880 + 10, 0x3CC0 + 10, 0x3C00 +  9, 0x3D00 + 10, 0x3E00 +  9, 0x3F00 + 10, 0x3B40 + 11, 0x3BF0 + 12, 0x2B00 +  8, 0x21C0 + 11, 0x20C0 + 10, 0x2100 + 10, 0x2600 +  7, 0x2300 + 11, 0x21E0 + 12, 0x2140 + 11, 0x2D00 +  8, 0x46B0 + 13, 0x2340 + 12, 0x2080 + 10, 0x21A0 + 11, 0x2E00 +  8, 0x2C00 +  8, 0x2180 + 11, 0x46A0 + 13, 0x2F80 +  9, 0x2F00 +  9, 0x2A00 +  8, 0x2160 + 11, 0x2330 + 12, 0x21F0 + 12, 0x46C0 + 13, 0x2320 + 12, 0x46D0 + 13, 0x3DE0 + 12, 0x3FA0 + 11, 0x3DF0 + 12, 0x3D40 + 11, 0x3F60 + 11, 0x3FF0 + 12, 0xB000 +  4, 0x1C00 +  7, 0x0C00 +  6, 0x1000 +  6, 0x6000 +  3, 0x3000 +  7, 0x1E00 +  8, 0x1400 +  7, 0xD000 +  4, 0x3580 +  9, 0x3400 +  8, 0x0800 +  6, 0x1A00 +  7, 0xE000 +  4, 0xC000 +  4, 0x1800 +  7, 0x3500 +  9, 0xF800 +  5, 0xF000 +  5, 0xA000 +  4, 0x1600 +  7, 0x3300 +  8, 0x1F00 +  8, 0x3600 +  9, 0x3200 +  8, 0x3680 +  9, 0x3DA0 + 11, 0x3FC0 + 11, 0x3DC0 + 11, 0x3FE0 + 12]

    # enum {SHX_STATE_1 = 1, SHX_STATE_2};    // removed Unicode state
    SHX_STATE_1 = 1
    SHX_STATE_2 = 2

    SHX_SET1 = 0
    SHX_SET1A = 1
    SHX_SET1B = 2
    SHX_SET2 = 3

    sets = [['\0', ' ', 'e', '\0', 't', 'a', 'o', 'i', 'n', 's', 'r'],
            ['\0', 'l', 'c', 'd', 'h', 'u', 'p', 'm', 'b', 'g', 'w'],
            ['f', 'y', 'v', 'k', 'q', 'j', 'x', 'z', '\0', '\0', '\0'],
            ['\0', '9', '0', '1', '2', '3', '4', '5', '6', '7', '8'],
            ['.', ',', '-', '/', '?', '+', ' ', '(', ')', '$', '@'],
            [';', '#', ':', '<', '^', '*', '"', '{', '}', '[', ']'],
            ['=', '%', '\'', '>', '&', '_', '!', '\\', '|', '~', '`']]

    us_vcode = [2 + (0 << 3), 3 + (3 << 3), 3 + (1 << 3), 4 + (6 << 3), 0,
    #           5,            6,            7,            8, 9, 10
                4 + (4 << 3), 3 + (2 << 3), 4 + (8 << 3), 0, 0,  0,
    #           11,          12, 13,            14, 15
                4 + (7 << 3), 0,  4 + (5 << 3),  0,  5 + (9 << 3),
    #           16, 17, 18, 19, 20, 21, 22, 23
                0, 0, 0, 0, 0, 0, 0, 0,
    #           24, 25, 26, 27, 28, 29, 30, 31
                0, 0, 0, 0, 0, 0, 0, 5 + (10 << 3) ]
    #           0,            1,            2, 3,            4, 5, 6, 7,
    us_hcode  = [1 + (1 << 3), 2 + (0 << 3), 0, 3 + (2 << 3), 0, 0, 0, 5 + (3 << 3),
    #            8, 9, 10, 11, 12, 13, 14, 15,
                0, 0, 0, 0, 0, 0, 0, 5 + (5 << 3),
    #            16, 17, 18, 19, 20, 21, 22, 23
                0, 0, 0, 0, 0, 0, 0, 5 + (4 << 3),
    #            24, 25, 26, 27, 28, 29, 30, 31
                0, 0, 0, 0, 0, 0, 0, 5 + (6 << 3) ]
    # pylint: enable=bad-continuation,bad-whitespace

    ESCAPE_MARKER = 0x2A

    TERM_CODE = 0x37C0
    # TERM_CODE_LEN = 10
    DICT_CODE = 0x0000
    DICT_CODE_LEN = 5
    #DICT_OTHER_CODE = 0x0000
    #DICT_OTHER_CODE_LEN = 6
    RPT_CODE_TASMOTA = 0x3780
    RPT_CODE_TASMOTA_LEN = 10
    BACK2_STATE1_CODE = 0x2000
    BACK2_STATE1_CODE_LEN = 4
    #BACK_FROM_UNI_CODE = 0xFE00
    #BACK_FROM_UNI_CODE_LEN = 8
    LF_CODE = 0x3700
    LF_CODE_LEN = 9
    TAB_CODE = 0x2400
    TAB_CODE_LEN = 7
    ALL_UPPER_CODE = 0x2200
    ALL_UPPER_CODE_LEN = 8
    SW2_STATE2_CODE = 0x3800
    SW2_STATE2_CODE_LEN = 7
    ST2_SPC_CODE = 0x3B80
    ST2_SPC_CODE_LEN = 11
    BIN_CODE_TASMOTA = 0x8000
    BIN_CODE_TASMOTA_LEN = 3

    NICE_LEN = 5

    mask = [0x80, 0xC0, 0xE0, 0xF0, 0xF8, 0xFC, 0xFE, 0xFF]

    # pylint: disable=missing-function-docstring,invalid-name

    # Input
    # out = bytearray
    def append_bits(self, out, ol, code, clen, state):
        #print("Append bits {ol} {code} {clen} {state}".format(ol=ol, code=code, clen=clen, state=state))
        if state == self.SHX_STATE_2:
            # remove change state prefix
            if (code >> 9) == 0x1C:
                code <<= 7
                clen -= 7
        while clen > 0:
            cur_bit = ol % 8
            blen = 8 if (clen > 8) else clen
            a_byte = (code >> 8) & self.mask[blen - 1]
            #print("append_bits a_byte {ab} blen {blen}".format(ab=a_byte,blen=blen))
            a_byte >>= cur_bit
            if blen + cur_bit > 8:
                blen = (8 - cur_bit)
            if cur_bit == 0:
                out[ol // 8] = a_byte
            else:
                out[ol // 8] |= a_byte
            code <<= blen
            ol += blen
            if 0 == ol % 8:     # pylint: disable=misplaced-comparison-constant
                # we completed a full byte
                last_c = out[(ol // 8) - 1]
                if last_c in (0, self.ESCAPE_MARKER):
                    out[ol // 8] = 1 + last_c           # increment to 0x01 or 0x2B
                    out[(ol // 8) -1] = self.ESCAPE_MARKER   # replace old value with marker
                    ol += 8   # add one full byte
            clen -= blen
        return ol

    codes   = [0x82, 0xC3, 0xE5, 0xED, 0xF5]    # pylint: disable=bad-whitespace
    bit_len = [   5,    7,    9,   12,   16]    # pylint: disable=bad-whitespace

    def encodeCount(self, out, ol, count):
        #print("encodeCount ol = {ol}, count = {count}".format(ol=ol, count=count))
        till = 0
        base = 0
        for i in range(len(self.bit_len)):
            bit_len_i = self.bit_len[i]
            till += (1 << bit_len_i)
            if count < till:
                codes_i = self.codes[i]
                ol = self.append_bits(out, ol, (codes_i & 0xF8) << 8, codes_i & 0x07, 1)
                #print("encodeCount append_bits ol = {ol}, code = {code}, len = {len}".format(ol=ol,code=(codes_i & 0xF8) << 8,len=codes_i & 0x07))
                ol = self.append_bits(out, ol, (count - base) << (16 - bit_len_i), bit_len_i, 1)
                #print("encodeCount append_bits ol = {ol}, code = {code}, len = {len}".format(ol=ol,code=(count - base) << (16 - bit_len_i),len=bit_len_i))
                return ol
            base = till
        return ol

    # Returns (int, ol, state, is_all_upper)
    def matchOccurance(self, inn, len_, l_, out, ol, state, is_all_upper):
        # int j, k;
        longest_dist = 0
        longest_len = 0
        #for (j = l_ - self.NICE_LEN; j >= 0; j--) {
        j = l_ - self.NICE_LEN
        while j >= 0:
            k = l_
            #for (k = l_; k < len && j + k - l_ < l_; k++) {
            while k < len_ and j + k - l_ < l_:
                if inn[k] != inn[j + k - l_]:
                    break
                k += 1
            if k - l_ > self.NICE_LEN - 1:
                match_len = k - l_ - self.NICE_LEN
                match_dist = l_ - j - self.NICE_LEN + 1
                if match_len > longest_len:
                    longest_len = match_len
                    longest_dist = match_dist
            j -= 1

        if longest_len:
            #print("longest_len {ll}".format(ll=longest_len))
            #ol_save = ol
            if state == self.SHX_STATE_2 or is_all_upper:
                is_all_upper = 0
                state = self.SHX_STATE_1
                ol = self.append_bits(out, ol, self.BACK2_STATE1_CODE, self.BACK2_STATE1_CODE_LEN, state)

            ol = self.append_bits(out, ol, self.DICT_CODE, self.DICT_CODE_LEN, 1)
            ol = self.encodeCount(out, ol, longest_len)
            ol = self.encodeCount(out, ol, longest_dist)
            #print("longest_len {ll} longest_dist {ld} ol {ols}-{ol}".format(ll=longest_len, ld=longest_dist, ol=ol, ols=ol_save))
            l_ += longest_len + self.NICE_LEN
            l_ -= 1

            return l_, ol, state, is_all_upper
        return -l_, ol, state, is_all_upper


    def compress(self, inn, len_, out, len_out):
        ol = 0
        state = self.SHX_STATE_1
        is_all_upper = 0
        l = 0
        while l < len_:
        # for (l=0; l<len_; l++) {

            c_in = inn[l]

            if l and l < len_ - 4:
                if c_in == inn[l - 1] and c_in == inn[l + 1] and c_in == inn[l + 2] and c_in == inn[l + 3]:
                    rpt_count = l + 4
                    while rpt_count < len_ and inn[rpt_count] == c_in:
                        rpt_count += 1
                    rpt_count -= l

                    if state == self.SHX_STATE_2 or is_all_upper:
                        is_all_upper = 0
                        state = self.SHX_STATE_1
                        ol = self.append_bits(out, ol, self.BACK2_STATE1_CODE, self.BACK2_STATE1_CODE_LEN, state) # back to lower case and Set1

                    ol = self.append_bits(out, ol, self.RPT_CODE_TASMOTA, self.RPT_CODE_TASMOTA_LEN, 1)     # reusing CRLF for RPT
                    ol = self.encodeCount(out, ol, rpt_count - 4)
                    l += rpt_count
                    #l -= 1
                    continue

            if l < (len_ - self.NICE_LEN + 1):
                #l_old = l
                (l, ol, state, is_all_upper) = self.matchOccurance(inn, len_, l, out, ol, state, is_all_upper)
                if l > 0:
                    #print("matchOccurance l = {l} l_old = {lo}".format(l=l,lo=l_old))
                    l += 1    # for loop
                    continue

                l = -l

            if state == self.SHX_STATE_2:      # if Set2
                if ord(' ') <= c_in <= ord('@') or ord('[') <= c_in <= ord('`') or ord('{') <= c_in <= ord('~'):
                    pass
                else:
                    state = self.SHX_STATE_1        # back to Set1 and lower case
                    ol = self.append_bits(out, ol, self.BACK2_STATE1_CODE, self.BACK2_STATE1_CODE_LEN, state)

            is_upper = 0
            if ord('A') <= c_in <= ord('Z'):
                is_upper = 1
            else:
                if is_all_upper:
                    is_all_upper = 0
                    ol = self.append_bits(out, ol, self.BACK2_STATE1_CODE, self.BACK2_STATE1_CODE_LEN, state)

            if 32 <= c_in <= 126:
                if is_upper and not is_all_upper:
                    ll = l+5
                    # for (ll=l+5; ll>=l && ll<len_; ll--) {
                    while l <= ll < len_:
                        if inn[ll] < ord('A') or inn[ll] > ord('Z'):
                            break

                        ll -= 1

                    if ll == l-1:
                        ol = self.append_bits(out, ol, self.ALL_UPPER_CODE, self.ALL_UPPER_CODE_LEN, state)   # CapsLock
                        is_all_upper = 1

                if state == self.SHX_STATE_1 and ord('0') <= c_in <= ord('9'):
                    ol = self.append_bits(out, ol, self.SW2_STATE2_CODE, self.SW2_STATE2_CODE_LEN, state)   # Switch to sticky Set2
                    state = self.SHX_STATE_2

                c_in -= 32
                if is_all_upper and is_upper:
                    c_in += 32
                if c_in == 0 and state == self.SHX_STATE_2:
                    ol = self.append_bits(out, ol, self.ST2_SPC_CODE, self.ST2_SPC_CODE_LEN, state)       # space from Set2 ionstead of Set1
                else:
                    # ol = self.append_bits(out, ol, pgm_read_word(&c_95[c_in]), pgm_read_byte(&l_95[c_in]), state);  // original version with c/l in split arrays
                    cl = self.cl_95[c_in]
                    cl_code = cl & 0xFFF0
                    cl_len = cl & 0x000F
                    if cl_len == 13:
                        cl_code = cl_code >> 1
                    ol = self.append_bits(out, ol, cl_code, cl_len, state)

            elif c_in == 10:
                ol = self.append_bits(out, ol, self.LF_CODE, self.LF_CODE_LEN, state)         # LF
            elif c_in == '\t':
                ol = self.append_bits(out, ol, self.TAB_CODE, self.TAB_CODE_LEN, state)       # TAB
            else:
                ol = self.append_bits(out, ol, self.BIN_CODE_TASMOTA, self.BIN_CODE_TASMOTA_LEN, state)       # Binary, we reuse the Unicode marker which 3 bits instead of 9
                ol = self.encodeCount(out, ol, (255 - c_in) & 0xFF)


            # check that we have some headroom in the output buffer
            if ol // 8 >= len_out - 4:
                return -1      # we risk overflow and crash

            l += 1

        bits = ol % 8
        if bits:
            ol = self.append_bits(out, ol, self.TERM_CODE, 8 - bits, 1)   # 0011 0111 1100 0000 TERM = 0011 0111 11
        return (ol + 7) // 8
        # return ol // 8 + 1 if (ol%8) else 0


    def getBitVal(self, inn, bit_no, count):
        c_in = inn[bit_no >> 3]
        if bit_no >> 3 and self.ESCAPE_MARKER == inn[(bit_no >> 3) - 1]:
            c_in -= 1
        r = 1 << count if (c_in & (0x80 >> (bit_no % 8))) else 0
        #print("getBitVal r={r}".format(r=r))
        return r

    # Returns:
    # 0..11
    # or -1 if end of stream
    def getCodeIdx(self, code_type, inn, len_, bit_no_p):
        code = 0
        count = 0
        while count < 5:
            if bit_no_p >= len_:
                return -1, bit_no_p
            # detect marker
            if self.ESCAPE_MARKER == inn[bit_no_p >> 3]:
                bit_no_p += 8      # skip marker

            if bit_no_p >= len_:
                return -1, bit_no_p

            code += self.getBitVal(inn, bit_no_p, count)
            bit_no_p += 1
            count += 1
            code_type_code = code_type[code]
            if code_type_code and (code_type_code & 0x07) == count:
                #print("getCodeIdx = {r}".format(r=code_type_code >> 3))
                return code_type_code >> 3, bit_no_p

        #print("getCodeIdx  not found = {r}".format(r=1))
        return 1, bit_no_p

    def getNumFromBits(self, inn, bit_no_p, count):
        ret = 0
        while count:
            count -= 1
            if self.ESCAPE_MARKER == inn[bit_no_p >> 3]:
                bit_no_p += 8      # skip marker
            ret += self.getBitVal(inn, bit_no_p, count)
            bit_no_p += 1
        # print("getNumFromBits = {r}".format(r=ret))
        return ret, bit_no_p

    def readCount(self, inn, bit_no_p, len_):
        (idx, bit_no_p) = self.getCodeIdx(self.us_hcode, inn, len_, bit_no_p)
        if idx >= 1:
            idx -= 1    # we skip v = 1 (code '0') since we no more accept 2 bits encoding
        if idx >= 5 or idx < 0:
            return 0, bit_no_p  # unsupported or end of stream
        till = 0
        bit_len_idx = 0
        base = 0
        #for (uint32_t i = 0; i <= idx; i++) {
        i = 0
        while i <= idx:
        # for i in range(idx):
            base = till
            bit_len_idx = self.bit_len[i]
            till += (1 << bit_len_idx)
            i += 1

        (count, bit_no_p) = self.getNumFromBits(inn, bit_no_p, bit_len_idx)
        count = count + base
        #print("readCount getNumFromBits = {count} ({bl})".format(count=count,bl=bit_len_idx))

        return count, bit_no_p

    def decodeRepeat(self, inn, len_, out, ol, bit_no):
        #print("decodeRepeat Enter")
        (dict_len, bit_no) = self.readCount(inn, bit_no, len_)
        dict_len += self.NICE_LEN
        (dist, bit_no) = self.readCount(inn, bit_no, len_)
        dist += self.NICE_LEN - 1
        #memcpy(out + ol, out + ol - dist, dict_len);
        i = 0
        while i < dict_len:
        #for i in range(dict_len):
            out[ol + i] = out[ol - dist + i]
            i += 1
        ol += dict_len

        return ol, bit_no

    def decompress(self, inn, len_, out, len_out):
        ol = 0
        bit_no = 0
        dstate = self.SHX_SET1
        is_all_upper = 0

        len_ <<= 3    # *8, len_ in bits
        out[ol] = 0
        while bit_no < len_:
            c = 0
            is_upper = is_all_upper
            (v, bit_no) = self.getCodeIdx(self.us_vcode, inn, len_, bit_no)    # read vCode
            #print("bit_no {b}. v = {v}".format(b=bit_no,v=v))
            if v < 0:
                break     # end of stream
            h = dstate     # Set1 or Set2
            if v == 0:    # Switch which is common to Set1 and Set2, first entry
                (h, bit_no) = self.getCodeIdx(self.us_hcode, inn, len_, bit_no)    # read hCode
                #print("bit_no {b}. h = {h}".format(b=bit_no,h=h))
                if h < 0:
                    break     # end of stream
                if h == self.SHX_SET1:          # target is Set1
                    if dstate == self.SHX_SET1:   # Switch from Set1 to Set1 us UpperCase
                        if is_all_upper:      # if CapsLock, then back to LowerCase
                            is_upper = 0
                            is_all_upper = 0
                            continue

                        (v, bit_no) = self.getCodeIdx(self.us_vcode, inn, len_, bit_no)   # read again vCode
                        if v < 0:
                            break     # end of stream
                        if v == 0:
                            (h, bit_no) = self.getCodeIdx(self.us_hcode, inn, len_, bit_no)  # read second hCode
                            if h < 0:
                                break      # end of stream
                            if h == self.SHX_SET1:  # If double Switch Set1, the CapsLock
                                is_all_upper = 1
                                continue

                        is_upper = 1      # anyways, still uppercase
                    else:
                        dstate = self.SHX_SET1  # if Set was not Set1, switch to Set1
                        continue

                elif h == self.SHX_SET2:    # If Set2, switch dstate to Set2
                    if dstate == self.SHX_SET1:
                        dstate = self.SHX_SET2
                    continue

                if h != self.SHX_SET1:    # all other Sets (why not else)
                    (v, bit_no) = self.getCodeIdx(self.us_vcode, inn, len_, bit_no)    # we changed set, now read vCode for char
                    if v < 0:
                        break      # end of stream

            if v == 0 and h == self.SHX_SET1A:
                #print("v = 0, h = self.SHX_SET1A")
                if is_upper:
                    (temp, bit_no) = self.readCount(inn, bit_no, len_)
                    out[ol] = 255 - temp    # binary
                    ol += 1
                else:
                    (ol, bit_no) = self.decodeRepeat(inn, len_, out, ol, bit_no)   # dist
                continue

            if h == self.SHX_SET1 and v == 3:
                # was Unicode, will do Binary instead
                (temp, bit_no) = self.readCount(inn, bit_no, len_)
                out[ol] = 255 - temp    # binary
                ol += 1
                continue

            if h < 7 and v < 11:
                #print("h {h} v {v}".format(h=h,v=v))
                c = ord(self.sets[h][v])
            if ord('a') <= c <= ord('z'):
                if is_upper:
                    c -= 32       # go to UpperCase for letters
            else:          # handle all other cases
                if is_upper and dstate == self.SHX_SET1 and v == 1:
                    c = ord('\t')     # If UpperCase Space, change to TAB
                if h == self.SHX_SET1B:
                    if 8 == v:   # was LF or RPT, now only LF   # pylint: disable=misplaced-comparison-constant
                        out[ol] = ord('\n')
                        ol += 1
                        continue

                    if 9 == v:           # was CRLF, now RPT    # pylint: disable=misplaced-comparison-constant
                        (count, bit_no) = self.readCount(inn, bit_no, len_)
                        count += 4
                        if ol + count >= len_out:
                            return -1        # overflow

                        rpt_c = out[ol - 1]
                        while count:
                            count -= 1
                            out[ol] = rpt_c
                            ol += 1
                        continue

                    if 10 == v:         # pylint: disable=misplaced-comparison-constant
                        break           # TERM, stop decoding

            out[ol] = c
            ol += 1

            if ol >= len_out:
                return -1         # overflow

        return ol

    # pylint: enable=missing-function-docstring

def get_jsonstr(configmapping, jsonsort, jsonindent, jsoncompact):
    """
    Get JSON string output from config mapping

    @param configmapping:
        binary config data (decrypted)
    @param jsonsort:
        True: output of dictionaries will be sorted by key
        Uppercase and lowercase main keys remain unaffected
    @param jsonindent:
        pretty-printed JSON output indent level (<0 disables indent)
    @param jsoncompact:
        True: output of dictionaries will be compacted (no space after , and :)

    @return:
        template sizes as list []
    """
    conv_keys = {}
    for key in list(configmapping):
        if key[0].isupper():
            conv_keys[key] = key.lower()
            configmapping[conv_keys[key]] = configmapping.pop(key)
    json_output = json.dumps(
        configmapping,
        ensure_ascii=False,
        sort_keys=jsonsort,
        indent=None if (jsonindent is None or ARGS.jsonindent < 0) else jsonindent,
        separators=(',', ':') if jsoncompact else (', ', ': ')
        )
    for str_ in conv_keys:
        json_output = json_output.replace('"'+conv_keys[str_]+'"', '"'+str_+'"')

    return json_output

def get_templatesizes():
    """
    Get all possible template sizes as list

    @return:
        template sizes as list []
    """
    sizes = []
    for cfg in SETTINGS:
        sizes.append(cfg[1])
    # return unique sizes only (remove duplicates)
    return list(set(sizes))

def get_config_info(decode_cfg):
    """
    Extract info about loaded config

    @param decode_cfg:
        binary config data (decrypted)

    @return: dict
        platform         int  config data hardware platform
        version          int  config data version
        template_version int  template version number
        template_size    int  config data size
        template         dict template dict (from SETTINGS)
    """
    version = 0x0
    size = setting = None
    version = get_field(decode_cfg, Platform.ALL, 'version', SETTING_6_2_1['version'], raw=True, ignoregroup=True)
    template_version = version

    # identify platform (config_version)
    config_version = Platform.STR.index("ESP82xx")  # default legacy
    for cfg in sorted(SETTINGS, key=lambda s: s[0], reverse=True):
        if version >= cfg[0]:
            fielddef = cfg[2].get('config_version', None)
            if fielddef is not None:
                config_version = get_field(decode_cfg, Platform.ALL, 'config_version', fielddef, raw=True, ignoregroup=True)
                if config_version >= len(Platform.STR):
                    exit_(ExitCode.INVALID_DATA, "Invalid data in config (config_version is {}, valid range [0,{}])".format(config_version, len(Platform.STR)-1), type_=LogType.WARNING, line=inspect.getlineno(inspect.currentframe()))
                    config_version = Platform.STR.index("ESP82xx")
            break
    # search setting definition for platform top-down
    for cfg in sorted(SETTINGS, key=lambda s: s[0], reverse=True):
        if version >= cfg[0]:
            template_version = cfg[0]
            size = cfg[1]
            setting = cfg[2]
            break

    if setting is None:
        exit_(ExitCode.UNSUPPORTED_VERSION, "Tasmota configuration version v{} not supported".format(get_versionstr(version)), line=inspect.getlineno(inspect.currentframe()))

    return {
        'platform': config_version,
        'version': version,
        'template_version': template_version,
        'template_size': size,
        'template': setting
        }

def get_grouplist(setting):
    """
    Get all avilable group definition from setting

    @return:
        configargparse.parse_args() result
    """
    groups = set()

    for name in setting:
        if name != SETTINGVAR:
            dev = setting[name]
            format_, group = get_fielddef(dev, fields="format_, group")
            if group is not None and len(group) > 0:
                groups.add(group.title())
            if isinstance(format_, dict):
                subgroups = get_grouplist(format_)
                if subgroups is not None and len(subgroups) > 0:
                    for group in subgroups:
                        groups.add(group.title())

    groups = list(groups)
    groups.sort()
    return groups

class FileType:
    """
    File type returns
    """
    FILE_NOT_FOUND = None
    DMP = 'dmp'
    JSON = 'json'
    BIN = 'bin'
    UNKNOWN = 'unknown'
    INCOMPLETE_JSON = 'incomplete json'
    INVALID_JSON = 'invalid json'
    INVALID_BIN = 'invalid bin'

def get_filetype(filename):
    """
    Get the FileType class member of a given filename

    @param filename:
        filename of the file to analyse

    @return:
        FileType class member
    """
    filetype = FileType.UNKNOWN

    # try filename
    try:
        with open(filename, "r") as file:
            try:
                # try reading as json
                json.load(file)
                filetype = FileType.JSON
            except ValueError:
                filetype = FileType.INVALID_JSON
                # not a valid json, get filesize and compare it with all possible sizes
                try:
                    size = os.path.getsize(filename)
                except:     # pylint: disable=bare-except
                    filetype = FileType.UNKNOWN

                header_format = '<L'
                sizes = get_templatesizes()
                # size is one of a dmp file size
                if size in sizes:
                    filetype = FileType.DMP
                elif size - struct.calcsize(header_format) in sizes:
                    # check if the binary file has the magic header
                    with open(filename, "rb") as inputfile:
                        inputbin = inputfile.read()
                    if BINARYFILE_MAGIC in (struct.unpack_from(header_format, inputbin, 0)[0],
                                            struct.unpack_from(header_format, inputbin, len(inputbin)-struct.calcsize(header_format))[0]):
                        filetype = FileType.BIN
                    else:
                        filetype = FileType.INVALID_BIN

    except:     # pylint: disable=bare-except
        filetype = FileType.FILE_NOT_FOUND

    return filetype

def get_versionstr(version):
    """
    Create human readable version string

    @param version:
        version integer

    @return:
        version string
    """
    if isinstance(version, str):
        version = int(version, 0)
    major = ((version>>24) & 0xff)
    minor = ((version>>16) & 0xff)
    release = ((version>> 8) & 0xff)
    subrelease = (version & 0xff)
    if major >= 6:
        if subrelease > 0:
            subreleasestr = str(subrelease)
        else:
            subreleasestr = ''
    else:
        if subrelease > 0:
            subreleasestr = str(chr(subrelease+ord('a')-1))
        else:
            subreleasestr = ''
    return "{:d}.{:d}.{:d}{}{}".format(major, minor, release, '.' if (major >= 6 and subreleasestr != '') else '', subreleasestr)

def make_filename(filename, filetype, configmapping):
    """
    Replace variables within a filename

    @param filename:
        original filename possible containing replacements:
        @v:
            Tasmota version from config data
        @f:
            friendlyname from config data
        @d:
            devicename from config data
        @h:
            hostname from config data
        @H:
            hostname from device (-d arg only)
    @param filetype:
        FileType.x object - creates extension if not None
    @param configmapping:
        binary config data (decrypted)

    @return:
        New filename with replacements
    """
    config_version = config_friendlyname = config_hostname = device_hostname = ''

    config_version = configmapping.get('version', '')
    try:
        config_version = configmapping['header']['data']['version']
    except:     # pylint: disable=bare-except
        config_version = configmapping.get('version', '')
    if config_version != '':
        config_version = get_versionstr(int(str(config_version), 0))
    config_friendlyname = configmapping.get('friendlyname', '')
    if config_friendlyname != '':
        config_friendlyname = re.sub('_{2,}', '_', "".join(itertools.islice((c for c in str(config_friendlyname[0]) if c.isprintable()), 256))).replace(' ', '_')
    config_devicename = configmapping.get('devicename', '')
    if config_devicename != '':
        config_devicename = re.sub('_{2,}', '_', "".join(itertools.islice((c for c in str(config_devicename) if c.isprintable()), 256))).replace(' ', '_')
    config_hostname = configmapping.get('hostname', '')
    if config_hostname != '':
        if str(config_hostname).find('%') < 0:
            config_hostname = re.sub('_{2,}', '_', re.sub('[^0-9a-zA-Z]', '_', str(config_hostname)).strip('_'))
    if filename.find('@H') >= 0 and ARGS.device is not None:
        device_hostname = get_tasmotahostname(ARGS.device, ARGS.port, username=ARGS.username, password=ARGS.password)
        if device_hostname is None:
            device_hostname = ''

    dirname = basename = ext = ''

    # split file parts
    dirname = os.path.normpath(os.path.dirname(filename))
    basename = os.path.basename(filename)
    name, ext = os.path.splitext(basename)

    # make a valid filename
    try:
        name = name.translate(dict((ord(char), None) for char in r'\/*?:"<>|'))
    except:     # pylint: disable=bare-except
        pass
    name = name.replace(' ', '_')

    # append extension based on filetype if not given
    if len(ext) != 0 and ext[0] == '.':
        ext = ext[1:]
    if filetype is not None and ARGS.extension and (len(ext) < 2 or all(c.isdigit() for c in ext)):
        ext = filetype.lower()

    # join filename + extension
    if len(ext) != 0:
        name_ext = name+'.'+ext
    else:
        name_ext = name

    # join path and filename
    try:
        filename = os.path.join(dirname, name_ext)
    except:     # pylint: disable=bare-except
        pass

    filename = filename.replace('@v', config_version)
    filename = filename.replace('@d', config_devicename)
    filename = filename.replace('@f', config_friendlyname)
    filename = filename.replace('@h', config_hostname)
    filename = filename.replace('@H', device_hostname)

    return filename

def make_url(host, port=80, location=''):
    """
    Create a Tasmota host url

    @param host:
        hostname or IP of Tasmota host
    @param port:
        port number to use for http connection
    @param location:
        http url location

    @return:
        Tasmota http url
    """
    return "http://{shost}{sdelimiter}{sport}/{slocation}".format(\
            shost=host,
            sdelimiter=':' if port != 80 else '',
            sport=port if port != 80 else '',
            slocation=location)

def load_tasmotaconfig(filename):
    """
    Load config from Tasmota file

    @param filename:
        filename to load

    @return:
        binary config data (encrypted) or None on error
    """
    encode_cfg = None

    # read config from a file
    if not os.path.isfile(filename):    # check file exists
        exit_(ExitCode.FILE_NOT_FOUND, "File '{}' not found".format(filename), line=inspect.getlineno(inspect.currentframe()))

    if ARGS.verbose or ((ARGS.backupfile is not None or ARGS.restorefile is not None) and not ARGS.output):
        message("Load data from file '{}'".format(ARGS.tasmotafile), type_=LogType.INFO if ARGS.verbose else None)
    try:
        with open(filename, "rb") as tasmotafile:
            encode_cfg = tasmotafile.read()
    except Exception as err:    # pylint: disable=broad-except
        exit_(ExitCode.INTERNAL_ERROR, "'{}' {}".format(filename, err), line=inspect.getlineno(inspect.currentframe()))

    return encode_cfg

def get_tasmotaconfig(cmnd, host, port, username=DEFAULTS['source']['username'], password=None, contenttype=None):
    """
    Tasmota http request

    @param host:
        hostname or IP of Tasmota device
    @param port:
        http port of Tasmota device
    @param username:
        optional username for Tasmota web login
    @param password
        optional password for Tasmota web login

    @return:
        binary config data (encrypted) or None on error
    """
    # read config direct from device via http
    url = make_url(host, port, cmnd)
    auth = None
    if username is not None and password is not None:
        auth = (username, password)
    try:
        res = requests.get(url, auth=auth)
    except requests.exceptions.ConnectionError as _:
        exit_(ExitCode.HTTP_CONNECTION_ERROR, "Failed to establish HTTP connection to '{}:{}'".format(host, port))

    if not res.ok:
        exit_(res.status_code, "Error on http GET request for {} - {}".format(url, res.reason), line=inspect.getlineno(inspect.currentframe()))

    if contenttype is not None and res.headers['Content-Type'] != contenttype:
        exit_(ExitCode.DOWNLOAD_CONFIG_ERROR, "Device did not respond properly, maybe Tasmota webserver admin mode is disabled (WebServer 2)", line=inspect.getlineno(inspect.currentframe()))

    return res.status_code, res.content

def get_tasmotahostname(host, port, username=DEFAULTS['source']['username'], password=None):
    """
    Get Tasmota hostname from device

    @param host:
        hostname or IP of Tasmota device
    @param port:
        http port of Tasmota device
    @param username:
        optional username for Tasmota web login
    @param password
        optional password for Tasmota web login

    @return:
        Tasmota real hostname or None on error
    """
    hostname = None

    loginstr = ""
    if password is not None:
        loginstr = "user={}&password={}&".format(urllib.parse.quote(username), urllib.parse.quote(password))
    # get hostname
    _, body = get_tasmotaconfig("cm?{}cmnd=status%205".format(loginstr), host, port, username=username, password=password)
    if body is not None:
        jsonbody = json.loads(str(body, STR_CODING))
        statusnet = jsonbody.get('StatusNET', None)
        if statusnet is not None:
            hostname = statusnet.get('Hostname', None)
            if hostname is not None:
                if ARGS.verbose:
                    message("Hostname for '{}' retrieved: '{}'".format(host, hostname), type_=LogType.INFO)

    return hostname

def pull_tasmotaconfig(host, port, username=DEFAULTS['source']['username'], password=None):
    """
    Pull config from Tasmota device

    @param host:
        hostname or IP of Tasmota device
    @param port:
        http port of Tasmota device
    @param username:
        optional username for Tasmota web login
    @param password
        optional password for Tasmota web login

    @return:
        binary config data (encrypted) or None on error
    """
    if ARGS.verbose or ((ARGS.backupfile is not None or ARGS.restorefile is not None) and not ARGS.output):
        message("Load data from device '{}'".format(ARGS.device), type_=LogType.INFO if ARGS.verbose else None)

    _, body = get_tasmotaconfig('dl', host, port, username, password, contenttype='application/octet-stream')

    return body

def push_tasmotaconfig(encode_cfg, host, port, username=DEFAULTS['source']['username'], password=None, verbosemsg=""):
    """
    Upload binary data to a Tasmota host using http

    @param encode_cfg:
        encrypted binary data or filename containing Tasmota encrypted binary config
    @param host:
        hostname or IP of Tasmota device
    @param port:
        http port of Tasmota device
    @param username:
        optional username for Tasmota web login
    @param password
        optional password for Tasmota web login
    @param verbosemsg
        optional verbosemsg text

    @return
        errorcode, errorstring
        errorcode=0 if success, otherwise http response or exception code
    """
    if ARGS.verbose:
        message(verbosemsg, type_=LogType.INFO)

    if isinstance(encode_cfg, str):
        encode_cfg = bytearray(encode_cfg)

    # get restore config page first to set internal Tasmota vars
    responsecode, body = get_tasmotaconfig('rs?', host, port, username, password, contenttype='text/html')
    if body is None:
        return responsecode, "ERROR"

    # ~ # post data
    url = make_url(host, port, "u2")
    auth = None
    if username is not None and password is not None:
        auth = (username, password)
    files = {'u2':('{sprog}_v{sver}.dmp'.format(sprog=os.path.basename(sys.argv[0]), sver=VER), encode_cfg)}
    try:
        res = requests.post(url, auth=auth, files=files)
    except ConnectionError as err:
        exit_(ExitCode.UPLOAD_CONFIG_ERROR, "Error on http POST request for {} - {}".format(url, err), line=inspect.getlineno(inspect.currentframe()))

    if not res.ok:
        exit_(res.status_code, "Error on http POST request for {} - {}".format(url, res.reason), line=inspect.getlineno(inspect.currentframe()))

    if res.headers['Content-Type'] != 'text/html':
        exit_(ExitCode.UPLOAD_CONFIG_ERROR, "Device did not response properly, may be Tasmota webserver admin mode is disabled (WebServer 2)", line=inspect.getlineno(inspect.currentframe()))

    body = res.text

    find_upload = -1
    for key in ("Carga", "Caricamento", "Enviar", "Feltöltés", "Ladda upp", "Nahrání...", "Nahrávanie...", "Upload", "Verzenden", "Wgraj", "Yükleme", "Încărcăre", "Ανέβασμα", "Завантажити", "Загрузить", "Зареждане", "העלאה", "上传", "上傳", "업로드"):
        find_upload = body.find(key)
        if find_upload >= 0:
            break
    if find_upload < 0:
        return ExitCode.UPLOAD_CONFIG_ERROR, "Device did not response properly with upload result page"

    body = body[find_upload:]
    if sum(map(lambda s: body.find(s) >= 0, ("Başarıyla Tamamlandı", "Completato", "Exitosa", "Gelukt", "Lyckat", "Powodzenie", "Réussi", "Sikeres", "Successful", "Successo", "Succes", "erfolgreich", "úspešné.", "úspěšné.", "Επιτυχές", "Успешно", "Успішно", "הצליח", "已成功", "成功", "성공"))) < 1:
        errmatch = re.search(r"<font\s*color='[#0-9a-fA-F]+'>(\S*)</font></b><br><br>(.*)<br>", body)
        reason = "Unknown error"
        if errmatch and len(errmatch.groups()) > 1:
            reason = errmatch.group(2)
        return ExitCode.UPLOAD_CONFIG_ERROR, reason

    return 0, 'OK'

def decrypt_encrypt(obj):
    """
    Decrpt/Encrypt binary config data

    @param obj:
        binary config data

    @return:
        decrypted configuration (if obj contains encrypted data)
    """
    if isinstance(obj, str):
        obj = bytearray(obj)
    dobj = bytearray(obj[0:2])
    for i in range(2, len(obj)):
        dobj.append((obj[i] ^ (CONFIG_FILE_XOR +i)) & 0xff)
    return dobj

def get_settingcrc(dobj):
    """
    Return binary config data calclulated crc

    @param dobj:
        decrypted binary config data

    @return:
        2 byte unsigned integer crc value
    """
    if isinstance(dobj, str):
        dobj = bytearray(dobj)

    crc = 0
    config_info = get_config_info(dobj)
    for i in range(0, config_info['template_size']):
        if not i in [14, 15]: # Skip crc
            byte_ = dobj[i]
            crc += byte_ * (i+1)

    return crc & 0xffff

def get_settingcrc32(dobj):
    """
    Return binary config data calclulated crc32

    @param dobj:
        decrypted binary config data

    @return:
        4 byte unsigned integer crc value
    """
    if isinstance(dobj, str):
        dobj = bytearray(dobj)
    crc = 0
    for i in range(0, len(dobj)-4):
        crc ^= dobj[i]
        for _ in range(0, 8):
            crc = (crc >> 1) ^ (-int(crc & 1) & 0xEDB88320)

    return ~crc & 0xffffffff

def bitsread(value, pos=0, bits=1):
    """
    Reads bit(s) of a number

    @param value:
        the number from which to read

    @param pos:
        which bit position to read

    @param bits:
        how many bits to read (1 if omitted)

    @return:
        the bit value(s)
    """
    if isinstance(value, str):
        value = int(value, 0)
    if isinstance(pos, str):
        pos = int(pos, 0)

    if pos >= 0:
        value >>= pos
    else:
        value <<= abs(pos)
    if bits > 0:
        value &= (1<<bits)-1
    return value

def get_fielddef(fielddef, fields="platform_, format_, addrdef, baseaddr, bits, bitshift, strindex, datadef, arraydef, validate, cmd, group, tasmotacmnd, converter, readconverter, writeconverter"):
    """
    Get field definition items

    @param fielddef:
        field format - see "Settings dictionary" above
    @param fields:
        comma separated string list of values to be returned
        possible values see fields default

    @return:
        set of values defined in <fields>
    """
    platform_ = format_ = addrdef = baseaddr = datadef = arraydef = validate = cmd = group = tasmotacmnd = converter = readconverter = writeconverter = strindex = None
    bits = bitshift = 0
    raise_error = '<fielddef> error'

    # calling with None is wrong
    if fielddef is None:
        print('<fielddef> is None', file=sys.stderr)
        raise SyntaxError(raise_error)

    # check global format
    if not isinstance(fielddef, (dict, tuple)):
        print('wrong <fielddef> in setting {}'.format(fielddef), file=sys.stderr)
        raise SyntaxError(raise_error)

    # get top level items
    if len(fielddef) == 4:
        # converter not present
        platform_, format_, addrdef, datadef = fielddef
    elif len(fielddef) == 5:
        # converter present
        platform_, format_, addrdef, datadef, converter = fielddef
    else:
        print('wrong <fielddef> {} length ({}) in setting'.format(fielddef, len(fielddef)), file=sys.stderr)
        raise SyntaxError(raise_error)

    # ignore calls with 'root' setting
    if isinstance(format_, dict) and baseaddr is None and datadef is None:
        return eval(fields)     # pylint: disable=eval-used

    if not isinstance(platform_, int):
        print("baseaddr: {} datadef: {}".format(baseaddr, datadef))
        print('<platform> ({}) must be defined as integer in <fielddef> {}'.format(type(platform_), fielddef), file=sys.stderr)
        raise SyntaxError(raise_error)

    if not isinstance(format_, (str, dict)):
        print('wrong <format> {} type {} in <fielddef> {}'.format(format_, type(format_), fielddef), file=sys.stderr)
        raise SyntaxError(raise_error)

    # extract addrdef items
    baseaddr = addrdef
    if isinstance(baseaddr, (list, tuple)):
        if len(baseaddr) == 3:
            # baseaddr bit definition
            baseaddr, bits, bitshift = baseaddr
            if not isinstance(bits, int):
                print('<bits> must be defined as integer in <fielddef> {}'.format(fielddef), file=sys.stderr)
                raise SyntaxError(raise_error)
            if not isinstance(bitshift, int):
                print('<bitshift> must be defined as integer in <fielddef> {}'.format(fielddef), file=sys.stderr)
                raise SyntaxError(raise_error)
        elif len(baseaddr) == 2:
            # baseaddr string definition
            baseaddr, strindex = baseaddr
            if not isinstance(strindex, int):
                print('<strindex> must be defined as integer in <fielddef> {}'.format(fielddef), file=sys.stderr)
                raise SyntaxError(raise_error)
            try:
                if strindex >= CONFIG['info']['template'][SETTINGVAR]['TEXTINDEX'].index('SET_MAX'):
                    print('<strindex> out of range [0, {}] in <fielddef> {}'.format(CONFIG['info']['template'][SETTINGVAR]['TEXTINDEX'].index('SET_MAX'), fielddef), file=sys.stderr)
                    raise SyntaxError(raise_error)
            except:     # pylint: disable=bare-except
                pass
        else:
            print('wrong <addrdef> {} length ({}) in <fielddef> {}'.format(addrdef, len(addrdef), fielddef), file=sys.stderr)
            raise SyntaxError(raise_error)
    if not isinstance(baseaddr, int):
        print('<baseaddr> {} must be defined as integer in <fielddef> {}'.format(baseaddr, fielddef), file=sys.stderr)
        raise SyntaxError(raise_error)

    # extract datadef items
    arraydef = datadef
    if isinstance(datadef, (tuple)):
        if len(datadef) == 2:
            # datadef has a validator
            arraydef, validate = datadef
        elif len(datadef) == 3:
            # datadef has a validator and cmd set
            arraydef, validate, cmd = datadef
            # cmd must be a tuple with 2 objects
            if isinstance(cmd, tuple) and len(cmd) == 2:
                group, tasmotacmnd = cmd
                if group is not None and not isinstance(group, str):
                    print('wrong <group> {} in <fielddef> {}'.format(group, fielddef), file=sys.stderr)
                    raise SyntaxError(raise_error)
                if isinstance(tasmotacmnd, tuple):
                    for tcmnd in tasmotacmnd:
                        if tcmnd is not None and not callable(tcmnd) and not isinstance(tcmnd, str):
                            print('wrong <tasmotacmnd> {} in <fielddef> {}'.format(tcmnd, fielddef), file=sys.stderr)
                            raise SyntaxError(raise_error)
                else:
                    if tasmotacmnd is not None and not callable(tasmotacmnd) and not isinstance(tasmotacmnd, str):
                        print('wrong <tasmotacmnd> {} in <fielddef> {}'.format(tasmotacmnd, fielddef), file=sys.stderr)
                        raise SyntaxError(raise_error)
            else:
                print('wrong <cmd> {} length ({}) in <fielddef> {}'.format(cmd, len(cmd), fielddef), file=sys.stderr)
                raise SyntaxError(raise_error)
        else:
            print('wrong <datadef> {} length ({}) in <fielddef> {}'.format(datadef, len(datadef), fielddef), file=sys.stderr)
            raise SyntaxError(raise_error)

        if validate is not None and (not isinstance(validate, str) and not callable(validate)):
            print('wrong <validate> {} type {} in <fielddef> {}'.format(validate, type(validate), fielddef), file=sys.stderr)
            raise SyntaxError(raise_error)

    # convert single int into one-dimensional list
    if isinstance(arraydef, int):
        arraydef = [arraydef]

    if arraydef is not None and not isinstance(arraydef, (list)):
        print('wrong <arraydef> {} type {} in <fielddef> {}'.format(arraydef, type(arraydef), fielddef), file=sys.stderr)
        raise SyntaxError(raise_error)

    # get read/write converter items
    readconverter = converter
    if isinstance(converter, (tuple)):
        if len(converter) == 2:
            # converter has read/write converter
            readconverter, writeconverter = converter
            if not (readconverter is None or readconverter is False or isinstance(readconverter, str) or callable(readconverter)):
                print('wrong <readconverter> {} type {} in <fielddef> {}'.format(readconverter, type(readconverter), fielddef), file=sys.stderr)
                raise SyntaxError(raise_error)
            if not (writeconverter is None or writeconverter is False or isinstance(writeconverter, str) or callable(writeconverter)):
                print('wrong <writeconverter> {} type {} in <fielddef> {}'.format(writeconverter, type(writeconverter), fielddef), file=sys.stderr)
                raise SyntaxError(raise_error)
        else:
            print('wrong <converter> {} length ({}) in <fielddef> {}'.format(converter, len(converter), fielddef), file=sys.stderr)
            raise SyntaxError(raise_error)

    return eval(fields)     # pylint: disable=eval-used

def exec_function(func_, value, idx=None):
    """
    Execute an evaluable string or callable function using macros

    @param func_:
        a callable function or evaluable string
    @param value:
        original value
    @param idx:
        possible array index

    @return:
        (un)converted value
    """
    try:
        if isinstance(func_, str):
            # evaluate strings
            if idx is None:
                idx = ''
            elif len(idx) == 1:
                idx = idx[0]
            valuemapping = copy.deepcopy(CONFIG['valuemapping'])    # pylint: disable=possibly-unused-variable
            func_ = func_.replace('@', 'valuemapping')
            func_ = func_.replace('$', 'value')
            func_ = func_.replace('#', 'idx')
            scope = locals()
            scope.update(SETTING_OBJECTS)
            scope.update({"ARGS": ARGS})
            value = eval(func_, scope)      # pylint: disable=eval-used

        elif callable(func_):
            # use as format function
            if isinstance(idx, int):
                value = func_(value, idx)
            else:
                value = func_(value)

    except Exception as err:    # pylint: disable=broad-except
        exit_(ExitCode.INTERNAL_ERROR, '{}'.format(err), type_=LogType.WARNING, line=inspect.getlineno(inspect.currentframe()))

    return value

def read_converter(value, fielddef, raw=False):
    """
    Convert field value using read converter based on field desc

    @param value:
        original value
    @param fielddef
        field definition - see "Settings dictionary" above
    @param raw
        return raw values (True) or converted values (False)

    @return:
        (un)converted value
    """
    readconverter = get_fielddef(fielddef, fields='readconverter')

    # call password functions even if raw value should be processed
    if callable(readconverter) and passwordread == readconverter:   # pylint: disable=comparison-with-callable
        raw = False

    if not raw and readconverter is not None and readconverter is not False:
        value = exec_function(readconverter, value)
    if not raw and readconverter is False:
        value = False

    return value

def write_converter(value, fielddef, raw=False):
    """
    Convert field value using write converter based on field desc

    @param value:
        original value
    @param fielddef
        field definition - see "Settings dictionary" above
    @param raw
        return raw values (True) or converted values (False)

    @return:
        (un)converted value
    """
    writeconverter = get_fielddef(fielddef, fields='writeconverter')

    # call password functions even if raw value should be processed
    if callable(writeconverter) and passwordwrite == writeconverter:   # pylint: disable=comparison-with-callable
        raw = False

    if not raw and writeconverter is not None:
        value = exec_function(writeconverter, value)

    return value

def cmnd_converter(value, idx, readconverter, writeconverter, tasmotacmnd):    # pylint: disable=unused-argument
    """
    Convert field value into Tasmota command if available

    @param value:
        original value
    @param idx
        array index
    @param readconverter
        <function> to convert value from binary object to JSON
    @param writeconverter
        <function> to convert value from JSON back to binary object
    @param tasmotacmnd
        <function> convert data into Tasmota command function

    @return:
        converted value, list of values or None if unable to convert
    """
    result = None

    if (callable(readconverter) and readconverter == passwordread) or (callable(writeconverter) and writeconverter == passwordwrite):   # pylint: disable=comparison-with-callable
        if value == HIDDEN_PASSWORD:
            return None
        result = value

    if tasmotacmnd is not None and (callable(tasmotacmnd) or len(tasmotacmnd) > 0):
        result = exec_function(tasmotacmnd, value, idx)

    return result

def validate_value(value, fielddef):
    """
    Validate a value if validator is defined in fielddef

    @param value:
        original value
    @param fielddef
        field definition - see "Settings dictionary" above

    @return:
        True if value is valid, False if invalid
    """
    validate = get_fielddef(fielddef, fields='validate')

    if value == 0:
        # can not complete all validate condition
        # some Tasmota values are not allowed to be 0 on input
        # even though these values are set to 0 on Tasmota initial.
        # so we can't validate 0 values
        return True

    valid = True
    try:
        if isinstance(validate, str): # evaluate strings
            valid = eval(validate.replace('$', 'value'))    # pylint: disable=eval-used
        elif callable(validate):     # use as format function
            valid = validate(value)
    except:     # pylint: disable=bare-except
        valid = False

    return valid

def get_formatcount(format_):
    """
    Get format prefix count

    @param format_:
        format specifier

    @return:
        prefix count or 1 if not specified
    """
    if isinstance(format_, str):
        match = re.search(r'\s*(\d+)', format_)
        if match:
            return int(match.group(0))

    return 1

def get_formattype(format_):
    """
    Get format type and bitsize without prefix

    @param format_:
        format specifier

    @return:
        (format_, 0) or (format without prefix, bitsize)
    """
    formattype = format_
    bitsize = 0
    if isinstance(format_, str):
        match = re.search(r'\s*(\D+)', format_)
        if match:
            formattype = match.group(0)
            bitsize = struct.calcsize(formattype) * 8
    return formattype, bitsize

def get_fieldminmax(fielddef):
    """
    Get minimum, maximum of field based on field format definition

    @param fielddef:
        field format - see "Settings dictionary" above

    @return:
        min, max
    """
    # pylint: disable=bad-whitespace
    minmax = {'c': (0,                   0xff),
              '?': (0,                   1),
              'b': (~0x7f,               0x7f),
              'B': (0,                   0xff),
              'h': (~0x7fff,             0x7fff),
              'H': (0,                   0xffff),
              'i': (~0x7fffffff,         0x7fffffff),
              'I': (0,                   0xffffffff),
              'l': (~0x7fffffff,         0x7fffffff),
              'L': (0,                   0xffffffff),
              'q': (~0x7fffffffffffffff, 0x7fffffffffffffff),
              'Q': (0,                   0x7fffffffffffffff),
              'f': (sys.float_info.min,  sys.float_info.max),
              'd': (sys.float_info.min,  sys.float_info.max),
             }
    # pylint: enable=bad-whitespace
    format_ = get_fielddef(fielddef, fields='format_')
    min_ = 0
    max_ = 0

    minmax_format = minmax.get(format_[-1:], None)
    if minmax_format is not None:
        min_, max_ = minmax_format
        max_ *= get_formatcount(format_)
    elif format_[-1:].lower() in ['s', 'p']:
        # s and p may have a prefix as length
        max_ = get_formatcount(format_)

    return min_, max_

def get_fieldlength(fielddef):
    """
    Get length of a field in bytes based on field format definition

    @param fielddef:
        field format - see "Settings dictionary" above

    @return:
        length of field in bytes
    """
    length = 0
    platform_, format_, addrdef, arraydef = get_fielddef(fielddef, fields='platform_, format_, addrdef, arraydef')

    # <arraydef> contains a integer list
    if isinstance(arraydef, list) and len(arraydef) > 0:
        # arraydef contains a list
        # calc size recursive by sum of all elements
        for _ in range(0, arraydef[0]):
            subfielddef = get_subfielddef(fielddef)
            if len(arraydef) > 1:
                length += get_fieldlength((platform_, format_, addrdef, subfielddef))
            # single array
            else:
                length += get_fieldlength((platform_, format_, addrdef, None))

    elif isinstance(format_, dict):
        # -> iterate through format
        addr = None
        setting = format_
        for name in setting:
            baseaddr = get_fielddef(setting[name], fields='baseaddr')
            _len = get_fieldlength(setting[name])
            if addr != baseaddr:
                addr = baseaddr
                length += _len

    # a simple value
    elif isinstance(format_, str):
        length = struct.calcsize(format_)

    return length

def get_subfielddef(fielddef):
    """
    Get subfield definition from a given field definition

    @param fielddef:
        see Settings desc above

    @return:
        subfield definition
    """
    platform_, format_, addrdef, datadef, arraydef, validate, cmd, converter = get_fielddef(fielddef, fields='platform_, format_, addrdef, datadef, arraydef, validate, cmd, converter')

    # create new arraydef
    if len(arraydef) > 1:
        arraydef = arraydef[1:]
    else:
        arraydef = None

    # create new datadef
    if isinstance(datadef, tuple):
        if cmd is not None:
            datadef = (arraydef, validate, cmd)
        else:
            datadef = (arraydef, validate)
    else:
        datadef = arraydef

    # set new field def
    subfielddef = None
    if converter is not None:
        subfielddef = (platform_, format_, addrdef, datadef, converter)
    else:
        subfielddef = (platform_, format_, addrdef, datadef)

    return subfielddef

def is_filtergroup(group):
    """
    Check if group is valid on filter

    @param grooup:
        group name to check

    @return:
        True if group is in filter, otherwise False
    """
    if ARGS.filter is not None:
        if group is None:
            return False
        if group == VIRTUAL:
            return True
        if (INTERNAL.title() not in (groupname.title() for groupname in ARGS.filter) and group.title() == INTERNAL.title()) \
            or group.title() not in (groupname.title() for groupname in ARGS.filter):
            return False
    return True

def get_fieldvalue(fieldname, fielddef, dobj, addr, idxoffset=0):
    """
    Get single field value from definition

    @param fieldname:
        name of the field
    @param fielddef:
        see Settings desc
    @param dobj:
        decrypted binary config data
    @param addr
        addr within dobj

    @return:
        value read from dobj
    """
    format_, bits, bitshift, strindex = get_fielddef(fielddef, fields='format_, bits, bitshift, strindex')

    value_ = 0
    unpackedvalue = struct.unpack_from(format_, dobj, addr)
    _, bitsize = get_formattype(format_)

    if not format_[-1:].lower() in ['s', 'p']:
        for val in unpackedvalue:
            value_ <<= bitsize
            value_ = value_ + val
        value_ = bitsread(value_, bitshift, bits)
    else:
        value_ = ""

        # max length of this field
        maxlength = get_fieldlength(fielddef)

        # pay attention of compressed strings
        compressed_str = False
        try:
            if unpackedvalue[0][0] == 0 and \
               unpackedvalue[0][1] != 0 and \
               CONFIG['info']['template']['flag4'][1]['compress_rules_cpu'] and \
               fieldname == 'rules':
                compressed_str = True
            if CONFIG['info']['template']['scripting_compressed'] and \
               CONFIG['valuemapping'].get('scripting_compressed', 0) == 1 and \
               fieldname == 'script':
                compressed_str = True
        except:     # pylint: disable=bare-except
            pass

        if compressed_str:
            # can't use encode()/decode() 'cause this will result in loosing valuecontent - use hex string instead
            if fieldname == 'rules':
                data = unpackedvalue[0][1:]
                # compressed strings (rule) may contain trailing garbadge from uncompressed string after first \x00
                str_ = data[:data.find(0)].hex()
            elif fieldname == 'script':
                data = unpackedvalue[0]
                # compressed strings (rule) may contain trailing garbadge from uncompressed string after first \x00
                str_ = data[:data.find(0)].hex()
            sarray = None
        else:
            # get unpacked binary value as stripped string
            str_ = str(unpackedvalue[0], STR_CODING, errors='ignore')
            # split into single or multiple list elements delimted by \0
            try:
                set_max = CONFIG['info']['template'][SETTINGVAR]['TEXTINDEX'].index('SET_MAX')
            except:     # pylint: disable=bare-except
                set_max = DEFAULT_SET_MAX
            sarray = str_.split('\x00', set_max)

        if isinstance(sarray, list):
            # strip trailing \0 bytes
            sarray = [element.rstrip('\x00') for element in sarray]
            if strindex is None:
                # single string
                str_ = sarray[0]
            else:
                # indexed string
                try:
                    str_ = sarray[strindex+idxoffset]
                except:     # pylint: disable=bare-except
                    str_ = ""

        if maxlength:
            if compressed_str:
                if fieldname == 'rules':
                    # re-combine compressed string: \x00 + data
                    value_ = '\x00' + str_
                elif fieldname == 'script':
                    value_ = str_
            else:
                # remove unprintable char
                value_ = "".join(itertools.islice((c for c in str_ if c.isprintable() or c in ('\n', '\r', '\t')), maxlength))

    return value_

def set_fieldvalue(fielddef, dobj, addr, value):
    """
    Set single field value from definition

    @param fielddef:
        see Settings desc
    @param dobj:
        decrypted binary config data
    @param addr
        addr within dobj
    @param value
        new value

    @return:
        new decrypted binary config data
    """
    format_ = get_fielddef(fielddef, fields='format_')
    formatcnt = get_formatcount(format_)
    singletype, bitsize = get_formattype(format_)
    if not format_[-1:].lower() in ['s', 'p']:
        addr += (bitsize // 8) * formatcnt
        for _ in range(0, formatcnt):
            addr -= (bitsize // 8)
            maxunsigned = ((2**bitsize) - 1)
            maxsigned = ((2**bitsize)>>1)-1
            val = value & maxunsigned
            if isinstance(value, int) and value < 0 and val > maxsigned:
                val = ((maxunsigned+1)-val) * (-1)
            try:
                struct.pack_into(singletype, dobj, addr, val)
            except struct.error as err:
                exit_(ExitCode.RESTORE_DATA_ERROR,
                      "Single type {} [fielddef={}, addr=0x{:04x}, value={}] - skipped!".format(err, fielddef, addr, val),
                      type_=LogType.WARNING,
                      doexit=not ARGS.ignorewarning,
                      line=inspect.getlineno(inspect.currentframe()))
            value >>= bitsize
    else:
        try:
            struct.pack_into(format_, dobj, addr, value)
        except struct.error as err:
            exit_(ExitCode.RESTORE_DATA_ERROR,
                  "String type {} [fielddef={}, addr=0x{:04x}, value={} - skipped!".format(err, fielddef, addr, value),
                  type_=LogType.WARNING,
                  doexit=not ARGS.ignorewarning,
                  line=inspect.getlineno(inspect.currentframe()))

    return dobj

def get_field(dobj, platform_bits, fieldname, fielddef, raw=False, addroffset=0, ignoregroup=False, converter=True):
    """
    Get field value from definition

    @param dobj:
        decrypted binary config data
    @param platform_bits:
        platform bits is the bitmask for valid platform for this fielddef
    @param fieldname:
        name of the field
    @param fielddef:
        see Settings desc above
    @param raw
        return raw values (True) or converted values (False)
    @param addroffset
        use offset for baseaddr (used for recursive calls)
        for indexed strings: index into indexed string
    @param ignoregroup
        ignore selected groups if True, filter by groups otherwise
    @param converter
        enable read/write converter if True, raw values otherwise

    @return:
        field mapping
    """
    if isinstance(dobj, str):
        dobj = bytearray(dobj)

    valuemapping = None

    if fieldname == SETTINGVAR:
        return valuemapping

    # get field definition
    platform_, format_, baseaddr, strindex, arraydef, group = get_fielddef(fielddef, fields='platform_, format_, baseaddr, strindex, arraydef, group')

    # filter platform
    if (platform_ & platform_bits) == 0:
        return valuemapping

    # filter groups
    if not ignoregroup and not is_filtergroup(group):
        return valuemapping

    # <arraydef> contains a integer list
    if isinstance(arraydef, list) and len(arraydef) > 0:
        arraymapping = []
        offset = 0
        for i in range(0, arraydef[0]):
            subfielddef = get_subfielddef(fielddef)
            length = get_fieldlength(subfielddef)
            if length != 0:
                if strindex is not None:
                    value = get_field(dobj, platform_bits, fieldname, subfielddef, raw=raw, addroffset=i, ignoregroup=ignoregroup, converter=converter)
                else:
                    value = get_field(dobj, platform_bits, fieldname, subfielddef, raw=raw, addroffset=addroffset+offset, ignoregroup=ignoregroup, converter=converter)
                arraymapping.append(value)
            offset += length
        # filter arrays containing only None
        if sum(map(lambda element: element is None, arraymapping)) == len(arraymapping):
            return valuemapping
        valuemapping = arraymapping

    # <format> contains a dict
    elif isinstance(format_, dict):
        mapping_value = {}
        # -> iterate through format
        for name in format_:
            value = None
            value = get_field(dobj, platform_bits, name, format_[name], raw=raw, addroffset=addroffset, ignoregroup=ignoregroup, converter=converter)
            if value is not None:
                mapping_value[name] = value
        # copy complete returned mapping
        valuemapping = copy.deepcopy(mapping_value)

    # a simple value
    elif isinstance(format_, (str, bool, int, float)):
        if get_fieldlength(fielddef) != 0:
            if strindex is not None:
                value = get_fieldvalue(fieldname, fielddef, dobj, baseaddr, addroffset)
            else:
                value = get_fieldvalue(fieldname, fielddef, dobj, baseaddr+addroffset)
            if converter:
                readmapping = read_converter(value, fielddef, raw=raw)
                if readmapping is False:
                    return valuemapping
                valuemapping = readmapping
            else:
                valuemapping = value

    else:
        exit_(ExitCode.INTERNAL_ERROR, "Wrong mapping format definition: '{}'".format(format_), type_=LogType.WARNING, doexit=not ARGS.ignorewarning, line=inspect.getlineno(inspect.currentframe()))

    return valuemapping

def set_field(dobj, platform_bits, fieldname, fielddef, restoremapping, addroffset=0, filename=""):
    """
    Get field value from definition

    @param dobj:
        decrypted binary config data
    @param platform_bits:
        platform bits is the bitmask for valid platform for this fielddef
    @param fieldname:
        name of the field
    @param fielddef:
        see Settings desc above
    @param restoremapping
        restore mapping with the new value(s)
    @param addroffset
        use offset for baseaddr (used for recursive calls)
    @param filename
        related filename (for messages only)

    @return:
        new decrypted binary config data
    """
    # cast unicode
    fieldname = str(fieldname)

    if fieldname == SETTINGVAR:
        return dobj

    platform_, format_, baseaddr, bits, bitshift, strindex, arraydef, group, writeconverter = get_fielddef(fielddef, fields='platform_, format_, baseaddr, bits, bitshift, strindex, arraydef, group, writeconverter')

    # filter platform
    if (platform_ & platform_bits) == 0:
        return dobj

    # filter groups
    if not is_filtergroup(group):
        return dobj

    # do not write readonly values
    if writeconverter is False:
        return dobj

    # <arraydef> contains a list
    if isinstance(arraydef, list) and len(arraydef) > 0:
        offset = 0
        try:
            if len(restoremapping) > arraydef[0]:
                exit_(ExitCode.RESTORE_DATA_ERROR, "file '{sfile}' array '{sname}[{selem}]' exceeds max number of elements [{smax}]".format(sfile=filename, sname=fieldname, selem=len(restoremapping), smax=arraydef[0]), type_=LogType.WARNING, doexit=not ARGS.ignorewarning, line=inspect.getlineno(inspect.currentframe()))
            for i in range(0, arraydef[0]):
                subfielddef = get_subfielddef(fielddef)
                length = get_fieldlength(subfielddef)
                if length != 0:
                    if i >= len(restoremapping): # restoremapping data list may be shorter than definition
                        break
                    subrestore = restoremapping[i]
                    if strindex is not None:
                        dobj = set_field(dobj, platform_bits, fieldname, subfielddef, subrestore, addroffset=i, filename=filename)
                    else:
                        dobj = set_field(dobj, platform_bits, fieldname, subfielddef, subrestore, addroffset=addroffset+offset, filename=filename)
                offset += length
        except:     # pylint: disable=bare-except
            exit_(ExitCode.RESTORE_DATA_ERROR, "file '{sfile}' array '{sname}' couldn't restore, format has changed! Restore value contains {rtype} but an array of size [{smax}] is expected".format(sfile=filename, sname=fieldname, rtype=type(restoremapping), smax=arraydef[0]), type_=LogType.WARNING, doexit=not ARGS.ignorewarning, line=inspect.getlineno(inspect.currentframe()))

    # <format> contains a dict
    elif isinstance(format_, dict):
        for name, rm_fielddef in format_.items():    # -> iterate through format
            try:
                restoremap = restoremapping.get(name, None)
            except:     # pylint: disable=bare-except
                restoremap = None
            if restoremap is not None:
                dobj = set_field(dobj, platform_bits, name, rm_fielddef, restoremap, addroffset=addroffset, filename=filename)

    # a simple value
    elif isinstance(format_, (str, bool, int, float)):
        valid = True
        err_text = ""
        errformat = ""

        min_, max_ = get_fieldminmax(fielddef)
        value = _value = None
        skip = False

        # simple char value
        if format_[-1:] in ['c']:
            try:
                value = write_converter(restoremapping.encode(STR_CODING)[0], fielddef)
            except Exception as err:    # pylint: disable=broad-except
                exit_(ExitCode.INTERNAL_ERROR, '{}'.format(err), type_=LogType.WARNING, line=inspect.getlineno(inspect.currentframe()))
                valid = False

        # bool
        elif format_[-1:] in ['?']:
            try:
                value = write_converter(bool(restoremapping), fielddef)
            except Exception as err:  # pylint: disable=broad-except
                exit_(ExitCode.INTERNAL_ERROR, '{}'.format(err), type_=LogType.WARNING, line=inspect.getlineno(inspect.currentframe()))
                valid = False

        # integer
        elif format_[-1:] in ['b', 'B', 'h', 'H', 'i', 'I', 'l', 'L', 'q', 'Q', 'P']:
            value = write_converter(restoremapping, fielddef)
            if isinstance(value, str):
                value = int(value, 0)
            else:
                try:
                    value = int(value)
                except Exception as err:  # pylint: disable=broad-except
                    err_text = "field '{}' couldn't restore, format may has changed! {}".format(fieldname, err)
                    valid = False

            if valid:
                # bits
                if bits != 0:
                    bitvalue = value
                    value = struct.unpack_from(format_, dobj, baseaddr+addroffset)[0]
                    # validate restoremapping value
                    valid = validate_value(bitvalue, fielddef)
                    if not valid:
                        err_text = "valid bit range exceeding"
                        value = bitvalue
                    else:
                        mask = (1<<bits)-1
                        if bitvalue > mask:
                            min_ = 0
                            max_ = mask
                            _value = bitvalue
                            valid = False
                        else:
                            if bitshift >= 0:
                                bitvalue <<= bitshift
                                mask <<= bitshift
                            else:
                                bitvalue >>= abs(bitshift)
                                mask >>= abs(bitshift)
                            value &= (0xffffffff ^ mask)
                            value |= bitvalue

                # full size values
                else:
                    # validate restoremapping function
                    valid = validate_value(value, fielddef)
                    if not valid:
                        err_text = "valid range exceeding"
                    _value = value

        # float
        elif format_[-1:] in ['f', 'd']:
            try:
                value = write_converter(float(restoremapping), fielddef)
            except:     # pylint: disable=bare-except
                valid = False

        # string
        elif format_[-1:].lower() in ['s', 'p']:
            # pay attention of compressed strings in script/rules
            if len(restoremapping) > 4 and restoremapping[0] == '\x00':
                value = b'\x00' + bytes.fromhex(restoremapping[1:])
            else:
                value = write_converter(restoremapping.encode(STR_CODING), fielddef)
            err_text = "string length exceeding"
            if value is not None:
                max_ -= 1
                valid = min_ <= len(value) <= max_
            else:
                skip = True
                valid = True
            # handle indexed strings
            if strindex is not None:
                # unpack index str from source baseaddr into str_
                unpackedvalue = struct.unpack_from(format_, dobj, baseaddr)
                str_ = str(unpackedvalue[0], STR_CODING, errors='ignore')
                # split into separate string values
                sarray = str_.split('\x00')
                # limit to SET_MAX
                try:
                    set_max = CONFIG['info']['template'][SETTINGVAR]['TEXTINDEX'].index('SET_MAX')
                except:     # pylint: disable=bare-except
                    set_max = DEFAULT_SET_MAX
                if len(sarray) >= set_max:
                    delrange = len(sarray) - set_max
                    if delrange > 0:
                        del sarray[-delrange:]
                if not isinstance(value, str):
                    value = str(value, STR_CODING, errors='ignore')
                # remember possible value changes
                prevvalue = sarray[strindex+addroffset]
                curvalue = value
                # change indexed string
                sarray[strindex+addroffset] = value
                # convert back to binary string stream
                new_value = '\0'.join(sarray).encode(STR_CODING)
                if len(new_value) > get_fieldlength(fielddef):
                    err_text = "Text pool overflow by {} chars (max {})".format(len(new_value) - get_fieldlength(fielddef), get_fieldlength(fielddef))
                    valid = False
                else:
                    value = new_value

        if value is None and not skip:
            # None is an invalid value
            valid = False

        if valid is None and not skip:
            # validate against object type size
            valid = min_ <= value <= max_
            if not valid:
                err_text = "type range exceeding"
                errformat = " [{smin}, {smax}]"

        if _value is None:
            # copy value before possible change below
            _value = value

        if isinstance(_value, str):
            _value = "'{}'".format(_value)

        if valid:
            if not skip:
                if fieldname not in ('cfg_crc', 'cfg_crc32', 'cfg_timestamp', '_'):
                    if strindex is not None:
                        # do not use address offset for indexed strings
                        dobj = set_fieldvalue(fielddef, dobj, baseaddr, value)
                    else:
                        prevvalue = get_fieldvalue(fieldname, fielddef, dobj, baseaddr+addroffset)
                        dobj = set_fieldvalue(fielddef, dobj, baseaddr+addroffset, value)
                        curvalue = get_fieldvalue(fieldname, fielddef, dobj, baseaddr+addroffset)
                    if prevvalue != curvalue and ARGS.verbose:
                        if isinstance(prevvalue, str):
                            prevvalue = '"{}"'.format(prevvalue)
                        if isinstance(curvalue, str):
                            curvalue = '"{}"'.format(curvalue)
                        message("Value for '{}' changed from {} to {}".format(fieldname, prevvalue, curvalue), type_=LogType.INFO)
        else:
            sformat = "file '{sfile}' - {{'{sname}': {svalue}}} ({serror})"+errformat
            exit_(ExitCode.RESTORE_DATA_ERROR, sformat.format(sfile=filename, sname=fieldname, serror=err_text, svalue=_value, smin=min_, smax=max_), type_=LogType.WARNING, doexit=not ARGS.ignorewarning)

    return dobj

def set_cmnd(cmnds, platform_bits, fieldname, fielddef, valuemapping, mappedvalue, addroffset=0, idx=None):
    """
    Get Tasmota command mapping from given field value definition

    @param cmnds:
        Tasmota command mapping: { 'group': ['cmnd' <,'cmnd'...>] ... }
    @param platform_bits:
        platform bits is the bitmask for valid platform for this fielddef
    @param fieldname:
        name of the field
    @param fielddef:
        see Settings desc above
    @param valuemapping:
        data mapping
    @param mappedvalue
        mappedvalue mapping with the new value(s)
    @param addroffset
        use offset for baseaddr (used for recursive calls)
    @param idx
        optional array index

    @return:
        new Tasmota command mapping
    """
    def set_cmnds(cmnds, group, mappedvalue, idx, readconverter, writeconverter, tasmotacmnd):
        """
        Helper to append Tasmota commands to list
        """
        cmnd = cmnd_converter(mappedvalue, idx, readconverter, writeconverter, tasmotacmnd)
        if group is not None and cmnd is not None:
            if group not in cmnds:
                cmnds[group] = []
            if isinstance(cmnd, list):
                for command in cmnd:
                    cmnds[group].append(command)
            else:
                cmnds[group].append(cmnd)
        return cmnds

    # cast unicode
    fieldname = str(fieldname)

    if fieldname == SETTINGVAR:
        return cmnds

    platform_, format_, arraydef, group, readconverter, writeconverter, tasmotacmnd = get_fielddef(fielddef, fields='platform_, format_, arraydef, group, readconverter, writeconverter, tasmotacmnd')

    # filter platform
    if (platform_ & platform_bits) == 0:
        return cmnds

    # filter groups
    if not is_filtergroup(group):
        return cmnds

    # <arraydef> contains a list
    if isinstance(arraydef, list) and len(arraydef) > 0:
        if idx is None:
            idx = []
        idx.append(0)
        offset = 0
        if len(mappedvalue) > arraydef[0]:
            exit_(ExitCode.RESTORE_DATA_ERROR, "array '{sname}[{selem}]' exceeds max number of elements [{smax}]".format(sname=fieldname, selem=len(mappedvalue), smax=arraydef[0]), type_=LogType.WARNING, doexit=not ARGS.ignorewarning, line=inspect.getlineno(inspect.currentframe()))
        for i in range(0, arraydef[0]):
            subfielddef = get_subfielddef(fielddef)
            length = get_fieldlength(subfielddef)
            if length != 0:
                if i >= len(mappedvalue): # mappedvalue data list may be shorter than definition
                    break
                subrestore = mappedvalue[i]
                idx[len(idx)-1] = i
                cmnds = set_cmnd(cmnds, platform_bits, fieldname, subfielddef, valuemapping, subrestore, addroffset=addroffset+offset, idx=idx)
            offset += length
        if idx is not None:
            idx.pop(len(idx)-1)
        if len(idx) == 0:
            idx = None

    # <format> contains a dict
    elif isinstance(format_, dict):
        for name, rm_fielddef in format_.items():    # -> iterate through format
            mapped = mappedvalue.get(name, None)
            if mapped is not None:
                cmnds = set_cmnd(cmnds, platform_bits, name, rm_fielddef, valuemapping, mapped, addroffset=addroffset, idx=idx)

    # a simple value
    elif isinstance(mappedvalue, (str, bool, int, float)):
        if group is not None:
            group = group.title()
        if isinstance(tasmotacmnd, tuple):
            tasmotacmnds = tasmotacmnd
            for tasmotacmnd in tasmotacmnds:
                cmnds = set_cmnds(cmnds, group, mappedvalue, idx, readconverter, writeconverter, tasmotacmnd)
        else:
            if not (isinstance(mappedvalue, str) and len(mappedvalue) > 4 and mappedvalue[0] == '\x00'):
                # normal string
                cmnds = set_cmnds(cmnds, group, mappedvalue, idx, readconverter, writeconverter, tasmotacmnd)
            else:
                # compressed string
                uncompressed_data = bytearray(3072)
                compressed = bytes.fromhex(mappedvalue[1:])
                Unishox().decompress(compressed[1:], len(compressed[1:]), uncompressed_data, len(uncompressed_data))
                try:
                    uncompressed_str = str(uncompressed_data, STR_CODING).split('\x00')[0]
                except UnicodeDecodeError as err:
                    exit_(ExitCode.INVALID_DATA, "Compressed string - {}:\n                   {}".format(err, err.args[1]), type_=LogType.WARNING, doexit=not ARGS.ignorewarning, line=inspect.getlineno(inspect.currentframe()))
                    uncompressed_str = str(uncompressed_data, STR_CODING, 'backslashreplace').split('\x00')[0]

                cmnds = set_cmnds(cmnds, group, uncompressed_str, idx, readconverter, writeconverter, tasmotacmnd)

    return cmnds

def bin2mapping(config, raw=False):
    """
    Decodes binary data stream into pyhton mappings dict

    @param config: dict
        'encode': encoded config data
        "decode": decoded config data
        'info': dict about config data (see get_config_info())
    @param raw: boolean
        True: get full mapped data without conversion and without group filtering
        False: get mapped data with conversion enabled and group filtering

    @return:
        mapped data as dictionary
    """
    # check size if exists
    cfg_size = None
    cfg_size_fielddef = config['info']['template'].get('cfg_size', None)
    if cfg_size_fielddef is not None:
        cfg_size = get_field(config['decode'], Platform.ALL, 'cfg_size', cfg_size_fielddef, raw=True, ignoregroup=True)
        # read size should be same as definied in setting
        if cfg_size > config['info']['template_size']:
            # may be processed
            exit_(ExitCode.DATA_SIZE_MISMATCH, "Number of bytes read does not match - read {}, expected {} byte".format(cfg_size, config['info']['template_size']), type_=LogType.ERROR, line=inspect.getlineno(inspect.currentframe()))
        elif cfg_size < config['info']['template_size']:
            # less number of bytes can not be processed
            exit_(ExitCode.DATA_SIZE_MISMATCH, "Number of bytes read to small to process - read {}, expected {} byte".format(cfg_size, config['info']['template_size']), type_=LogType.ERROR, line=inspect.getlineno(inspect.currentframe()))

    # get/calc crc
    cfg_crc_fielddef = config['info']['template'].get('cfg_crc', None)
    if cfg_crc_fielddef is not None:
        cfg_crc = get_field(config['decode'], Platform.ALL, 'cfg_crc', cfg_crc_fielddef, raw=True, ignoregroup=True)
    else:
        cfg_crc = get_settingcrc(config['decode'])

    # get/calc crc32
    cfg_crc32_fielddef = config['info']['template'].get('cfg_crc32', None)
    if cfg_crc32_fielddef is not None:
        cfg_crc32 = get_field(config['decode'], Platform.ALL, 'cfg_crc32', cfg_crc32_fielddef, raw=True, ignoregroup=True)
    else:
        cfg_crc32 = get_settingcrc32(config['decode'])

    # get config timestamp
    cfg_timestamp_fielddef = config['info']['template'].get('cfg_timestamp', None)
    if cfg_timestamp_fielddef is not None:
        cfg_timestamp = get_field(config['decode'], Platform.ALL, 'cfg_timestamp', cfg_timestamp_fielddef, raw=True, ignoregroup=True)
    else:
        cfg_timestamp = int(time.time())

    if cfg_crc32_fielddef is not None:
        if cfg_crc32 != get_settingcrc32(config['decode']):
            exit_(ExitCode.DATA_CRC_ERROR, 'Data CRC32 error, read 0x{:8x} should be 0x{:8x}'.format(cfg_crc32, get_settingcrc32(config['decode'])), type_=LogType.WARNING, doexit=not ARGS.ignorewarning, line=inspect.getlineno(inspect.currentframe()))
    elif cfg_crc_fielddef is not None:
        if cfg_crc != get_settingcrc(config['decode']):
            exit_(ExitCode.DATA_CRC_ERROR, 'Data CRC error, read 0x{:4x} should be 0x{:4x}'.format(cfg_crc, get_settingcrc(config['decode'])), type_=LogType.WARNING, doexit=not ARGS.ignorewarning, line=inspect.getlineno(inspect.currentframe()))

    # get valuemapping
    if raw:
        valuemapping = get_field(config['decode'], 1<<config['info']['platform'], None, (Platform.ALL, config['info']['template'], 0, (None, None, (VIRTUAL, None))), ignoregroup=True, converter=False)
    else:
        valuemapping = get_field(config['decode'], 1<<config['info']['platform'], None, (Platform.ALL, config['info']['template'], 0, (None, None, (VIRTUAL, None))), ignoregroup=False)
        # remove keys having empty object
        if valuemapping is not None:
            for key in {k: v for k, v in valuemapping.items() if isinstance(v, (dict, list, tuple)) and len(valuemapping[k]) == 0}:
                valuemapping.pop(key, None)

    # add header info
    valuemapping['header'] = {
        'timestamp':datetime.utcfromtimestamp(cfg_timestamp).strftime("%Y-%m-%d %H:%M:%S"),
        'data': {
            'crc':      hex(get_settingcrc(config['decode'])),
            'size':     len(config['decode']),
            'template': {
                'version':  hex(config['info']['template_version']),
                'crc':      hex(cfg_crc),
            },
        },
        'env': {
            'platform': platform.platform(),
            'system': '{} {} {} {}'.format(platform.system(), platform.machine(), platform.release(), platform.version()),
            'python': platform.python_version(),
            'script': '{} v{}'.format(os.path.basename(__file__), VER)
        }
    }
    if ARGS.debug:
        valuemapping['header']['env'].update({'param': {}})
        for key in ARGS.__dict__:
            if str(key) != 'password':
                valuemapping['header']['env']['param'].update({str(key): eval('ARGS.{}'.format(key))})  # pylint: disable=eval-used

    if cfg_crc_fielddef is not None and cfg_size is not None:
        valuemapping['header']['data']['template'].update({'size': cfg_size})
    if cfg_crc32_fielddef is not None:
        valuemapping['header']['data']['template'].update({'crc32': hex(cfg_crc32)})
        valuemapping['header']['data'].update({'crc32': hex(get_settingcrc32(config['decode']))})
    if config['info']['version'] != 0x0:
        valuemapping['header']['data'].update({'version': hex(config['info']['version'])})
    cfg_platform_def = config['info']['template'].get('config_version', None)
    if cfg_platform_def is not None:
        cfg_platform = get_field(config['decode'], Platform.ALL, 'config_version', cfg_platform_def, raw=True, ignoregroup=True)
        valuemapping['header']['data'].update({'platform': Platform.str(cfg_platform)})

    return valuemapping

def mapping2bin(config, jsonconfig, filename=""):
    """
    Encodes into binary data stream

    @param config: dict
        'encode': encoded config data
        "decode": decoded config data
        "mapping": mapped config data
        'info': dict about config data (see get_config_info())
    @param jsonconfig:
        restore data mapping
    @param filename:
        name of the restore file (for error output only)

    @return:
        changed binary config data (decrypted) or None on error
    """
    # make empty binarray array
    _buffer = bytearray()
    # add data
    _buffer.extend(config['decode'])

    if config['info']['template'] is not None:
        # iterate through restore data mapping
        for name, data in jsonconfig.items():
            # key must exist in both dict
            setting_fielddef = config['info']['template'].get(name, None)
            if setting_fielddef is not None:
                set_field(_buffer, 1<<config['info']['platform'], name, setting_fielddef, data, addroffset=0, filename=filename)
            else:
                if name != 'header':
                    exit_(ExitCode.RESTORE_DATA_ERROR, "Restore file '{}' contains obsolete name '{}', skipped".format(filename, name), type_=LogType.WARNING, doexit=not ARGS.ignorewarning)

        # CRC32 calc takes precedence over CRC
        cfg_crc32_setting = config['info']['template'].get('cfg_crc32', None)
        if cfg_crc32_setting is not None:
            crc32 = get_settingcrc32(_buffer)
            struct.pack_into(cfg_crc32_setting[1], _buffer, cfg_crc32_setting[2], crc32)
        else:
            cfg_crc_setting = config['info']['template'].get('cfg_crc', None)
            if cfg_crc_setting is not None:
                crc = get_settingcrc(_buffer)
                struct.pack_into(cfg_crc_setting[1], _buffer, cfg_crc_setting[2], crc)
        return _buffer

    exit_(ExitCode.UNSUPPORTED_VERSION, "File '{}', Tasmota configuration version v{} not supported".format(filename, get_versionstr(config['info']['version'])), type_=LogType.WARNING, doexit=not ARGS.ignorewarning)

    return None

def mapping2cmnd(config):
    """
    Encodes mapping data into Tasmota command mapping

    @param config: dict
        'encode': encoded config data
        "decode": decoded config data
        "mapping": mapped config data
        'info': dict about config data (see get_config_info())

    @return:
        Tasmota command mapping {group: [cmnd <,cmnd <,...>>]}
    """
    cmnds = {}
    # iterate through restore data mapping
    for name, mapping in config['groupmapping'].items():
        # key must exist in both dict
        setting_fielddef = config['info']['template'].get(name, None)
        if setting_fielddef is not None:
            cmnds = set_cmnd(cmnds, 1<<config['info']['platform'], name, setting_fielddef, config['groupmapping'], mapping, addroffset=0)
        else:
            if name != 'header':
                exit_(ExitCode.RESTORE_DATA_ERROR, "Restore file contains obsolete name '{}', skipped".format(name), type_=LogType.WARNING, doexit=not ARGS.ignorewarning)
    # cleanup duplicates
    for key in list(cmnds):
        cmnds[key] = list(dict.fromkeys(cmnds[key]))

    return cmnds

def backup(backupfile, backupfileformat, config):
    """
    Create backup file

    @param backupfile:
        Raw backup filename from program args
    @param backupfileformat:
        Backup file format
    @param config: dict
        'encode': encoded config data
        "decode": decoded config data
        "mapping": mapped config data
        'info': dict about config data (see get_config_info())
    """
    def backup_dmp(backup_filename, config):
        # do dmp file write
        with open(backup_filename, "wb") as backupfp:
            backupfp.write(config['encode'])
    def backup_bin(backup_filename, config):
        # do bin file write
        with open(backup_filename, "wb") as backupfp:
            backupfp.write(config['decode'])
            backupfp.write(struct.pack('<L', BINARYFILE_MAGIC))
    def backup_json(backup_filename, config):
        # do json file write
        with codecs.open(backup_filename, "w", encoding=STR_CODING) as backupfp:
            backupfp.write(get_jsonstr(config['groupmapping'], ARGS.jsonsort, ARGS.jsonindent, ARGS.jsoncompact))

    backups = {
        FileType.DMP.lower():("Tasmota", FileType.DMP, backup_dmp),
        FileType.BIN.lower():("binary", FileType.BIN, backup_bin),
        FileType.JSON.lower():("JSON", FileType.JSON, backup_json)
        }

    # possible extension in filename overrules possible given -t/--backup-type parameter
    _, ext = os.path.splitext(backupfile)
    if ext.lower() == '.'+FileType.BIN.lower():
        backupfileformat = FileType.BIN
    elif ext.lower() == '.'+FileType.DMP.lower():
        backupfileformat = FileType.DMP
    elif ext.lower() == '.'+FileType.JSON.lower():
        backupfileformat = FileType.JSON

    dryrun = ""
    if ARGS.dryrun:
        if ARGS.verbose:
            message("Do not write backup files for dry run", type_=LogType.INFO)
        dryrun = SIMULATING

    fileformat = None
    if backupfileformat.lower() in backups:
        _backup = backups[backupfileformat.lower()]
        fileformat = _backup[0]
        backup_filename = make_filename(backupfile, _backup[1], config['valuemapping'])
        if ARGS.verbose:
            message("{}Writing backup file '{}' ({} format)".format(dryrun, backup_filename, fileformat), type_=LogType.INFO)
        if not ARGS.dryrun:
            try:
                _backup[2](backup_filename, config)
            except Exception as err:    # pylint: disable=broad-except
                exit_(ExitCode.INTERNAL_ERROR, "'{}' {}".format(backup_filename, err), line=inspect.getlineno(inspect.currentframe()))

    if fileformat is not None and (ARGS.verbose or ((ARGS.backupfile is not None or ARGS.restorefile is not None) and not ARGS.output)):
        message("{}Backup successful to '{}' ({} format)"\
            .format(dryrun, backup_filename, fileformat), type_=LogType.INFO if ARGS.verbose else None)

def restore(restorefile, backupfileformat, config):
    """
    Restore from file

    @param encode_cfg:
        binary config data (encrypted)
    @param backupfileformat:
        Backup file format
    @param config: dict
        'encode': encoded config data
        "decode": decoded config data
        "mapping": mapped config data
        'info': dict about config data (see get_config_info())
    """
    global EXIT_CODE    # pylint: disable=global-statement

    new_encode_cfg = None

    restorefileformat = None
    if backupfileformat.lower() == 'bin':
        restorefileformat = FileType.BIN
    elif backupfileformat.lower() == 'dmp':
        restorefileformat = FileType.DMP
    elif backupfileformat.lower() == 'json':
        restorefileformat = FileType.JSON
    restorefilename = make_filename(restorefile, restorefileformat, config['valuemapping'])
    filetype = get_filetype(restorefilename)

    if filetype == FileType.DMP:
        if ARGS.verbose:
            message("Reading restore file '{}' (Tasmota format)".format(restorefilename), type_=LogType.INFO)
        try:
            with open(restorefilename, "rb") as restorefp:
                new_encode_cfg = restorefp.read()
        except Exception as err:    # pylint: disable=broad-except
            exit_(ExitCode.INTERNAL_ERROR, "'{}' {}".format(restorefilename, err), line=inspect.getlineno(inspect.currentframe()))

    elif filetype == FileType.BIN:
        if ARGS.verbose:
            message("Reading restore file '{}' (Binary format)".format(restorefilename), type_=LogType.INFO)
        try:
            with open(restorefilename, "rb") as restorefp:
                restorebin = restorefp.read()
        except Exception as err:    # pylint: disable=broad-except
            exit_(ExitCode.INTERNAL_ERROR, "'{}' {}".format(restorefilename, err), line=inspect.getlineno(inspect.currentframe()))
        decode_cfg = None
        header_format = '<L'
        if struct.unpack_from(header_format, restorebin, 0)[0] == BINARYFILE_MAGIC:
            # remove file format identifier (outdated header at the beginning)
            decode_cfg = restorebin[struct.calcsize(header_format):]
        elif struct.unpack_from(header_format, restorebin, len(restorebin)-struct.calcsize(header_format))[0] == BINARYFILE_MAGIC:
            # remove file format identifier (new append format)
            decode_cfg = restorebin[:len(restorebin)-struct.calcsize(header_format)]
        if decode_cfg is not None:
            # process binary to binary config
            new_encode_cfg = decrypt_encrypt(decode_cfg)

    elif filetype in (FileType.JSON, FileType.INVALID_JSON):
        if ARGS.verbose:
            message("Reading restore file '{}' (JSON format)".format(restorefilename), type_=LogType.INFO)
        try:
            with codecs.open(restorefilename, "r", encoding=STR_CODING) as restorefp:
                jsonconfig = json.load(restorefp)
        except ValueError as err:
            exit_(ExitCode.JSON_READ_ERROR, "File '{}' invalid JSON: {}".format(restorefilename, err), line=inspect.getlineno(inspect.currentframe()))
        # process json config to binary config
        new_decode_cfg = mapping2bin(config, jsonconfig, restorefilename)
        new_encode_cfg = decrypt_encrypt(new_decode_cfg)

    elif filetype == FileType.FILE_NOT_FOUND:
        exit_(ExitCode.FILE_NOT_FOUND, "File '{}' not found".format(restorefilename), line=inspect.getlineno(inspect.currentframe()))
    elif filetype == FileType.INCOMPLETE_JSON:
        exit_(ExitCode.JSON_READ_ERROR, "File '{}' incomplete JSON, missing name 'header'".format(restorefilename), line=inspect.getlineno(inspect.currentframe()))
    elif filetype == FileType.INVALID_BIN:
        exit_(ExitCode.FILE_READ_ERROR, "File '{}' invalid BIN format".format(restorefilename), line=inspect.getlineno(inspect.currentframe()))
    else:
        exit_(ExitCode.FILE_READ_ERROR, "File '{}' unknown error".format(restorefilename), line=inspect.getlineno(inspect.currentframe()))

    if new_encode_cfg is not None:
        new_decode_cfg = decrypt_encrypt(new_encode_cfg)

        # Platform compatibility check
        if filetype in (FileType.DMP, FileType.BIN):
            platform_new_data = get_config_info(new_decode_cfg)['platform']
        else:
            try:
                platform_new_data = Platform.STR.index(jsonconfig['header']['data']['platform'])
            except:     # pylint: disable=bare-except
                platform_new_data = Platform.STR.index("ESP82xx")
        platform_device = config['info']['platform']
        if platform_device != platform_new_data:
            exit_(ExitCode.RESTORE_DATA_ERROR, "Restore data incompatibility: {} '{}' platform is '{}', restore file '{}' platform is '{}'".format(\
                "File" if ARGS.tasmotafile is not None else "Device",
                ARGS.tasmotafile if ARGS.tasmotafile is not None else ARGS.device,
                Platform.str(platform_device),
                restorefilename,
                Platform.str(platform_new_data)), type_=LogType.WARNING, doexit=not ARGS.ignorewarning)

        # Data version compatibility check
        if filetype in (FileType.DMP, FileType.BIN):
            version_new_data = get_config_info(new_decode_cfg)['version']
            version_device = config['info']['version']
            if version_device != version_new_data:
                exit_(ExitCode.RESTORE_DATA_ERROR, "Restore binary data incompatibility: {} '{}' v'{}', restore file '{}' v'{}'".format(\
                    "File" if ARGS.tasmotafile is not None else "Device",
                    ARGS.tasmotafile if ARGS.tasmotafile is not None else ARGS.device,
                    get_versionstr(version_device),
                    restorefilename,
                    get_versionstr(version_new_data)), type_=LogType.WARNING, doexit=not ARGS.ignorewarning)

        if ARGS.verbose:
            # get binary header and template to use
            message("Config file contains data of Tasmota v{}".format(get_versionstr(config['info']['version'])), type_=LogType.INFO)
        if ARGS.forcerestore or new_encode_cfg != config['encode']:
            dryrun = ""
            if ARGS.dryrun:
                if ARGS.verbose:
                    message("Configuration data changed but leaving untouched, simulating writes for dry run", type_=LogType.INFO)
                dryrun = SIMULATING
                error_code = 0
            # write config direct to device via http
            if ARGS.device is not None:
                if not ARGS.dryrun:
                    error_code, error_str = push_tasmotaconfig(new_encode_cfg, ARGS.device, ARGS.port, ARGS.username, ARGS.password, verbosemsg="{}Push new data to '{}' using restore file '{}'".format(dryrun, ARGS.device, restorefilename))
                if error_code:
                    exit_(ExitCode.UPLOAD_CONFIG_ERROR, "Config data upload failed - {}".format(error_str), line=inspect.getlineno(inspect.currentframe()))
                else:
                    if ARGS.verbose or ((ARGS.backupfile is not None or ARGS.restorefile is not None) and not ARGS.output):
                        message("{}Restore successful to device '{}' from '{}'".format(dryrun, ARGS.device, restorefilename), type_=LogType.INFO if ARGS.verbose else None)

            # write config from a file
            elif ARGS.tasmotafile is not None:
                if ARGS.verbose:
                    message("{}Write new data to file '{}' using restore file '{}'".format(dryrun, ARGS.tasmotafile, restorefilename), type_=LogType.INFO)
                if not ARGS.dryrun:
                    try:
                        with open(ARGS.tasmotafile, "wb") as outputfile:
                            outputfile.write(new_encode_cfg)
                    except Exception as err:    # pylint: disable=broad-except
                        exit_(ExitCode.INTERNAL_ERROR, "'{}' {}".format(ARGS.tasmotafile, err), line=inspect.getlineno(inspect.currentframe()))
                if ARGS.verbose or ((ARGS.backupfile is not None or ARGS.restorefile is not None) and not ARGS.output):
                    message("{}Restore successful to file '{}' from '{}'".format(dryrun, ARGS.tasmotafile, restorefilename), type_=LogType.INFO if ARGS.verbose else None)

        else:
            EXIT_CODE = ExitCode.RESTORE_SKIPPED
            if ARGS.verbose or ((ARGS.backupfile is not None or ARGS.restorefile is not None) and not ARGS.output):
                message("Restore skipped, configuration data unchanged", type_=LogType.INFO if ARGS.verbose else None)

def output_tasmotacmnds(tasmotacmnds):
    """
    Print Tasmota command mapping

    @param tasmotacmnds:
        Tasmota command mapping {group: [cmnd <,cmnd <,...>>]}
    """
    def output_tasmotasubcmnds(cmnds, sort_=False):
        # check if cmnds contains concatenated rules
        reg = re.compile(r'Rule[1-3]\s*[+]')
        concated_rules = any(reg.match(line) for line in cmnds)

        if ARGS.cmndusebacklog:

            # search for counting cmnds
            regexp = r'^(\w+)\d{1,3}\s+\S*'
            reg = re.compile(regexp)
            cmnds_counting = list(dict.fromkeys(list(re.search(regexp, item)[1] for item in cmnds if reg.match(item))))

            # iterate through counting commands
            for cmnd in cmnds_counting:

                # get origin commands from counting matchs
                reg = re.compile(cmnd+r'\d{1,3}\s+\S*')
                backlog_cmnds = list(filter(reg.match, cmnds))

                # join cmnds with attend Tasmota Backlog limitations
                i = 0
                backlog = "Backlog "
                for backlog_cmnd in backlog_cmnds:
                    # use Backlog for all except concatenated rules
                    if not (concated_rules and re.search(r'Rule[1-3]{1}\s+[^0-9]', backlog_cmnd) is not None):
                        # take into account of max backlog limits
                        if i >= MAX_BACKLOG or (len(backlog)+len(backlog_cmnd)+1) > MAX_BACKLOGLEN:
                            cmnds.append(backlog)
                            i = 0
                            backlog = "Backlog "
                        if i > 0:
                            backlog += ";"
                        backlog += backlog_cmnd
                        cmnds.remove(backlog_cmnd)
                        i += 1
                if i > 0:
                    cmnds.append(backlog)
        if concated_rules:
            # do not sort group containing concatenated rules
            sort_ = False
        for cmnd in sorted(cmnds, key=lambda cmnd: [int(c) if c.isdigit() else c for c in re.split(r'(\d+)', cmnd)]) if sort_ else cmnds:
            print("{}{}".format(" "*ARGS.cmndindent, cmnd))

    groups = get_grouplist(SETTINGS[0][2])

    if ARGS.cmndgroup:
        for group in groups:
            if group.title() in (groupname.title() for groupname in tasmotacmnds):
                cmnds = tasmotacmnds[group]
                print()
                print("# {}:".format(group))
                output_tasmotasubcmnds(cmnds, ARGS.cmndsort)

    else:
        cmnds = []
        for group in groups:
            if group.title() in (groupname.title() for groupname in tasmotacmnds):
                cmnds.extend(tasmotacmnds[group])
        output_tasmotasubcmnds(cmnds, ARGS.cmndsort)

def parseargs():
    """
    Program argument parser

    @return:
        configargparse.parse_args() result
    """
    class HelpFormatter(configargparse.HelpFormatter):
        """
        Class for customizing the help output
        """

        def _format_action_invocation(self, action):
            """
            Reformat multiple metavar output
                -d <host>, --device <host>, --host <host>
            to single output
                -d, --device, --host <host>
            """

            orgstr = configargparse.HelpFormatter._format_action_invocation(self, action)
            if orgstr and orgstr[0] != '-': # only optional arguments
                return orgstr
            res = getattr(action, '_formatted_action_invocation', None)
            if res:
                return res

            options = orgstr.split(', ')
            if len(options) <= 1:
                action._formatted_action_invocation = orgstr    # pylint: disable=protected-access
                return orgstr

            return_list = []
            for option in options:
                meta = ""
                arg = option.split(' ')
                if len(arg) > 1:
                    meta = arg[1]
                return_list.append(arg[0])
            if len(meta) > 0 and len(return_list) > 0:
                return_list[len(return_list)-1] += " "+meta
            action._formatted_action_invocation = ', '.join(return_list)    # pylint: disable=protected-access
            return action._formatted_action_invocation  # pylint: disable=protected-access

    global PARSER   # pylint: disable=global-statement
    PARSER = configargparse.ArgumentParser(description='Backup/Restore Tasmota configuration data.',
                                           epilog='The arguments -s <filename|host|url> must be given.',
                                           add_help=False,
                                           formatter_class=lambda prog: HelpFormatter(prog))    # pylint: disable=unnecessary-lambda


    source = PARSER.add_argument_group('Source',
                                       'Read/Write Tasmota configuration from/to')
    source.add_argument('-s', '--source',
                        metavar='<filename|host|url>',
                        dest='source',
                        default=DEFAULTS['source']['source'],
                        help="source used for the Tasmota configuration (default: {}). "
                        "The argument can be a <filename> containing Tasmota .dmp configuation data or "
                        "a <hostname>, <ip>-address, <url> which means an online tasmota device is used. "
                        "A url can also contain web login and port data in the format http://<user>:<password>@tasmota:<port>, "
                        "e. g, http://admin:mypw@mytasmota:8090".format(DEFAULTS['source']['source']))
    source.add_argument('-f', '--file', dest='tasmotafile', default=DEFAULTS['source']['tasmotafile'], help=configargparse.SUPPRESS)
    source.add_argument('--tasmota-file', dest='tasmotafile', help=configargparse.SUPPRESS)
    source.add_argument('-d', '--device', dest='device', default=DEFAULTS['source']['device'], help=configargparse.SUPPRESS)
    source.add_argument('--host', dest='device', help=configargparse.SUPPRESS)
    source.add_argument('-P', '--port', dest='port', default=DEFAULTS['source']['port'], help=configargparse.SUPPRESS)
    source.add_argument('-u', '--username', dest='username', default=DEFAULTS['source']['username'], help=configargparse.SUPPRESS)
    source.add_argument('-p', '--password', dest='password', default=DEFAULTS['source']['password'], help=configargparse.SUPPRESS)

    backres = PARSER.add_argument_group('Backup/Restore',
                                        'Backup & restore specification')
    backres.add_argument('-i', '--restore-file',
                         metavar='<restorefile>',
                         dest='restorefile',
                         default=DEFAULTS['backup']['backupfile'],
                         help="file to restore configuration from (default: {}). Replacements: @v=firmware version from config, @d=devicename, @f=friendlyname1, @h=hostname from config, @H=device hostname (invalid if using a file as source)".format(DEFAULTS['backup']['restorefile']))
    backres.add_argument('-o', '--backup-file',
                         metavar='<backupfile>',
                         dest='backupfile',
                         action='append',
                         default=DEFAULTS['backup']['backupfile'],
                         help="file to backup configuration to, can be specified multiple times (default: {}). Replacements: @v=firmware version from config, @d=devicename, @f=friendlyname1, @h=hostname from config, @H=device hostname (invalid if using a file as source)".format(DEFAULTS['backup']['backupfile']))
    backup_file_formats = ['json', 'bin', 'dmp']
    backres.add_argument('-t', '--backup-type',
                         metavar='|'.join(backup_file_formats),
                         dest='backupfileformat',
                         choices=backup_file_formats,
                         default=DEFAULTS['backup']['backupfileformat'],
                         help="backup filetype (default: '{}')".format(DEFAULTS['backup']['backupfileformat']))
    backres.add_argument('-E', '--extension',
                         dest='extension',
                         action='store_true',
                         default=DEFAULTS['backup']['extension'],
                         help="append filetype extension for -i and -o filename{}".format(' (default)' if DEFAULTS['backup']['extension'] else ''))
    backres.add_argument('-e', '--no-extension',
                         dest='extension',
                         action='store_false',
                         default=DEFAULTS['backup']['extension'],
                         help="do not append filetype extension, use -i and -o filename as passed{}".format(' (default)' if not DEFAULTS['backup']['extension'] else ''))
    backres.add_argument('-F', '--force-restore',
                         dest='forcerestore',
                         action='store_true',
                         default=DEFAULTS['backup']['forcerestore'],
                         help="force restore even configuration is identical{}".format(' (default)' if DEFAULTS['backup']['forcerestore'] else ''))


    jsonformat = PARSER.add_argument_group('JSON output',
                                           'JSON format specification. To revert an option, insert "dont" or "no" after "json", e.g. --json-no-indent, --json-dont-show-pw')
    jsonformat.add_argument('--json-indent',
                            metavar='<indent>',
                            dest='jsonindent',
                            type=int,
                            default=DEFAULTS['jsonformat']['indent'],
                            help="pretty-printed JSON output using indent level (default: '{}'). -1 disables indent.".format(DEFAULTS['jsonformat']['indent']))
    jsonformat.add_argument('--json-no-indent', '--json-dont-indent', '--jsonno-indent', '--jsondont-indent', '--json-noindent', '--json-dontindent', '--jsonnoindent', '--jsondontindent',
                            dest='jsonindent',
                            action='store_const', const=-1,
                            help=configargparse.SUPPRESS)

    jsonformat.add_argument('--json-compact',
                            dest='jsoncompact',
                            action='store_true',
                            default=DEFAULTS['jsonformat']['compact'],
                            help="compact JSON output by eliminate whitespace{}".format(' (default)' if DEFAULTS['jsonformat']['compact'] else ''))
    jsonformat.add_argument('--json-no-compact', '--json-dont-compact', '--jsonno-compact', '--jsondont-compact', '--json-nocompact', '--json-dontcompact', '--jsonnocompact', '--jsondontcompact',
                            dest='jsoncompact',
                            action='store_false',
                            help=configargparse.SUPPRESS)

    jsonformat.add_argument('--json-show-pw',
                            dest='jsonhidepw',
                            action='store_false',
                            default=DEFAULTS['jsonformat']['hidepw'],
                            help="unhide passwords{}".format(' (default)' if not DEFAULTS['jsonformat']['hidepw'] else ''))
    jsonformat.add_argument('--json-no-show-pw', '--json-dont-show-pw', '--jsonno-show-pw', '--jsondont-show-pw', '--json-noshow-pw', '--json-dontshow-pw', '--jsonnoshow-pw', '--jsondontshow-pw',
                            dest='jsonhidepw',
                            action='store_true',
                            help=configargparse.SUPPRESS)
    # for backward compatibility only
    jsonformat.add_argument('--json-hide-pw', dest='jsonhidepw', action='store_true', help=configargparse.SUPPRESS)
    jsonformat.add_argument('--json-unhide-pw', dest='jsonhidepw', action='store_false', help=configargparse.SUPPRESS)

    # for backward compatibility only
    jsonformat.add_argument('--json-sort', dest='jsonsort', action='store_true', default=DEFAULTS['jsonformat']['sort'], help=configargparse.SUPPRESS)
    jsonformat.add_argument('--json-unsort', '--json-no-sort', '--json-dont-sort', dest='jsonsort', action='store_false', help=configargparse.SUPPRESS)


    cmndformat = PARSER.add_argument_group('Tasmota command output',
                                           'Tasmota command output format specification. To revert an option, insert "dont" or "no" after "cmnd", e.g. --cmnd-no-indent, --cmnd-dont-sort')
    cmndformat.add_argument('--cmnd-indent',
                            metavar='<indent>',
                            dest='cmndindent',
                            type=int,
                            default=DEFAULTS['cmndformat']['indent'],
                            help="Tasmota command grouping indent level (default: '{}'). 0 disables indent".format(DEFAULTS['cmndformat']['indent']))
    cmndformat.add_argument('--cmnd-no-indent', '--cmnd-dont-indent', '--cmndno-indent', '--cmnddont-indent', '--cmnd-noindent', '--cmnd-dontindent', '--cmndnoindent', '--cmnddontindent',
                            dest='cmndindent',
                            action='store_const', const=0,
                            help=configargparse.SUPPRESS)

    cmndformat.add_argument('--cmnd-groups',
                            dest='cmndgroup',
                            action='store_true',
                            default=DEFAULTS['cmndformat']['group'],
                            help="group Tasmota commands{}".format(' (default)' if DEFAULTS['cmndformat']['group'] else ''))
    cmndformat.add_argument('--cmnd-no-groups', '--cmnd-dont-groups', '--cmndno-groups', '--cmnddont-groups', '--cmnd-nogroups', '--cmnd-dontgroups', '--cmndnogroups', '--cmnddontgroups',
                            dest='cmndgroup',
                            action='store_false',
                            help=configargparse.SUPPRESS)

    cmndformat.add_argument('--cmnd-sort',
                            dest='cmndsort',
                            action='store_true',
                            default=DEFAULTS['cmndformat']['sort'],
                            help="sort Tasmota commands{}".format(' (default)' if DEFAULTS['cmndformat']['sort'] else ''))
    cmndformat.add_argument('--cmnd-no-sort', '--cmnd-dont-sort', '--cmndno-sort', '--cmnddont-sort', '--cmnd-nosort', '--cmnd-dontsort', '--cmndnosort', '--cmnddontsort', '--cmnd-unsort',
                            dest='cmndsort',
                            action='store_false',
                            help=configargparse.SUPPRESS)

    cmndformat.add_argument('--cmnd-use-rule-concat',
                            dest='cmnduseruleconcat',
                            action='store_true',
                            default=DEFAULTS['cmndformat']['useruleconcat'],
                            help="use rule concatenation with + for Tasmota 'Rule' command{}".format(' (default)' if DEFAULTS['cmndformat']['useruleconcat'] else ''))
    cmndformat.add_argument('--cmnd-no-use-rule-concat', '--cmnd-donot-use-rule-concat', '--cmndno-use-rule-concat', '--cmnddonot-use-rule-concat', '--cmnd-nouse-rule-concat', '--cmnd-donotuse-rule-concat', '--cmndnouse-rule-concat', '--cmnddonotuse-rule-concat',
                            dest='cmnduseruleconcat',
                            action='store_false',
                            help=configargparse.SUPPRESS)

    cmndformat.add_argument('--cmnd-use-backlog',
                            dest='cmndusebacklog',
                            action='store_true',
                            default=DEFAULTS['cmndformat']['usebacklog'],
                            help="use 'Backlog' for Tasmota commands as much as possible{}".format(' (default)' if DEFAULTS['cmndformat']['usebacklog'] else ''))
    cmndformat.add_argument('--cmnd-no-use-backlog', '--cmnd-donot-use-backlog', '--cmndno-use-backlog', '--cmnddonot-use-backlog', '--cmnd-nouse-backlog', '--cmnd-donotuse-backlog', '--cmndnouse-backlog', '--cmnddonotuse-backlog',
                            dest='cmndusebacklog',
                            action='store_false',
                            help=configargparse.SUPPRESS)


    common = PARSER.add_argument_group('Common', 'Optional arguments')
    common.add_argument('-c', '--config',
                        metavar='<configfile>',
                        dest='configfile',
                        default=DEFAULTS['common']['configfile'],
                        is_config_file=True,
                        help="program config file - can be used to set default command parameters (default: {})".format(DEFAULTS['common']['configfile']))

    common.add_argument('-S', '--output',
                        dest='output',
                        action='store_true',
                        default=DEFAULTS['common']['output'],
                        help="display output regardsless of backup/restore usage{}".format(" (default)" if DEFAULTS['common']['output'] else " (default do not output on backup or restore usage)"))
    output_formats = ['json', 'cmnd', 'command']
    common.add_argument('-T', '--output-format',
                        metavar='|'.join(output_formats),
                        dest='outputformat',
                        choices=output_formats,
                        default=DEFAULTS['common']['outputformat'],
                        help="display output format (default: '{}')".format(DEFAULTS['common']['outputformat']))
    groups = get_grouplist(SETTINGS[0][2])
    if VIRTUAL in groups:
        groups.remove(VIRTUAL)
    common.add_argument('-g', '--group',
                        dest='filter',
                        metavar='<groupname>',
                        choices=groups,
                        nargs='+',
                        type=lambda s: s.title(),
                        default=DEFAULTS['common']['filter'],
                        help="limit data processing to command groups (default {})".format("no filter" if DEFAULTS['common']['filter'] is None else DEFAULTS['common']['filter']))
    common.add_argument('-w', '--ignore-warnings',
                        dest='ignorewarning',
                        action='store_true',
                        default=DEFAULTS['common']['ignorewarning'],
                        help="do not exit on warnings{}. Not recommended, used by your own responsibility!".format(' (default)' if DEFAULTS['common']['ignorewarning'] else ''))
    common.add_argument('--dry-run',
                        dest='dryrun',
                        action='store_true',
                        default=DEFAULTS['common']['ignorewarning'],
                        help="test program without changing configuration data on device or file{}".format(' (default)' if DEFAULTS['common']['dryrun'] else ''))


    info = PARSER.add_argument_group('Info', 'Extra information')
    info.add_argument('--debug',
                      dest='debug',
                      action='store_true',
                      help=configargparse.SUPPRESS)
    info.add_argument('-h', '--help',
                      dest='shorthelp',
                      action='store_true',
                      help='show usage help message and exit')
    info.add_argument("-H", "--full-help",
                      action="help",
                      help="show full help message and exit")
    info.add_argument('-v', '--verbose',
                      dest='verbose',
                      action='store_true',
                      help='produce more output about what the program does')
    info.add_argument('-V', '--version',
                      dest='version',
                      action='count',
                      help="show program's version number and exit")

    _args = PARSER.parse_args()

    if _args.version is not None:
        print(PROG)
        if _args.version or _args.debug:
            print()
            print("Script:   {}".format(os.path.basename(__file__)))
            print("Python:   {}".format(platform.python_version()))
            print("Platform: {} - {}".format(platform.platform(), platform.machine()))
            print("OS:       {} {} {}".format(platform.system(), platform.release(), platform.version()))
            print("Time:     {}".format(datetime.now().strftime("%Y-%m-%d %H:%M:%S")))
        sys.exit(ExitCode.OK)

    return _args

if __name__ == "__main__":
    ARGS = parseargs()
    if ARGS.shorthelp:
        shorthelp()

    # check source args
    if sum(map(lambda i: i is not None, (ARGS.source, ARGS.device, ARGS.tasmotafile))) > 1:
        exit_(ExitCode.ARGUMENT_ERROR, "I am confused! Several sources have been specified by -s, -d or -f parameter - limit it to a single one", line=inspect.getlineno(inspect.currentframe()))

    # default no configuration available
    CONFIG['encode'] = None

    if ARGS.debug:
        check_setting_definition()

    if ARGS.source is not None:
        if os.path.isfile(ARGS.source) and get_filetype(ARGS.source) == FileType.DMP:
            ARGS.tasmotafile = ARGS.source
        else:
            ARGS.device = ARGS.source

    # pull config from Tasmota device
    if ARGS.tasmotafile is not None:
        CONFIG['encode'] = load_tasmotaconfig(ARGS.tasmotafile)

    # load config from Tasmota file
    if ARGS.device is not None:
        try:
            URLPARSE = urllib.parse.urlparse(urllib.parse.quote(ARGS.device, safe='/:@'))
            if URLPARSE.netloc:
                if URLPARSE.hostname is not None:
                    ARGS.device = urllib.parse.unquote(URLPARSE.hostname)
                if URLPARSE.port is not None:
                    ARGS.port = URLPARSE.port
                if URLPARSE.username is not None:
                    ARGS.username = urllib.parse.unquote(URLPARSE.username)
                if URLPARSE.password is not None:
                    ARGS.password = urllib.parse.unquote(URLPARSE.password)
        except:     # pylint: disable=bare-except
            pass

        CONFIG['encode'] = pull_tasmotaconfig(ARGS.device, ARGS.port, username=ARGS.username, password=ARGS.password)

    if CONFIG['encode'] is None:
        # no config source given
        shorthelp(False)
        print()
        print(PARSER.epilog)
        sys.exit(ExitCode.OK)

    if len(CONFIG['encode']) == 0:
        exit_(ExitCode.FILE_READ_ERROR,
              "Unable to read configuration data from {} '{}'"\
              .format('device' if ARGS.device is not None else 'file',
                      ARGS.device if ARGS.device is not None else ARGS.tasmotafile),
              line=inspect.getlineno(inspect.currentframe()))

    # decrypt Tasmota config
    CONFIG['decode'] = decrypt_encrypt(CONFIG['encode'])

    # config dict
    CONFIG['info'] = get_config_info(CONFIG['decode'])

    # decode into mapping dictionary
    # first we need full mapped data for function macros in 2. step
    CONFIG['valuemapping'] = bin2mapping(CONFIG, raw=True)
    # second decode data using function macros
    CONFIG['groupmapping'] = bin2mapping(CONFIG, raw=False)

    # check version compatibility
    if CONFIG['info']['version'] is not None:
        if ARGS.verbose:
            message("{} '{}' is using Tasmota v{} on {}"\
                .format('File' if ARGS.tasmotafile is not None else 'Device',
                        ARGS.tasmotafile if ARGS.tasmotafile is not None else ARGS.device,
                        get_versionstr(CONFIG['info']['version']),
                        Platform.str(CONFIG['info']['platform'])),
                    type_=LogType.INFO)
        SUPPORTED_VERSION = sorted(SETTINGS, key=lambda s: s[0], reverse=True)[0][0]
        if CONFIG['info']['version'] > SUPPORTED_VERSION and not ARGS.ignorewarning:
            try:
                COLUMNS = os.get_terminal_size()[0]
            except:     # pylint: disable=bare-except
                COLUMNS = 80
            exit_(ExitCode.UNSUPPORTED_VERSION, \
                "\n           ".join(textwrap.wrap(\
                "Tasmota configuration data v{} currently unsupported!\n"
                "The read configuration data is newer than the last supported v{} by this program. "
                "Newer Tasmota versions may contain changed data structures so that the data with "
                "older versions may become incompatible. You can force proceeding at your own risk "
                "by appending the parameter '--ignore-warnings'. "
                "Be warned: Forcing can lead to unpredictable results for your Tasmota device. "
                "In the worst case, your Tasmota device  will not respond and you will have to flash "
                "it again using the serial interface. If you are unsure and do not know the  changes "
                "in the configuration structure, you may able to use the developer version of this "
                "program from https://github.com/tasmota/decode-config/tree/development.", \
                COLUMNS - 16)) \
                .format(get_versionstr(CONFIG['info']['version']), get_versionstr(SUPPORTED_VERSION)),
                  type_=LogType.WARNING, doexit=not ARGS.ignorewarning)

    if ARGS.backupfile is not None:
        # backup to file(s)
        for BACKUPFILE in ARGS.backupfile:
            backup(BACKUPFILE, ARGS.backupfileformat, CONFIG)

    if ARGS.restorefile is not None:
        # restore from file
        restore(ARGS.restorefile, ARGS.backupfileformat, CONFIG)

    if (ARGS.backupfile is None and ARGS.restorefile is None) or ARGS.output:
        if ARGS.outputformat == 'json':
            # json screen output
            print(get_jsonstr(CONFIG['groupmapping'], ARGS.jsonsort, ARGS.jsonindent, ARGS.jsoncompact))

        if ARGS.outputformat in ('cmnd', 'command'):
            # Tasmota command output
            output_tasmotacmnds(mapping2cmnd(CONFIG))

    if EXIT_CODE != ExitCode.OK and ARGS.ignorewarning:
        EXIT_CODE = ExitCode.OK
    sys.exit(EXIT_CODE)<|MERGE_RESOLUTION|>--- conflicted
+++ resolved
@@ -1,11 +1,7 @@
 #!/usr/bin/env python
 # -*- coding: utf-8 -*-
 from __future__ import print_function
-<<<<<<< HEAD
-VER = '9.3.0'
-=======
-VER = '9.3.0.1'
->>>>>>> e0b910c7
+VER = '9.3.1'
 
 """
     decode-config.py - Backup/Restore Tasmota configuration data
@@ -471,7 +467,6 @@
 def rulesread(value):
     """
     Scripter config helper to read rules
-<<<<<<< HEAD
     """
     if CONFIG['valuemapping'].get('scripting_used', 0) == 0:
         # check if string is compressed
@@ -555,99 +550,11 @@
 
         if len(value) == 0:
             return b'\x00\x00'
-=======
-    """
-    if CONFIG['valuemapping'].get('scripting_used', 0) == 0:
-        # check if string is compressed
-        if len(value) > 2 and value[0] == '\x00':
-            # uncompress string
-            uncompressed_data = bytearray(3072)
-            compressed = bytes.fromhex(value[3:])
-            try:
-                Unishox().decompress(compressed, len(compressed), uncompressed_data, len(uncompressed_data))
-            except:     # pylint: disable=bare-except
-                return value
-            try:
-                uncompressed_str = str(uncompressed_data, STR_CODING).split('\x00')[0]
-            except UnicodeDecodeError as err:
-                exit_(ExitCode.INVALID_DATA, "Compressed string - {}:\n                   {}".format(err, err.args[1]), type_=LogType.WARNING, doexit=not ARGS.ignorewarning, line=inspect.getlineno(inspect.currentframe()))
-                uncompressed_str = str(uncompressed_data, STR_CODING, 'backslashreplace').split('\x00')[0]
-            return uncompressed_str
->>>>>>> e0b910c7
 
         # return origin str
         return value
 
     # scripting is enabled, rule space used for script so rule is invalid and disabled
-<<<<<<< HEAD
-=======
-    return False
-
-def ruleswrite(value):
-    """
-    Scripter config helper to write rules
-
-    compression for Rules, depends on 'compress_rules_cpu' (SetOption93)
-
-    If `SetOption93 0`
-      Rule[x][] = 511 char max NULL terminated string (512 with trailing NULL)
-      Rule[x][0] = 0 if the Rule<x> is empty
-      New: in case the string is empty we also enforce:
-      Rule[x][1] = 0   (i.e. we have two conseutive NULLs)
-
-    If `SetOption93 1`
-      If the rule is smaller than 511, it is stored uncompressed. Rule[x][0] is not null.
-      If the rule is empty, Rule[x][0] = 0 and Rule[x][1] = 0;
-      If the rule is bigger than 511, it is stored compressed
-         The first byte of each Rule is always NULL.
-         Rule[x][0] = 0,  if firmware is downgraded, the rule will be considered as empty
-
-         The second byte contains the size of uncompressed rule in 8-bytes blocks (i.e. (len+7)/8 )
-         Maximum rule size is 2KB (2048 bytes per rule), although there is little chances compression ratio will go down to 75%
-         Rule[x][1] = size uncompressed in dwords. If zero, the rule is empty.
-
-         The remaining bytes contain the compressed rule, NULL terminated
-    """
-    if CONFIG['valuemapping'].get('scripting_used', 0) == 0:
-        fielddef = CONFIG['info']['template'].get('rules', None)
-        if fielddef is None:
-            print("wrong setting for 'rule'", file=sys.stderr)
-            raise SyntaxError('SETTING error')
-        try:
-            subfielddef = get_subfielddef(fielddef)
-            length = get_fieldlength(subfielddef)
-        except:     # pylint: disable=bare-except
-            length = 512
-        # check if string should be compressed
-        try:
-            possible_compress = CONFIG['info']['template']['flag4'][1]['compress_rules_cpu']
-        except:     # pylint: disable=bare-except
-            possible_compress = False
-        if possible_compress and len(value) > 0 and value[0] != '\x00' and len(value) >= length:
-            # compressed uncompressed string
-            compressed_data = bytearray(length)
-            if isinstance(value, str):
-                uncompressed_data = bytes(value, STR_CODING)
-            else:
-                uncompressed_data = value
-            try:
-                Unishox().compress(uncompressed_data, len(uncompressed_data), compressed_data, len(compressed_data))
-                index0 = compressed_data.find(b'\x00')
-                if index0 >= 0:
-                    compressed_data = compressed_data[:index0]
-            except:     # pylint: disable=bare-except
-                return value
-
-            return b'\x00' + struct.pack("B", int((len(value)+7)/8)) + compressed_data
-
-        if len(value) == 0:
-            return b'\x00\x00'
-
-        # return origin str
-        return value
-
-    # scripting is enabled, rule space used for script so rule is invalid and disabled
->>>>>>> e0b910c7
     return False
 
 # ----------------------------------------------------------------------
@@ -2021,21 +1928,17 @@
     'device_group_tie':             (Platform.ALL,   'B',   0xFB0,       ([4],  None,                           ('Control',     '"DevGroupTie{} {}".format(#+1, $)')) ),
                                     })
 # ======================================================================
-<<<<<<< HEAD
-SETTING_9_3_0_0 = copy.deepcopy(SETTING_9_2_0_7)
-# ======================================================================
-SETTINGS = [
-            (0x09030000,0x1000, SETTING_9_3_0_0),
-=======
 SETTING_9_3_0_1 = copy.deepcopy(SETTING_9_2_0_7)
 SETTING_9_3_0_1['flag5'][1].update ({
          'mqtt_state_retain':       (Platform.ALL,   '<L', (0xFB4,1, 7), (None, None,                           ('MQTT',        '"StateRetain {}".format($)')) ),
          'mqtt_info_retain':        (Platform.ALL,   '<L', (0xFB4,1, 8), (None, None,                           ('MQTT',        '"InfoRetain {}".format($)')) ),
                                     })
 # ======================================================================
+SETTING_9_3_1_0 = copy.deepcopy(SETTING_9_3_0_1)
+# ======================================================================
 SETTINGS = [
+            (0x09030100,0x1000, SETTING_9_3_1_0),
             (0x09030001,0x1000, SETTING_9_3_0_1),
->>>>>>> e0b910c7
             (0x09020007,0x1000, SETTING_9_2_0_7),
             (0x09020006,0x1000, SETTING_9_2_0_6),
             (0x09020005,0x1000, SETTING_9_2_0_5),
