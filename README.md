--- conflicted
+++ resolved
@@ -1,7 +1,9 @@
 # decode-config
+
 _decode-config_ backup and restore configuration data of [Tasmota](http://tasmota.com/)-devices.
 
 In comparison with the Tasmota build-in "Backup/Restore Configuration" function
+
 * _decode-config_ uses human readable and editable [JSON](http://www.json.org/)-format for backup/restore,
 * _decode-config_ can restore previously backup and changed [JSON](http://www.json.org/)-format files,
 * _decode-config_ is able to create Tasmota compatible command list for the most available commands
@@ -19,42 +21,24 @@
 
 ## Content
 
-<<<<<<< HEAD
 **This is the master branch which contains _decode-config_ matching official Tasmota release version only.**
 
 If you are using Tasmota from development branch the _decode-config_ version from this master branch can be outdated.
 You can then use the [_decode-config_ developer branch](https://github.com/tasmota/decode-config/tree/development) which contains
 an up-to-date version matching the latest Tasmota developer version.
-=======
-**This is the developer branch which contains _decode-config_ matching the latest Tasmota developer version.**
-
-This branch does not contain any binaries. If you want to use one of the precompiled _decode-config_ binary
-you can either use the binaries from [_decode-config_ master branch](https://github.com/tasmota/decode-config/tree/master) or
-latest [_decode-config_ Release](https://github.com/tasmota/decode-config/releases).
-
-If you want to run the development _decode-config.py_ from this branch, you need an 
-installed [Python](https://en.wikipedia.org/wiki/Python_(programming_language)) environment. 
-See [Running as Python script](#running-as-python-script) for more details.
-
->>>>>>> 5c1b55e1
 
 ### Files
+
 | File                     | Description |
 |:-------------------------|:------------------------------------------------------------------------|
 | `build`                  | contains files to build executables                                     |
 | `decode-config.py`       | Python source file running under your local Python environment          |
-<<<<<<< HEAD
 | `decode-config_linux`    | Linux executable running standalone                                     |
 | `decode-config_mac`      | macOS executable running standalone                                     |
 | `decode-config_win32.exe`| Windows 32bit executable running standalone                             |
 | `decode-config_win64.exe`| Windows 64bit executable running standalone                             |
 | `README.md`              | This content                                                            |
 
-=======
-| `README.md`              | This content                                                            |
-
-
->>>>>>> 5c1b55e1
 * [Running the program](#running-the-program)
 * [Running as Python script](#running-as-python-script)
   * [Prerequisite](#prerequisite)
@@ -80,69 +64,74 @@
   * [More program arguments](#more-program-arguments)
     * [Program parameter notes](#program-parameter-notes)
   * [Examples](#examples)
-    * [Config file](#config-file)
+    * [Parameter config file](#parameter-config-file)
     * [Using Tasmota binary configuration files](#using-tasmota-binary-configuration-files)
     * [Use batch processing](#use-batch-processing)
 
-# Running the program
+## Running the program
+
 The program does not have any graphical user interface (GUI), it is needed to run it on command line using [program arguments](#more-program-arguments).
-<<<<<<< HEAD
 
 For Windows, MacOS and Linux there is no prerequisite, simply use the command line [executable related to your OS](#files).
 
-## Running as Python script
+### Running as Python script
+
 If you want to run the Python source _decode-config.py_, an installed [Python](https://en.wikipedia.org/wiki/Python_(programming_language)) environment is neccessary.
-=======
-
-_decode-config_ needs a [Python](https://en.wikipedia.org/wiki/Python_(programming_language)) environment to run.
-If you don't want to install Python you can either use the binaries from [_decode-config_ master branch](https://github.com/tasmota/decode-config/tree/master) or
-latest [_decode-config_ Release](https://github.com/tasmota/decode-config/releases).
-
-
-## Running as Python script
-If you want to run _decode-config.py_ from this development branch, an installed [Python](https://en.wikipedia.org/wiki/Python_(programming_language)) environment is neccessary.
->>>>>>> 5c1b55e1
 
 **Note**: Due to the [Python 2.7 EOL](https://github.com/python/devguide/pull/344) in Jan 2020 Python 2.x is no longer supported.
 
-### Prerequisite
-#### Linux
+#### Prerequisite
+
+##### Linux
+
 Install [Python 3.x](https://www.python.org/downloads/), Pip and follow [library installation for all OS](#all-os) below.
-```
-sudo apt-get install python3 python3-pip 
-```
-
-#### Windows 10
+
+```bash
+sudo apt-get install python3 python3-pip
+```
+
+##### Windows 10
+
 Install [Python 3.x](https://www.python.org/downloads/windows/) as described and follow [library installation for all OS](#all-os) below.
 
-#### MacOS
+##### MacOS
+
 Install [Python 3.x](https://www.python.org/downloads/mac-osx/) as described and follow [library installation for all OS](#all-os) below.
 
-#### All OS
+##### All OS
+
 After python and pip is installed, install dependencies:
-```
+
+```bash
 pip3 install requests configargparse
 ```
 
-
-## Tasmota Webserver
+### Tasmota Webserver
+
 Because _decode-config_ uses the Tasmota http capability to receive and send configuration data, the Tasmota http WebServer must be available and enabled:
 
-  * To backup or restore configurations from or to a Tasmota device you need a firmare with enabled web-server in admin mode (command [WebServer 2](https://tasmota.github.io/docs/#/Commands?id=wi-fi)). This is the Tasmota default.
-  * If using your own compiled firmware be aware to enable the web-server (`#define USE_WEBSERVER` and `#define WEB_SERVER 2`).
+* To backup or restore configurations from or to a Tasmota device you need a firmare with enabled web-server in admin mode (command [WebServer 2](https://tasmota.github.io/docs/#/Commands?id=wi-fi)). This is the Tasmota default.
+* If using your own compiled firmware be aware to enable the web-server (`#define USE_WEBSERVER` and `#define WEB_SERVER 2`).
 
 **Note**: MQTT is currently not possible as long as Tasmota does not support configuration data transmission this way.
 
 ## File Types
+
 _decode-config_ can handle the following backup file types:
+
 ### .dmp Format
+
 Configuration data as used by Tasmota "Backup/Restore Configuration" web interface.
 This format is binary and encrypted.
+
 ### .json Format
+
 Configuration data in [JSON](http://www.json.org/)-format.
 This format is decrypted, human readable and editable and can also be used for the `--restore-file` parameter.
 This file will be created by _decode-config_ using the `--backup-file` with `--backup-type json` parameter, this is the default.
+
 ### .bin Format
+
 Configuration data in binary format.
 This format is binary decryptet, editable (e.g. using a hex editor) and can also be used for `--restore-file` command.
 It will be created by _decode-config_ using `--backup-file` with `--backup-type bin`.
@@ -150,138 +139,169 @@
 The .bin file contains the same information as the original .dmp file from Tasmota "Backup/Restore Configuration" but it is decrpted and  4 byte longer than an original (it is a prefix header at the beginning). .bin file data starting at address 4 contains the same as the **struct SYSCFG** from Tasmota [settings.h](https://github.com/arendst/Tasmota/blob/master/tasmota/settings.h) in decrypted format.
 
 #### File extensions
+
 You don't need to append exensions for your file name as _decode-config_ uses auto extension as default. The extension will be choose based on file contents and `--backup-type` parameter.
 If you do not want using auto extensions use the `--no-extension` parameter.
 
 ## Usage
+
 For an overview start the program without any parameter and you will get a small help screen.  
 For full help start the program with parameter `-H`: `decode-config -H`
 
+Note: Replace the program name `decode-config` within examples with your one, e.g. `decode-config_win64` for Windows or `decode-config_mac`under MacOS.
+
 ### Test run
+
 To test your parameter you can prevent writing any changes of configuation to your device or file by appending `--dry-run` on program command line:
-`decode-config.py -d tasmota-4281 -i backupfile --dry-run`
+`decode-config -d tasmota-4281 -i backupfile --dry-run`
 
 ### Basics
+
 At least pass a source where you want to read the configuration data from using `-f <filename>` or `-d <host>`:
 
 The source can be either
+
 * a Tasmota device hostname or IP using the `-d <host>` parameter
 * a Tasmota `*.dmp` configuration file using `-f <filename>` parameter
 
 Example:
 
-    decode-config.py -d tasmota-4281
+```bash
+decode-config -d tasmota-4281
+```
 
 will output a human readable configuration in [JSON](http://www.json.org/)-format:
 
-    {
-      "altitude": 112,
-      "baudrate": 115200,
-      "blinkcount": 10,
-      "blinktime": 10,
-    ...
-      "ws_width": [
-        1,
-        3,
-        5
-      ]
-    }
-
+```json
+{
+  "altitude": 112,
+  "baudrate": 115200,
+  "blinkcount": 10,
+  "blinktime": 10,
+...
+  "ws_width": [
+    1,
+    3,
+    5
+  ]
+}
+```
 
 ### Save backup file
+
 To save the output as backup file use `--backup-file <filename>`, you can use placeholder for Version, Friendlyname and Hostname:
 
-    decode-config.py -d tasmota-4281 --backup-file Config_@f_@v
+```bash
+decode-config -d tasmota-4281 --backup-file Config_@f_@v
+```
 
 If you have setup a WebPassword within Tasmota, use
 
-    decode-config.py -d tasmota-4281 -p <yourpassword> --backup-file Config_@f_@v
+```bash
+decode-config -d tasmota-4281 -p <yourpassword> --backup-file Config_@f_@v
+```
 
 will create a file like `Config_Tasmota_6.4.0.json` (the part `Tasmota` and `6.4.0` will choosen related to your device configuration). Because the default backup file format is JSON, you can read and change it with any raw text editor.
 
 ### Restore backup file
+
 Reading back a saved (and possible changed) backup file use the `--restore-file <filename>` parameter. This will read the (changed) configuration data from this file and send it back to the source device or filename.
 
 To restore the previously save backup file `Config_Tasmota_6.2.1.json` to device `tasmota-4281` use:
 
-    decode-config.py -d tasmota-4281 --restore-file Config_Tasmota_6.2.1.json
+```bash
+decode-config -d tasmota-4281 --restore-file Config_Tasmota_6.2.1.json
+```
 
 with password set by WebPassword:
 
-    decode-config.py -d tasmota-4281 -p <yourpassword> --restore-file Config_Tasmota_6.2.1.json
+```bash
+decode-config -d tasmota-4281 -p <yourpassword> --restore-file Config_Tasmota_6.2.1.json
+```
 
 ### Output to screen
+
 To force screen output use the `--output` parameter.
 
 Output to screen is default enabled when calling the program with a source parameter (-f or -d) but without any backup or restore parameter.
 
 #### JSON output
+
 The default output format is [JSON](#json-format). You can force JSON output using the `--output-format json` parameter.
 
 Example:
 
-    decode-config.py -d tasmota-4281 -c my.conf -x Wifi --output-format json
-
-    {
-      ...
-      "hostname": "%s-%04d",
-      "ip_address": [
-        "0.0.0.0",
-        "192.168.12.1",
-        "255.255.255.0",
-        "192.168.12.1"
-      ],
-      "ntp_server": [
-        "ntp.localnet.home",
-        "ntp2.localnet.home",
-        "192.168.12.1"
-      ],
-      "sta_active": 0,
-      "sta_config": 5,
-      "sta_pwd": [
-        "myWlAnPaszxwo!z",
-        "myWlAnPaszxwo!z2"
-      ],
-      "sta_ssid": [
-        "wlan.1",
-        "my-wlan"
-      ],
-      "web_password": "myPaszxwo!z",
-      "webserver": 2
-      ...
-    }
+```bash
+decode-config -d tasmota-4281 -c my.conf -x Wifi --output-format json
+```
+
+```json
+{
+  ...
+  "hostname": "%s-%04d",
+  "ip_address": [
+    "0.0.0.0",
+    "192.168.12.1",
+    "255.255.255.0",
+    "192.168.12.1"
+  ],
+  "ntp_server": [
+    "ntp.localnet.home",
+    "ntp2.localnet.home",
+    "192.168.12.1"
+  ],
+  "sta_active": 0,
+  "sta_config": 5,
+  "sta_pwd": [
+    "myWlAnPaszxwo!z",
+    "myWlAnPaszxwo!z2"
+  ],
+  "sta_ssid": [
+    "wlan.1",
+    "my-wlan"
+  ],
+  "web_password": "myPaszxwo!z",
+  "webserver": 2
+  ...
+}
+```
 
 Note: JSON output always contains all configuration data like the backup file except you are using `--group` arg.
 
-
 #### Tasmota command output
+
 _decode-config_ is able to translate the configuration data to (most all) Tasmota commands. To output your configuration as Tasmota commands use `--output-format cmnd` or `--output-format command`.
 
 Example:
 
-    decode-config.py -d tasmota-4281 -c my.conf -g Wifi --output-format cmnd
-
-    # Wifi:
-      AP 0
-      Hostname %s-%04d
-      IPAddress1 0.0.0.0
-      IPAddress2 192.168.12.1
-      IPAddress3 255.255.255.0
-      IPAddress4 192.168.12.1
-      NtpServer1 ntp.localnet.home
-      NtpServer2 ntp2.localnet.home
-      NtpServer3 192.168.12.1
-      Password1 myWlAnPaszxwo!z
-      Password2 myWlAnPaszxwo!z2
-      SSId1 wlan.1
-      SSId2 wlan.1
-      WebPassword myPaszxwo!z
-      WebServer 2
-      WifiConfig 5
+```bash
+decode-config -d tasmota-4281 -c my.conf -g Wifi --output-format cmnd
+```
+
+```conf
+# Wifi:
+  AP 0
+  Hostname %s-%04d
+  IPAddress1 0.0.0.0
+  IPAddress2 192.168.12.1
+  IPAddress3 255.255.255.0
+  IPAddress4 192.168.12.1
+  NtpServer1 ntp.localnet.home
+  NtpServer2 ntp2.localnet.home
+  NtpServer3 192.168.12.1
+  Password1 myWlAnPaszxwo!z
+  Password2 myWlAnPaszxwo!z2
+  SSId1 wlan.1
+  SSId2 wlan.1
+  WebPassword myPaszxwo!z
+  WebServer 2
+  WifiConfig 5
+```
 
 Note: A few very specific module commands like MPC230xx, KNX and some Display commands are not supported. These are still available by JSON output.
 
 ### Filter data
+
 The huge number of Tasmota configuration data can be overstrained and confusing, so the most of the configuration data are grouped into categories.
 
 With _decode-config_ the following categories are available:   `Display`, `Domoticz`, `Internal`, `KNX`, `Led`, `Logging`, `MCP230xx`, `MQTT`, `Main`, `Management`, `Pow`, `Sensor`, `Serial`, `SetOption`, `RF`, `System`, `Timers`, `Wifi`
@@ -290,10 +310,12 @@
 
 To filter outputs to a subset of groups use the `-g` or `--group` arg concatenating the grooup you want, e. g.
 
-    decode-config.py -d tasmota-4281 -c my.conf --output-format cmnd --group Main MQTT Management Wifi
-
+```bash
+decode-config -d tasmota-4281 -c my.conf --output-format cmnd --group Main MQTT Management Wifi
+```
 
 ### Configuration file
+
 Each argument that start with `--` (eg. `--file`) can also be set in a config file (specified via -c). Config file syntax allows: key=value, flag=true, stuff=[a,b,c] (for details, see syntax at [https://pypi.org/project/ConfigArgParse](https://pypi.org/project/ConfigArgParse/)).
 
 If an argument is specified in more than one place, then commandline values override config file values which override defaults. This is usefull if you always use the same argument or a basic set of arguments.
@@ -302,129 +324,133 @@
 
 e.g. my.conf:
 
-    [source]
-    username = admin
-    password = myPaszxwo!z
+```conf
+[source]
+username = admin
+password = myPaszxwo!z
+```
 
 To make a backup file from example above you can now pass the config file instead using the password on command line:
 
-    decode-config.py -d tasmota-4281 -c my.conf --backup-file Config_@f_@v
-
-
+```bash
+decode-config -d tasmota-4281 -c my.conf --backup-file Config_@f_@v
+```
 
 ### More program arguments
+
 For better reading each short written arg (minus sign `-`) has a corresponding long version (two minus signs `--`), eg. `--device` for `-d` or `--file` for `-f` (note: not even all `--` arg has a corresponding `-` one).
 
 A short list of possible program args is displayed using `-h` or `--help`.
 
 For advanced help use `-H` or `--full-help`:
 
-    usage: decode-config.py [-f <filename>] [-d <host>] [-P <port>]
-                            [-u <username>] [-p <password>] [-i <filename>]
-                            [-o <filename>] [-t json|bin|dmp] [-E] [-e] [-F]
-                            [--json-indent <indent>] [--json-compact]
-                            [--json-hide-pw] [--json-show-pw]
-                            [--cmnd-indent <indent>] [--cmnd-groups]
-                            [--cmnd-nogroups] [--cmnd-sort] [--cmnd-unsort]
-                            [-c <filename>] [-S] [-T json|cmnd|command]
-                            [-g {Control,Devices,Display,Domoticz,Internal,Knx,Light,Management,Mqtt,Power,Rf,Rules,Sensor,Serial,Setoption,Shutter,System,Timer,Wifi} [{Control,Devices,Display,Domoticz,Internal,Knx,Light,Management,Mqtt,Power,Rf,Rules,Sensor,Serial,Setoption,Shutter,System,Timer,Wifi} ...]]
-                            [--ignore-warnings] [--dry-run] [-h] [-H] [-v] [-V]
-
-    Backup/Restore Tasmota configuration data. Args that start with '--' (eg. -f)
-    can also be set in a config file (specified via -c). Config file syntax
-    allows: key=value, flag=true, stuff=[a,b,c] (for details, see syntax at
-    https://goo.gl/R74nmi). If an arg is specified in more than one place, then
-    commandline values override config file values which override defaults.
-
-    Source:
-      Read/Write Tasmota configuration from/to
-
-      -f, --file, --tasmota-file <filename>
-                            file to retrieve/write Tasmota configuration from/to
-                            (default: None)'
-      -d, --device, --host <host>
-                            hostname or IP address to retrieve/send Tasmota
-                            configuration from/to (default: None)
-      -P, --port <port>     TCP/IP port number to use for the host connection
-                            (default: 80)
-      -u, --username <username>
-                            host HTTP access username (default: admin)
-      -p, --password <password>
-                            host HTTP access password (default: None)
-
-    Backup/Restore:
-      Backup & restore specification
-
-      -i, --restore-file <filename>
-                            file to restore configuration from (default: None).
-                            Replacements: @v=firmware version from config,
-                            @f=device friendly name from config, @h=device
-                            hostname from config, @H=device hostname from device
-                            (-d arg only)
-      -o, --backup-file <filename>
-                            file to backup configuration to (default: None).
-                            Replacements: @v=firmware version from config,
-                            @f=device friendly name from config, @h=device
-                            hostname from config, @H=device hostname from device
-                            (-d arg only)
-      -t, --backup-type json|bin|dmp
-                            backup filetype (default: 'json')
-      -E, --extension       append filetype extension for -i and -o filename
-                            (default)
-      -e, --no-extension    do not append filetype extension, use -i and -o
-                            filename as passed
-      -F, --force-restore   force restore even configuration is identical
-
-    JSON output:
-      JSON format specification
-
-      --json-indent <indent>
-                            pretty-printed JSON output using indent level
-                            (default: 'None'). -1 disables indent.
-      --json-compact        compact JSON output by eliminate whitespace
-      --json-hide-pw        hide passwords
-      --json-show-pw, --json-unhide-pw
-                            unhide passwords (default)
-
-    Tasmota command output:
-      Tasmota command output format specification
-
-      --cmnd-indent <indent>
-                            Tasmota command grouping indent level (default: '2').
-                            0 disables indent
-      --cmnd-groups         group Tasmota commands (default)
-      --cmnd-nogroups       leave Tasmota commands ungrouped
-      --cmnd-sort           sort Tasmota commands (default)
-      --cmnd-unsort         leave Tasmota commands unsorted
-
-    Common:
-      Optional arguments
-
-      -c, --config <filename>
-                            program config file - can be used to set default
-                            command args (default: None)
-      -S, --output          display output regardsless of backup/restore usage
-                            (default do not output on backup or restore usage)
-      -T, --output-format json|cmnd|command
-                            display output format (default: 'json')
-      -g, --group {Control,Devices,Display,Domoticz,Internal,Knx,Light,Management,Mqtt,Power,Rf,Rules,Sensor,Serial,Setoption,Shutter,System,Timer,Wifi}
-                            limit data processing to command groups (default no
-                            filter)
-      --ignore-warnings     do not exit on warnings. Not recommended, used by your
-                            own responsibility!
-      --dry-run             test program without changing configuration data on
-                            device or file
-
-    Info:
-      Extra information
-
-      -h, --help            show usage help message and exit
-      -H, --full-help       show full help message and exit
-      -v, --verbose         produce more output about what the program does
-      -V, --version         show program's version number and exit
-
-    Either argument -d <host> or -f <filename> must be given.
-
+```help
+usage: decode-config.py [-f <filename>] [-d <host>] [-P <port>]
+                        [-u <username>] [-p <password>] [-i <filename>]
+                        [-o <filename>] [-t json|bin|dmp] [-E] [-e] [-F]
+                        [--json-indent <indent>] [--json-compact]
+                        [--json-hide-pw] [--json-show-pw]
+                        [--cmnd-indent <indent>] [--cmnd-groups]
+                        [--cmnd-nogroups] [--cmnd-sort] [--cmnd-unsort]
+                        [-c <filename>] [-S] [-T json|cmnd|command]
+                        [-g {Control,Devices,Display,Domoticz,Internal,Knx,Light,Management,Mqtt,Power,Rf,Rules,Sensor,Serial,Setoption,Shutter,System,Timer,Wifi} [{Control,Devices,Display,Domoticz,Internal,Knx,Light,Management,Mqtt,Power,Rf,Rules,Sensor,Serial,Setoption,Shutter,System,Timer,Wifi} ...]]
+                        [--ignore-warnings] [--dry-run] [-h] [-H] [-v] [-V]
+
+Backup/Restore Tasmota configuration data. Args that start with '--' (eg. -f)
+can also be set in a config file (specified via -c). Config file syntax
+allows: key=value, flag=true, stuff=[a,b,c] (for details, see syntax at
+https://goo.gl/R74nmi). If an arg is specified in more than one place, then
+commandline values override config file values which override defaults.
+
+Source:
+  Read/Write Tasmota configuration from/to
+
+  -f, --file, --tasmota-file <filename>
+                        file to retrieve/write Tasmota configuration from/to
+                        (default: None)'
+  -d, --device, --host <host>
+                        hostname or IP address to retrieve/send Tasmota
+                        configuration from/to (default: None)
+  -P, --port <port>     TCP/IP port number to use for the host connection
+                        (default: 80)
+  -u, --username <username>
+                        host HTTP access username (default: admin)
+  -p, --password <password>
+                        host HTTP access password (default: None)
+
+Backup/Restore:
+  Backup & restore specification
+
+  -i, --restore-file <filename>
+                        file to restore configuration from (default: None).
+                        Replacements: @v=firmware version from config,
+                        @f=device friendly name from config, @h=device
+                        hostname from config, @H=device hostname from device
+                        (-d arg only)
+  -o, --backup-file <filename>
+                        file to backup configuration to (default: None).
+                        Replacements: @v=firmware version from config,
+                        @f=device friendly name from config, @h=device
+                        hostname from config, @H=device hostname from device
+                        (-d arg only)
+  -t, --backup-type json|bin|dmp
+                        backup filetype (default: 'json')
+  -E, --extension       append filetype extension for -i and -o filename
+                        (default)
+  -e, --no-extension    do not append filetype extension, use -i and -o
+                        filename as passed
+  -F, --force-restore   force restore even configuration is identical
+
+JSON output:
+  JSON format specification
+
+  --json-indent <indent>
+                        pretty-printed JSON output using indent level
+                        (default: 'None'). -1 disables indent.
+  --json-compact        compact JSON output by eliminate whitespace
+  --json-hide-pw        hide passwords
+  --json-show-pw, --json-unhide-pw
+                        unhide passwords (default)
+
+Tasmota command output:
+  Tasmota command output format specification
+
+  --cmnd-indent <indent>
+                        Tasmota command grouping indent level (default: '2').
+                        0 disables indent
+  --cmnd-groups         group Tasmota commands (default)
+  --cmnd-nogroups       leave Tasmota commands ungrouped
+  --cmnd-sort           sort Tasmota commands (default)
+  --cmnd-unsort         leave Tasmota commands unsorted
+
+Common:
+  Optional arguments
+
+  -c, --config <filename>
+                        program config file - can be used to set default
+                        command args (default: None)
+  -S, --output          display output regardsless of backup/restore usage
+                        (default do not output on backup or restore usage)
+  -T, --output-format json|cmnd|command
+                        display output format (default: 'json')
+  -g, --group {Control,Devices,Display,Domoticz,Internal,Knx,Light,Management,Mqtt,Power,Rf,Rules,Sensor,Serial,Setoption,Shutter,System,Timer,Wifi}
+                        limit data processing to command groups (default no
+                        filter)
+  --ignore-warnings     do not exit on warnings. Not recommended, used by your
+                        own responsibility!
+  --dry-run             test program without changing configuration data on
+                        device or file
+
+Info:
+  Extra information
+
+  -h, --help            show usage help message and exit
+  -H, --full-help       show full help message and exit
+  -v, --verbose         produce more output about what the program does
+  -V, --version         show program's version number and exit
+
+Either argument -d <host> or -f <filename> must be given.
+```
 
 #### Program parameter notes
 
@@ -435,22 +461,23 @@
   * **@H**
 If you want to use the network hostname within your filename, use the **@H** replacement macro instead - but be aware this will only replaced if you are using a network device as source (`-d`, `--device`, `--host`); it will not work when using a file as source (`-f`, `--file`)
 
-
 ### Examples
-The most of the examples are for linux command line. Under Windows call the program using `python decode-config.py ...`.
-
-#### Config file
+
+#### Parameter config file
+
 Note: The example contains .ini style sections `[...]`. Sections are always treated as comment and serves as clarity only.
 For further details of config file syntax see [https://pypi.org/project/ConfigArgParse](https://pypi.org/project/ConfigArgParse/).
 
-*my.conf*
-
-    [Source]
-    username = admin
-    password = myPaszxwo!z
-
-    [JSON]
-    json-indent 2
+##### my.conf
+
+```conf
+[Source]
+username = admin
+password = myPaszxwo!z
+
+[JSON]
+json-indent 2
+```
 
 #### Using Tasmota binary configuration files
 
@@ -470,10 +497,14 @@
 
 #### Use batch processing
 
-    for device in tasmota1 tasmota2 tasmota3; do ./decode-config.py -c my.conf -d $device -o Config_@f_@v
+```bash
+for device in tasmota1 tasmota2 tasmota3; do ./decode-config.py -c my.conf -d $device -o Config_@f_@v
+```
 
 or under windows
 
+```bat
     for device in (tasmota1 tasmota2 tasmota3) do python decode-config.py -c my.conf -d %device -o Config_@f_@v
+```
 
 will produce JSON configuration files for host tasmota1, tasmota2 and tasmota3 using friendly name and Tasmota firmware version for backup filenames.