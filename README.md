# decode-config

Convert, backup and restore configuration data of devices flashed with [Tasmota firmware](https://github.com/arendst/Tasmota).

<!-- markdownlint-disable MD033 -->
<img src="https://github.com/curzon01/media/blob/master/pics/deocde-config_overview.png" alt="Overview" title="decode-config Overview" width="400" height="320">

<!-- markdownlint-disable MD033 -->
<<<<<<< HEAD
[![release](https://img.shields.io/badge/release-v9.1.0-blue.svg)](https://github.com/tasmota/decode-config/tree/master)
=======
[![development](https://img.shields.io/badge/development-v9.2.0.0-blue.svg)](https://github.com/tasmota/decode-config/tree/development)
>>>>>>> 3e804a90
[![GitHub download](https://img.shields.io/github/downloads/tasmota/decode-config/total.svg)](https://github.com/tasmota/decode-config/releases/latest)
[![License](https://img.shields.io/github/license/tasmota/decode-config.svg)](LICENSE)

If you like **decode-config** give it a star or fork it:

[![GitHub stars](https://img.shields.io/github/stars/tasmota/decode-config.svg?style=social&label=Star)](https://github.com/tasmota/decode-config/stargazers)
[![GitHub forks](https://img.shields.io/github/forks/tasmota/decode-config.svg?style=social&label=Fork)](https://github.com/tasmota/decode-config/network)

In comparison with the [Tasmota](https://github.com/arendst/Tasmota) build-in "*Backup Configuration*" / "*Restore Configuration*" function the **decode-config** tool:

* uses a human readable and editable [JSON](http://www.json.org/)-format for backup/restore
* can restore previously backed up and modified JSON-format files
* is able to process any subsets of configuration data
* can convert data from older Tasmota versions (from version v5.10.0) to a newer one and vice versa
* is able to create Tasmota compatible command list for the most available commands

Comparing backup files created by **decode-config** and [.dmp](#dmp-format) files created by Tasmota "*Backup Configuration*" / "*Restore Configuration*":

| Configuration           | decode-config JSON file | Tasmota *.dmp file |
|:------------------------|:-----------------------:|:------------------:|
| encrypted               |           No            |         Yes        |
| readable                |           Yes           |         No         |
| editable                |           Yes           |         No         |
| batch processing        |           Yes           |         No         |
| Backup/Restore subsets  |           Yes           |         No         |

**decode-config** is compatible with [Tasmota](https://github.com/arendst/Tasmota) starting from v5.10.0 up to now.

## Content

**This is the developer branch which contains decode-config matching the latest Tasmota developer version.**

This branch does not contain any binaries. If you want to use a precompiled **decode-config** binary
you can use binaries from latest [Release](https://github.com/tasmota/decode-config/releases).

> **Note**  
If you want to run the development **decode-config.py** from this branch, you need an
installed [Python](https://en.wikipedia.org/wiki/Python_(programming_language)) environment.
See [Running as Python script](#running-as-python-script) for more details.

### Files

| File                     | Description |
|:-------------------------|:------------------------------------------------------------------------|
| `build`                  | contains files to build executables                                     |
| `decode-config.py`       | Python source file running under your local Python environment          |
| `README.md`              | This content                                                            |

### Table of contents

* [decode-config](#decode-config)
  * [Content](#content)
    * [Files](#files)
    * [Table of contents](#table-of-contents)
  * [Running the program](#running-the-program)
    * [Prerequisite](#prerequisite)
<<<<<<< HEAD
    * [Running the precompiled binaries](#running-the-precompiled-binaries)
    * [Running as Python script](#running-as-python-script)
=======
>>>>>>> 3e804a90
  * [Usage](#usage)
    * [Basics](#basics)
    * [Format JSON output](#format-json-output)
    * [Parameter file](#parameter-file)
    * [Save backup](#save-backup)
    * [Restore backup](#restore-backup)
    * [Auto file extensions](#auto-file-extensions)
    * [Test your parameter](#test-your-parameter)
    * [Console outputs](#console-outputs)
    * [Filter by groups](#filter-by-groups)
    * [Usage examples](#usage-examples)
  * [File Formats](#file-formats)
    * [.dmp format](#dmp-format)
    * [.json format](#json-format)
    * [.bin format](#bin-format)
  * [Program parameter list](#program-parameter-list)
    * [--full-help](#--full-help)
    * [Parameter notes](#parameter-notes)
    * [Obsolete parameters](#obsolete-parameters)
  * [Generated Tasmota commands](#generated-tasmota-commands)
  * [Program return codes](#program-return-codes)

## Running the program

The program does not have a graphical user interface (GUI), you have to run it from your OS command line using [program arguments](#usage).

### Prerequisite

#### Tasmota WebServer

[Tasmota](https://github.com/arendst/Tasmota) provides its configuration data by http request only. To receive and send configuration data from Tasmota devices directly the http WebServer in Tasmota must be enabled:

* enable web-server admin mode (Tasmota web command [WebServer 2](https://tasmota.github.io/docs/Commands/#webserver))
* for self-compiled firmware enable web-server with (`#define USE_WEBSERVER` and `#define WEB_SERVER 2`).

> **Note**  
Using MQTT for exchanging Tasmota configuration data is not support by Tasmota itself; so **decode-config** is unable using this way.

#### Python

**decode-config.py** needs an installed [Python](https://en.wikipedia.org/wiki/Python_(programming_language)) environment.

> **Note**  
Due to the [Python 2.7 EOL](https://github.com/python/devguide/pull/344) in Jan 2020 Python 2.x is no longer supported.

##### Linux

Install [Python 3.x](https://www.python.org/downloads/), Pip and follow [library installation for all OS](#all-os) below.

```bash
sudo apt-get install python3 python3-pip
```

##### Windows 10

Install [Python 3.x](https://www.python.org/downloads/windows/) as described and follow [library installation for all OS](#all-os) below.

##### MacOS

Install [Python 3.x](https://www.python.org/downloads/mac-osx/) as described and follow [library installation for all OS](#all-os) below.

##### All OS

After python and pip is installed, install dependencies:

```shell
python -m pip install requests configargparse
```

## Usage

For an overview start the program without any parameter and you will get a short help:

<!-- markdownlint-capture -->
<!-- markdownlint-disable MD031 -->
```bash
decode-config
```
> **Note**  
<<<<<<< HEAD
Replace `decode-config` by the [program name](#files) your are using.
=======
Replace `decode-config` by the program name your are using:  
`decode-config.py` when running as Python executable.
>>>>>>> 3e804a90
<!-- markdownlint-restore -->

This prints a short help:

```help
usage: decode-config.py [-s <filename|host|url>] [-i <restorefile>]
                        [-o <backupfile>] [-t json|bin|dmp] [-E] [-e] [-F]
                        [--json-indent <indent>] [--json-compact]
                        [--json-show-pw] [--cmnd-indent <indent>]
                        [--cmnd-groups] [--cmnd-sort] [--cmnd-use-rule-concat]
                        [--cmnd-use-backlog] [-c <configfile>] [-S]
                        [-T json|cmnd|command]
                        [-g <groupname> [<groupname> ...]] [-w] [--dry-run]
                        [-h] [-H] [-v] [-V]
```

For advanced help run **decode-config** with parameter `--full--help` or `-H`. This will print a [Program parameter list](#program-parameter-list).

> **Note**  
If you miss parameters here that are already in use, don't worry, they are still there.  
For details see [Obsolete parameters](#obsolete-parameters)

### Basics

To get a result, at least pass a Tasmota source where you want to read the configuration from.

Source can be either

* a device hostname, IP or [http-url](https://en.wikipedia.org/wiki/URL) available and online within your network:  
use `--source <host|url>` or `-s <host|url>` parameter
* a Tasmota configuration file (having extension `.dmp`):  
use `--source <filename>` or `-s <filename>` parameter

The [http-url](https://en.wikipedia.org/wiki/URL) variant also allows `<user>`, `<password>` and `<port>` number to be specified:

* `--source http://admin:myPaszxwo!z@tasmota-4281`
* `--source http://tasmota-4281:80`
* `--source http://admin:myPaszxwo!z@tasmota-4281:80`

#### Basic example

##### Access an online device

```bash
decode-config --source tasmota-4281
decode-config -s 192.168.10.92
decode-config --source http://tasmota-4281
decode-config --source http://admin:myPaszxwo!z@tasmota-4281
```

##### Access a config file

```bash
decode-config --source tasmota-4281.dmp
decode-config -s tasmota-4281.dmp
```

will output a readable configuration in [JSON](http://www.json.org/)-format, e.g.:

```json
{"altitude": 112, "baudrate": 115200, "blinkcount": 10, "blinktime": 10,...
"ws_width": [1, 3, 5]}
```

> **Note**  
The json names (like `"altitude"` or `"blinktime"` are internal names from Tasmotas [settings.h](https://github.com/arendst/Tasmota/blob/master/tasmota/settings.h) STRUCT `Settings` and are not the same as known from Tasmota [web-console commands](https://tasmota.github.io/docs/Commands/). However, since most variable names are self-describing, the functional meaning should be given in most cases.

#### Password protected device

If you try to access data from a device and you get an error like `ERROR 401: Error on http GET request for http://.../dl - Unauthorized` you need to pass your WebPassword for this device:

```bash
decode-config --source tasmota-4281 --password "myPaszxwo!z"
```

> **Hint**  
*decode-config* username default is `admin`. For self-compiled binaries using a non-standard web username, use `-u <user>` or `--username <user>`.

### Format JSON output

The default JSON output can be formatted for better reading using the `--json-indent <n>` parameter:

```bash
decode-config --source tasmota-4281 --password "myPaszxwo!z" --json-indent 2
```

This will print a pretty better readable format and the example above becomes:

```json
{
  "altitude": 112,
  "baudrate": 115200,
  "blinkcount": 10,
  "blinktime": 10,
  ...
  "ws_width": [
    1,
    3,
    5
  ]
}
```

### Parameter file

Because the number of parameters are growing, it would be difficult to enter all these parameters again and again. In that case it is best to use a configuration file that contains your standard parameters and which we then have to specify as the only additional parameter.  
[Program parameter](#program-parameter-list) starting with `--` (eg. `--username`) can be set into such a configuration file. Simply write each neccessary parameter including possible value without dashes into a text file. For a better identification of this file, extension `.conf` is recommended:

Writing all the previous used device parameter in a file, create the text file `my.conf` and insert:

```conf
[source]
username = admin
password = myPaszxwo!z

[JSON]
json-indent 2
```

> **Hint**  
Group names enclosed in square brackets [ ], like `[source]` in the example, are optional and ignored - you can use them to increase readability.

Now we can use it with `-c` parameter:

```bash
decode-config -c my.conf -s tasmota-4281
```

> **Note**  
For further of parameter file syntax see [https://pypi.org/project/ConfigArgParse](https://pypi.org/project/ConfigArgParse/)).

If parameters are specified in more than one place (parameter file and command line), the commandline parameters will overrule the file parameters. This is usefull if you use a basic set of parameters and want to change parameter once without the need to edit your configuration file:

```bash
decode-config -c my.conf -s tasmota-4281 --json-indent 4
```

Here JSON will be output with indent of 4 spaces instead of the `2` set from `my.conf`-
<<<<<<< HEAD

### Save backup

To save data from a device or [*.dmp](#dmp-format) file into a backup file, use `--backup-file <filename>`.

#### Backup filename macros

=======

### Save backup

To save data from a device or [*.dmp](#dmp-format) file into a backup file, use `--backup-file <filename>`.

#### Backup filename macros

>>>>>>> 3e804a90
You can use the following placeholders within backup/restore filenames:

* **@v** is replaced by _Tasmota Version_
* **@d** is replaced by _Devicename_
* **@f** is replaced by first _Friendlyname1_
* **@h** is replaced by the __Hostname__ from configuration data (note: this is the static hostname which is configured by the command __Hostname__, for real hostname from a device use macro the **@H**)
* **@H** is replaced by the live device hostname note: this can be different to the configured hostname as this can contain also macros). Only valid when using real devices as source

Example:

```bash
decode-config -c my.conf -s tasmota-4281 --backup-file Config_@d_@v
```

This will create a file like `Config_Tasmota_9.1.0.json` (the part `Tasmota` and `9.1.0` will choosen related to your device configuration).

#### Save multiple backup at once

Since **decode-config** v8.2.0.5 the `--backup-file` parameter can be specified multiple times. With that it's easy to create different backup with different names and/or different formats at once:
<<<<<<< HEAD

```bash
decode-config -c my.conf -s tasmota-4281 -o Config_@d_@v -o Backup_@H.json -o Backup_@H.dmp
```

creates three backup files:

* `Config_Tasmota_9.1.0.json` using JSON format
* `Backup_tasmota-4281.json` using JSON format
* `Backup_tasmota-4281.dmp` using Tasmota configuration file format

### Restore backup

Reading back a previously saved backup file, use the `--restore-file <filename>` parameter.

To restore the previously save backup file `Config_Tasmota_9.1.0.json` to device `tasmota-4281` use:

```bash
decode-config -c my.conf -s tasmota-4281 --restore-file Config_Tasmota_9.1.0
```

Restore operation also allows placeholders **@v**, **@d**, **@f**, **@h** or **@H** like in backup filenames so we can use the same naming as for the backup process:

```bash
decode-config -c my.conf -s tasmota-4281 --restore-file Config_@d_@v
```

=======

```bash
decode-config -c my.conf -s tasmota-4281 -o Config_@d_@v -o Backup_@H.json -o Backup_@H.dmp
```

creates three backup files:

* `Config_Tasmota_9.1.0.json` using JSON format
* `Backup_tasmota-4281.json` using JSON format
* `Backup_tasmota-4281.dmp` using Tasmota configuration file format

### Restore backup

Reading back a previously saved backup file, use the `--restore-file <filename>` parameter.

To restore the previously save backup file `Config_Tasmota_9.1.0.json` to device `tasmota-4281` use:

```bash
decode-config -c my.conf -s tasmota-4281 --restore-file Config_Tasmota_9.1.0
```

Restore operation also allows placeholders **@v**, **@d**, **@f**, **@h** or **@H** like in backup filenames so we can use the same naming as for the backup process:

```bash
decode-config -c my.conf -s tasmota-4281 --restore-file Config_@d_@v
```

>>>>>>> 3e804a90
> **Note**  
Placeholders used in restore filenames only work as long as the underlying data of the device has not changed between backup and restore, since **decode-config** first read them from the config file or the device to replace it.

#### Restore subset of data

If you use the default JSON format for backup files you can also use files containing a subset of configuration data only.

Example: You want to change the data for location (altitude, latitude, longitude) only, create a JSON file `location.json` with the content

```json
{
  "altitude": 0,
  "latitude": 48.85836,
  "longitude": 2.294442
}
```

Set this location for a device:

```bash
decode-config -c my.conf -s tasmota-4281 -i location
```

> **Hint**  
Keep the JSON-format valid e.g. when cutting unnecessary content from a given JSON backup file, consider to remove the last comma on same indent level:  
Invalid JSON (useless comma in line 3: `...2.294442,`):<pre>{
  "latitude": 48.85836,
  "longitude": 2.294442,
}</pre>valid JSON:<pre>{
  "latitude": 48.85836,
  "longitude": 2.294442
}</pre>

Using subsets of data JSON files are powerfull possibilitiy to create various personal standard configuration files that are identical for all your Tasmota devices and that you can then reuse for newly configure Tasmotas.

### Auto file extensions

File extensions are selected based on the file content and / or the `--backup-type` parameter. You don't need to add extensions to your file:

* If you omit the file extensions, one of `.dmp`, `.bin` or `.json` is used depending on the selected backup type
* If you omit the `--backup-type` parameter and the selected file name has one of the standard extensions `.dmp`, `.bin` or `.json`, the backup type is set based on the extension.

If you use your own extensions, deactivate the automatic extension using the `--no-extension` parameter and use the optional `--backup-type` parameter if neccessary.

Examples:

* `decode-config --source tasmota-4281 --backup-file tasmota-4281.bin`<br>
is identical with<br>
`decode-config --source tasmota-4281 --backup-type bin --backup-file tasmota-4281`<br>
In both cases the backup file `tasmota-4281.bin` is created.
* `decode-config --source tasmota-4281 --restore-file tasmota-4281.json`<br>
is identical with<br>
`decode-config --source tasmota-4281 --restore-file tasmota-4281`<br>
In both cases the backup file `tasmota-4281.json` will tried to restore (remember `--backup-type json` is the default)
* whereas<br>
`decode-config --source tasmota-4281 --no-extension --restore-file tasmota-4281`<br>
will fail if `tasmota-4281` does not exist and<br>
`decode-config --source tasmota-4281 --no-extension --backup-file tasmota-4281`<br>
will create a json backup file named `tasmota-4281` (without the extension).

### Test your parameter

To test your parameter append `--dry-run`:

```bash
decode-config -s tasmota-4281 -i backupfile --dry-run
```

This runs the complete process but prevent writing any changes to a device or file.
<<<<<<< HEAD

### Console outputs

Output to the console screen is the default when calling the program without any backup or restore parameter.  
Screen output is suppressed when using backup or restore parameter. In that case you can force screen output with `--output`.

The console screen output supports two formats:

=======

### Console outputs

Output to the console screen is the default when calling the program without any backup or restore parameter.  
Screen output is suppressed when using backup or restore parameter. In that case you can force screen output with `--output`.

The console screen output supports two formats:

>>>>>>> 3e804a90
* [JSON](#console-json-format):<br>
This is identical with the backup/restore [json file Format](#json-format) but printed on screen standard output.
* [Tasmota command](#console-tasmota-command-format):<br>
This outputs the most (but not all!) configuration data as Tasmota [web-console commands](https://tasmota.github.io/docs/Commands/).

#### JSON format

The default console output format is [JSON](#json-format) (optional you can force JSON backup format using `--output-format json`).

Example:

```bash
decode-config -c my.conf -s tasmota-4281 --group Wifi
```

will output data like

```json
{
  ...
  "hostname": "%s-%04d",
  "ip_address": [
    "0.0.0.0",
    "192.168.12.1",
    "255.255.255.0",
    "192.168.12.1"
  ],
  "ntp_server": [
    "ntp.localnet.home",
    "ntp2.localnet.home",
    "192.168.12.1"
  ],
  "sta_active": 0,
  "sta_config": 5,
  "sta_pwd": [
    "myWlAnPaszxwo!z",
    "myWlAnPaszxwo!z2"
  ],
  "sta_ssid": [
    "wlan.1",
    "my-wlan"
  ],
  "web_password": "myPaszxwo!z",
  "webserver": 2
  ...
}
```

This also allows direct processing on the command line, e.g. to display all `ntp_server` only

```bash
decode-config -c my.conf -s tasmota-4281 | jq '.ntp_server'
```

outputs

```json
[
  "ntp.localnet.home",
  "ntp2.localnet.home",
  "192.168.12.1"
]
```

> **Hint**  
JSON output contains all configuration data as default. To [filter](#filter-by-groups) the JSON output by functional groups, use the `-g` or `--group` parameter.

#### Tasmota web command format

**decode-config** is able to translate the configuration data to (most all) Tasmota web commands. To output your configuration as Tasmota commands use `--output-format command` (or the short form `-T cmnd`).

Example:

```bash
decode-config -c my.conf -s tasmota-4281 --group Wifi --output-format cmnd
<<<<<<< HEAD
=======
```

```conf
# Wifi:
  AP 0
  Hostname %s-%04d
  IPAddress1 0.0.0.0
  IPAddress2 192.168.12.1
  IPAddress3 255.255.255.0
  IPAddress4 192.168.12.1
  NtpServer1 ntp.localnet.home
  NtpServer2 ntp2.localnet.home
  NtpServer3 192.168.12.1
  Password1 myWlAnPaszxwo!z
  Password2 myWlAnPaszxwo!z2
  SSId1 wlan.1
  SSId2 my-wlan
  WebPassword myPaszxwo!z
  WebServer 2
  WifiConfig 5
>>>>>>> 3e804a90
```

> **Note**  
A very few specific commands are [unsupported](#generated-tasmota-commands). These are commands from device-specific groups which are very dependent on the Tasmota program code whose implementation is very complex to keep in sync on Tasmota code changes - see also [Generated Tasmota commands](#generated-tasmota-commands).

##### Use of 'Backlog' for Tasmota commands

Because individual Tasmota commands such as `SetOption`, `WebColor` etc. are often repeat themselves and might want to be used together, commands of the same name can be summarized using the Tasmota `Backlog` command. The **decode-config** parameter `--cmnd-use-backlog` enables the use of Tasmota `Backlog`.

With the use of `--cmnd-use-backlog` our example configuration

```conf
# Wifi:
  AP 0
  Hostname %s-%04d
  IPAddress1 0.0.0.0
  IPAddress2 192.168.12.1
  IPAddress3 255.255.255.0
  IPAddress4 192.168.12.1
  NtpServer1 ntp.localnet.home
  NtpServer2 ntp2.localnet.home
  NtpServer3 192.168.12.1
  Password1 myWlAnPaszxwo!z
  Password2 myWlAnPaszxwo!z2
  SSId1 wlan.1
  SSId2 my-wlan
  WebPassword myPaszxwo!z
  WebServer 2
  WifiConfig 5
```

<<<<<<< HEAD
> **Note**  
A very few specific commands are [unsupported](#generated-tasmota-commands). These are commands from device-specific groups which are very dependent on the Tasmota program code whose implementation is very complex to keep in sync on Tasmota code changes - see also [Generated Tasmota commands](#generated-tasmota-commands).

##### Use of 'Backlog' for Tasmota commands

Because individual Tasmota commands such as `SetOption`, `WebColor` etc. are often repeat themselves and might want to be used together, commands of the same name can be summarized using the Tasmota `Backlog` command. The **decode-config** parameter `--cmnd-use-backlog` enables the use of Tasmota `Backlog`.

With the use of `--cmnd-use-backlog` our example configuration

```conf
# Wifi:
  AP 0
  Hostname %s-%04d
  IPAddress1 0.0.0.0
  IPAddress2 192.168.12.1
  IPAddress3 255.255.255.0
  IPAddress4 192.168.12.1
  NtpServer1 ntp.localnet.home
  NtpServer2 ntp2.localnet.home
  NtpServer3 192.168.12.1
  Password1 myWlAnPaszxwo!z
  Password2 myWlAnPaszxwo!z2
  SSId1 wlan.1
  SSId2 my-wlan
  WebPassword myPaszxwo!z
  WebServer 2
  WifiConfig 5
```

becomes to

=======
becomes to

>>>>>>> 3e804a90
```conf
# Wifi:
  AP 0
  Hostname %s-%04d
  Backlog IPAddress1 0.0.0.0;IPAddress2 192.168.12.1;IPAddress3 255.255.255.0;IPAddress4 192.168.12.1
  Backlog NtpServer1 ntp.localnet.home;NtpServer2 ntp2.localnet.home;NtpServer3 192.168.12.1
  Backlog Password1 myWlAnPaszxwo!z;Password2 myWlAnPaszxwo!z2
  Backlog SSId1 wlan.1;SSId2 my-wlan
  WebPassword myPaszxwo!z
  WebServer 2
  WifiConfig 5
```

`--cmnd-use-backlog` gets really interesting for `SetOptionxx`, `WebSensorxx`, `Sensorxx`, `Memxx`, `Gpioxx` and more...

### Filter by groups

The huge number of Tasmota configuration data can be overstrained and confusing, so the most of the configuration data are grouped into categories.

The following groups are available: `Control`, `Display`, `Domoticz`, `Internal`, `Knx`, `Light`, `Management`, `Mqtt`, `Power`, `Rf`, `Rules`, `Sensor`, `Serial`, `Setoption`, `Shutter`, `System`, `Timer`, `Wifi`, `Zigbee`

These are similary to the categories on [Tasmota Command Documentation](https://tasmota.github.io/docs/Commands/).

To filter outputs to a subset of groups, use the `-g` or `--group` parameter, concatenating the groups you want, e. g.

```bash
decode-config -s tasmota-4281 -c my.conf --output-format cmnd --group Main MQTT Management Wifi
```

Filtering by groups affects the entire output, regardless of whether screen output or backup file.

### Usage examples

#### Using Tasmota binary configuration files

1. Restore a Tasmota configuration file

  ```bash
  decode-config -c my.conf -s tasmota --restore-file Config_Tasmota_6.2.1.dmp
  ```

1. Backup device using Tasmota configuration compatible format

   a) use file extension to choice the file format
<<<<<<< HEAD

  ```bash
  decode-config -c my.conf -s tasmota --backup-file Config_@d_@v.dmp
  ```

   b) use args to choice the file format

  ```bash
    decode-config -c my.conf -s tasmota --backup-type dmp --backup-file Config_@d_@v
  ```

#### Use batch processing

=======

  ```bash
  decode-config -c my.conf -s tasmota --backup-file Config_@d_@v.dmp
  ```

   b) use args to choice the file format

  ```bash
    decode-config -c my.conf -s tasmota --backup-type dmp --backup-file Config_@d_@v
  ```

#### Use batch processing

>>>>>>> 3e804a90
Linux

```bash
for device in tasmota1 tasmota2 tasmota3; do ./decode-config -c my.conf -s $device -o Config_@d_@v
```

under Windows

```batch
for device in (tasmota1 tasmota2 tasmota3) do decode-config -c my.conf -s %device -o Config_@d_@v
```

will produce JSON configuration files for host tasmota1, tasmota2 and tasmota3 using friendly name and Tasmota firmware version for backup filenames.

## File Formats

**decode-config** handles the following three file formats for backup and restore:

### .dmp format

This is the original format used by Tasmota (created via the Tasmota web interface "*Configuration*" / "*Backup Configuration*" and can be read in with "*Configuration*" / "*Restore Configuration*". The format is binary encrypted.

This file format can be created by **decode-config** using the backup function (`--backup-file <filename>`) with the additional parameter `--backup-type dmp`.

### .json format

This format uses the [JSON](http://www.json.org/) notation and contains the complete configuration data in plain text, human readable and editable.

The .json format can be created by **decode-config** using the backup function (`--backup-file <filename>`) (for better identification you can append the optional parameter `--backup-type json`, but that's optional as json is the default backup format).

In contrast to the other two binary formats [.dmp](#dmp-format) and [.bin](#bin-format), this type of format also allows the [partial modification](#restore-a-subset-of-backup-data) of configurations.

> **Note**  
The keys used within the JSON file are based on the variable names of Tasmota source code in [settings.h](https://github.com/arendst/Tasmota/blob/master/tasmota/settings.h) so they do not have the same naming as known for Tasmota web commands. However, since the variable names are self-explanatory, there should be no difficulties in assigning the functionality of the variables.

### .bin format

This format is binary with the same structure as the [.dmp](#dmp-format) format. The differences to .dmp are:

* .bin is decrypted
* .bin has 4 additional bytes at the end of the file

The .bin format can be created by **decode-config** using the backup function (`--backup-file <filename>`) with the additional parameter `--backup-type bin`.

This format is actually only used to view the configuration data directly in binary form without conversion.  
It is hardly possible to change the binary data, since a checksum is formed over the data and this would have to be calculated and adjusted in case of any change.

## Program parameter list

For better reading each short written parameter using a single dash `-` has a corresponding long version with two dashes `--`, eg. `--source` for `-s`.  
Note: Not even all double dash `--` parameter has a corresponding single dash one `-` but each single dash variant has a double dash equivalent.

A short list of possible program args is displayed using `-h` or `--help`.

### --full-help

For advanced help use parameter `-H` or `--full-help`:

```help
usage: decode-config.py [-s <filename|host|url>] [-i <restorefile>]
                        [-o <backupfile>] [-t json|bin|dmp] [-E] [-e] [-F]
                        [--json-indent <indent>] [--json-compact]
                        [--json-show-pw] [--cmnd-indent <indent>]
                        [--cmnd-groups] [--cmnd-sort] [--cmnd-use-rule-concat]
                        [--cmnd-use-backlog] [-c <configfile>] [-S]
                        [-T json|cmnd|command]
                        [-g <groupname> [<groupname> ...]] [-w] [--dry-run]
                        [-h] [-H] [-v] [-V]

Backup/Restore Tasmota configuration data. Args that start with '--' (eg. -s)
can also be set in a config file (specified via -c). Config file syntax
allows: key=value, flag=true, stuff=[a,b,c] (for details, see syntax at
https://goo.gl/R74nmi). If an arg is specified in more than one place, then
commandline values override config file values which override defaults.

Source:
  Read/Write Tasmota configuration from/to

  -s, --source <filename|host|url>
                        source used for the Tasmota configuration (default:
                        None). The argument can be a <filename> containing
                        Tasmota .dmp configuation data or a <hostname>,
                        <ip>-address, <url> which means an online tasmota
                        device is used. A url can also contain web login and
                        port data in the format
                        http://<user>:<password>@tasmota:<port>, e. g,
                        http://admin:mypw@mytasmota:8090

Backup/Restore:
  Backup & restore specification

  -i, --restore-file <restorefile>
                        file to restore configuration from (default: None).
                        Replacements: @v=firmware version from config,
                        @d=devicename, @f=friendlyname1, @h=hostname from
                        config, @H=device hostname (invalid if using a file as
                        source)
  -o, --backup-file <backupfile>
                        file to backup configuration to, can be specified
                        multiple times (default: None). Replacements:
                        @v=firmware version from config, @d=devicename,
                        @f=friendlyname1, @h=hostname from config, @H=device
                        hostname (invalid if using a file as source)
  -t, --backup-type json|bin|dmp
                        backup filetype (default: 'json')
  -E, --extension       append filetype extension for -i and -o filename
                        (default)
  -e, --no-extension    do not append filetype extension, use -i and -o
                        filename as passed
  -F, --force-restore   force restore even configuration is identical

JSON output:
  JSON format specification. To revert an option, insert "dont" or "no"
  after "json", e.g. --json-no-indent, --json-dont-show-pw

  --json-indent <indent>
                        pretty-printed JSON output using indent level
                        (default: 'None'). -1 disables indent.
  --json-compact        compact JSON output by eliminate whitespace
  --json-show-pw        unhide passwords (default)

Tasmota command output:
  Tasmota command output format specification. To revert an option, insert
  "dont" or "no" after "cmnd", e.g. --cmnd-no-indent, --cmnd-dont-sort

  --cmnd-indent <indent>
                        Tasmota command grouping indent level (default: '2').
                        0 disables indent
  --cmnd-groups         group Tasmota commands (default)
  --cmnd-sort           sort Tasmota commands (default)
  --cmnd-use-rule-concat
                        use rule concatenation with + for Tasmota 'Rule'
                        command
  --cmnd-use-backlog    use 'Backlog' for Tasmota commands as much as possible

Common:
  Optional arguments

  -c, --config <configfile>
                        program config file - can be used to set default
                        command parameters (default: None)
  -S, --output          display output regardsless of backup/restore usage
                        (default do not output on backup or restore usage)
  -T, --output-format json|cmnd|command
                        display output format (default: 'json')
  -g, --group <groupname>
                        limit data processing to command groups (default no
                        filter)
  -w, --ignore-warnings
                        do not exit on warnings. Not recommended, used by your
                        own responsibility!
  --dry-run             test program without changing configuration data on
                        device or file

Info:
  Extra information

  -h, --help            show usage help message and exit
  -H, --full-help       show full help message and exit
  -v, --verbose         produce more output about what the program does
  -V, --version         show program's version number and exit

The arguments -s <filename|host|url> must be given.
```

> **Note**  
If you miss parameters here that are already in use, don't worry, they are still there.  
For details see [Obsolete parameters](#obsolete-parameters)

### Parameter notes

* Filename replacement macros **@h** and **@H**:
  * **@h**
The **@h** replacement macro uses the hostname configured with the Tasomta Wifi `Hostname <host>` command (defaults to `%s-%04d`). It will not use the network hostname of your device because this is not available when working with files only (e.g. `--source <filename>` as source).
To prevent having a useless % in your filename, **@h** will not replaced by hostname if this contains '%' characters.
  * **@H**
If you want to use the network hostname within your filename, use the **@H** replacement macro instead - but be aware this will only replaced if you are using a network device as source (`<hostname>`, `<ip>`, `<url>`); it will not work when using a file as source (`<filename>`)

### Obsolete parameters

The parameters listed here continue to work and are supported, but are no longer listed in the parameter list:

#### Obsolete source parameters

The following source selection parameters are completely replaced by a single used [`-s`](#--full-help) or [`--source`](#--full-help) parameter; use [`-s`](#--full-help) or [`--source`](#--full-help) with a [http-url](https://en.wikipedia.org/wiki/URL):

* `-f`, `--file`, `--tasmota-file`, `tasmotafile` `<filename>`  
file used for the Tasmota configuration (default: None)'
* `-d`, `--device`, `--host` `<host|url>`  
hostname, IP-address or url used for the Tasmota configuration (default: None)
* `-P`, `--port` `<port>`  
TCP/IP port number to use for the host connection (default: 80)
* `-u`, `--username` `<username>`  
host HTTP access username (default: admin)
* `-p`, `--password` `<password>`  
host HTTP access password (default: None)

#### Obsolete JSON formating parameters

* `--json-unhide-pw` same as `--json-show-pw`
* `--json-hide-pw` same as `--json-dont-show-pw`
* `--json-sort` sorts JSON output (this is the default)
* `--json-unsort` prevents JSON sorting

## Generated Tasmota commands

The following table shows the Tasmota command generated by **decode-config**:

* **Supported**  
These commands will be generated using parameter `--output-format cmnd`.
* **Ad hoc**  
These Tasmota commands are used for immediate action and do not change settings - so these cannot be created.
* **Unsupported**  
These Tasmota commands are unsupported and not implemented in **decode-config**

| Group          | Supported                   | *Ad hoc*               |`Unsupported`|
|----------------|-----------------------------|------------------------|-------------|
| **Control**    | BlinkCount                  | *Backlog*              |             |
|                | BlinkTime                   | *Buzzer*               |             |
|                | ButtonDebounce              | *FanSpeed*             |             |
|                | DevGroupShare               | *LedPower*             |             |
|                | Interlock                   |                        |             |
|                | LedMask                     |                        |             |
|                | LedPwmMode<x\>              |                        |             |
|                | LedPwmOn                    |                        |             |
|                | LedPwmOff                   |                        |             |
|                | LedState                    |                        |             |
|                | Power<x\>                   |                        |             |
|                | PowerOnState                |                        |             |
|                | PulseTime<x\>               |                        |             |
|                | SwitchDebounce              |                        |             |
|                | SwitchMode<x\>              |                        |             |
|                | Webbutton<x\>               |                        |             |
|                | WCStream<sup>2</sup>        |                        |             |
|                | WCMirror<sup>2</sup>        |                        |             |
|                | WCFlip<sup>2</sup>          |                        |             |
|                | WCBrightness<sup>2</sup>    |                        |             |
|                | WCContrast<sup>2</sup>      |                        |             |
|                | WCSaturation<sup>2</sup>    |                        |             |
|                | WCResolution<sup>2</sup>    |                        |             |
| **Management** | DeepSleepTime               | *Delay*                |             |
|                | DeviceName                  | *Gpios*                |             |
|                | Emulation                   | *I2Cscan*              |             |
|                | FriendlyName<x\>            | *Modules*              |             |
|                | Gpio<x\>                    | *Reset*                |             |
|                | I2CDriver<x\>               | *Restart*              |             |
|                | LogHost                     | *State*                |             |
|                | LogPort                     | *Status*               |             |
|                | Module                      | *Upgrade*              |             |
|                | Module2                     | *Upload*               |             |
|                | MqttLog                     |                        |             |
|                | NtpServer<x\>               |                        |             |
|                | OtaUrl                      |                        |             |
|                | Pwm<x\>                     |                        |             |
|                | PwmFrequency                |                        |             |
|                | PwmRange                    |                        |             |
|                | SaveData                    |                        |             |
|                | SerialLog                   |                        |             |
|                | Sleep                       |                        |             |
|                | SysLog                      |                        |             |
|                | Template                    |                        |             |
|                | Time                        |                        |             |
|                | TimeSTD                     |                        |             |
|                | TimeDST                     |                        |             |
|                | Timezone                    |                        |             |
|                | TuyaMCU                     |                        |             |
|                | WebLog                      |                        |             |
| **WiFi**       | CORS                        | *AP*                   |             |
|                | Ethernet<sup>2</sup>        | *Ping<x\>*             |             |
|                | EthAddress<sup>2</sup>      | *WebSend*              |             |
|                | EthClockMode<sup>2</sup>    | *Publish*              |             |
|                | EthType<sup>2</sup>         | *Publish2*             |             |
|                | Hostname                    |                        |             |
|                | IPAddress<x\>               |                        |             |
|                | Password<x\>                |                        |             |
|                | Ssid<x\>                    |                        |             |
|                | WebColor<x\>                |                        |             |
|                | WebPassword                 |                        |             |
|                | WebRefresh                  |                        |             |
|                | WebSensor<x\>               |                        |             |
|                | WebServer                   |                        |             |
|                | Wifi                        |                        |             |
|                | WifiConfig                  |                        |             |
|                | WifiPower                   |                        |             |
| **MQTT**       | ButtonRetain                | *Subscribe*            |             |
|                | ButtonTopic                 | *Unsubscribe*          |             |
|                | FullTopic                   |                        |             |
|                | GroupTopic<x\>              |                        |             |
|                | MqttClient                  |                        |             |
|                | MqttFingerprint             |                        |             |
|                | MqttHost                    |                        |             |
|                | MqttPassword                |                        |             |
|                | MqttPort                    |                        |             |
|                | MqttRetry                   |                        |             |
|                | MqttUser                    |                        |             |
|                | PowerRetain                 |                        |             |
|                | Prefix<x\>                  |                        |             |
|                | SensorRetain                |                        |             |
|                | StateText<x\>               |                        |             |
|                | SwitchRetain                |                        |             |
|                | SwitchTopic                 |                        |             |
|                | TelePeriod                  |                        |             |
|                | Topic                       |                        |             |
| **Rules**      | CalcRes                     | *Add<x\>*              |             |
|                | Mem<x\>                     | *Event*                |             |
|                | Rule<x\>                    | *Mult<x\>*             |             |
|                | Script                      | *RuleTimer<x\>*        |             |
|                |                             | *Scale<x\>*            |             |
|                |                             | *Sub<x\>*              |             |
|                |                             | *Var<x\>*              |             |
| **Timer**      | Latitude                    |                        |             |
|                | Longitude                   |                        |             |
|                | Timers                      |                        |             |
|                | Timer<x\>                   |                        |             |
| **Sensor**     | Altitude                    | *Bh1750MTime<x\>*      | `AdcParam`  |
|                | AmpRes                      | *GlobalHum*            |             |
|                | AS3935AutoNF                | *GlobalTemp*           |             |
|                | AS3935AutoDisturber         | *Sensor27*             |             |
|                | AS3935AutoNFMax             | *Sensor50*             |             |
|                | AS3935MQTTEvent             | *Sensor52*             |             |
|                | AS3935NFTime                | *Sensor53*             |             |
|                | AS3935NoIrqEvent            | *Sensor60<sup>1</sup>* |             |
|                | AS3935DistTime              |                        |             |
|                | AS3935SetMinStage           |                        |             |
|                | Bh1750Resolution<x\>        |                        |             |
|                | Counter<x\>                 |                        |             |
|                | CounterDebounce             |                        |             |
|                | CounterDebounceLow          |                        |             |
|                | CounterDebounceHigh         |                        |             |
|                | CounterType<x\>             |                        |             |
|                | HumOffset                   |                        |             |
|                | HumRes                      |                        |             |
|                | PressRes                    |                        |             |
|                | OT_Flags                    |                        |             |
|                | OT_Save_Setpoints           |                        |             |
|                | OT_TBoiler                  |                        |             |
|                | OT_TWater                   |                        |             |
|                | Sensor13                    |                        |             |
|                | Sensor15                    |                        |             |
|                | Sensor18                    |                        |             |
|                | Sensor20                    |                        |             |
|                | Sensor29                    |                        |             |
|                | Sensor34                    |                        |             |
|                | Sensor54                    |                        |             |
|                | Sensor68                    |                        |             |
|                | SpeedUnit                   |                        |             |
|                | TempRes                     |                        |             |
|                | TempOffset                  |                        |             |
|                | VoltRes                     |                        |             |
|                | WattRes                     |                        |             |
|                | WeightRes                   |                        |             |
| **Power**      | AmpRes                      | *CurrentSet*           |             |
|                | CurrentCal                  | *FrequencySet*         |`EnergyReset`|
|                | CurrentHigh                 | *ModuleAddress*        |             |
|                | CurrentLow                  | *PowerSet*             |             |
|                | EnergyRes                   | *Status8*              |             |
|                | FreqRes                     | *Status9*              |             |
|                | MaxPower                    | *VoltageSet*           |             |
|                | MaxPowerHold                |                        |             |
|                | MaxPowerWindow              |                        |             |
|                | PowerCal                    |                        |             |
|                | PowerDelta                  |                        |             |
|                | PowerHigh                   |                        |             |
|                | PowerLow                    |                        |             |
|                | Tariff<x\>                  |                        |             |
|                | VoltageCal                  |                        |             |
|                | VoltageHigh                 |                        |             |
|                | VoltageLow                  |                        |             |
|                | VoltRes                     |                        |             |
|                | WattRes                     |                        |             |
| **Light**      | DimmerRange                 | *Channel<x\>*          | `Color<x>`  |
|                | DimmerStep                  | *CT*                   | `Dimmer`    |
|                | Fade                        | *HsbColor*             |             |
|                | LedTable                    | *Led<x\>*              |             |
|                | Pixels                      | *Palette*              |             |
|                | PWMDimmerPWMs               | *White*                |             |
|                | RGBWWTable                  |                        |             |
|                | Rotation                    |                        |             |
|                | Scheme                      |                        |             |
|                | Speed                       |                        |             |
|                | Wakeup                      |                        |             |
|                | WakeupDuration              |                        |             |
<<<<<<< HEAD
| **RF**         |                             | *RfRaw*                | `RfCode`    |
=======
| **RF**         | RfProtocol                  | *RfRaw*                | `RfCode`    |
>>>>>>> 3e804a90
|                |                             |                        | `RfHigh`    |
|                |                             |                        | `RfHost`    |
|                |                             |                        | `RfKey<x>`  |
|                |                             |                        | `RfLow`     |
|                |                             |                        | `RfSync`    |
| **IR**         |                             | *IRsend<x\>*           |             |
|                |                             | *IRhvac*               |             |
| **SetOption**  | SetOption<x\>               |                        |             |
| **Serial**     | Baudrate                    | *SerialSend<x\>*       |             |
|                | SBaudrate                   | *SSerialSend<x\>*      |             |
|                | SerialConfig                | *TCPStart*             |             |
|                | SerialDelimiter             | *TuyaSend<x\>*         |             |
|                | TCPBaudrate                 |                        |             |
| **Domoticz**   | DomoticzIdx<x\>             |                        |             |
|                | DomoticzKeyIdx<x\>          |                        |             |
|                | DomoticzSensorIdx<x\>       |                        |             |
|                | DomoticzSwitchIdx<x\>       |                        |             |
|                | DomoticzUpdateTimer         |                        |             |
| **KNX**        | KNX_ENABLED                 | *KnxTx_Cmnd<x\>*       | `KNX_PA`    |
|                | KNX_ENHANCED                | *KnxTx_Val<x\>*        | `KNX_GA<x>` |
|                |                             |                        | `KNX_CB<x>` |
| **Display**    | DisplayAddress              | *Display*              |             |
|                | DisplayDimmer               | *DisplayText*          |             |
|                | DisplayMode                 |                        |             |
|                | DisplayModel                |                        |             |
|                | DisplayRefresh              |                        |             |
|                | DisplaySize                 |                        |             |
|                | DisplayRotate               |                        |             |
|                | DisplayCols                 |                        |             |
|                | DisplayRows                 |                        |             |
|                | DisplayFont                 |                        |             |
|                | DisplayWidth                |                        |             |
|                | DisplayHeight               |                        |             |
| **Shutter**    | ShutterButton<x\>           | *ShutterClose<x\>*     |             |
|                | ShutterCalibration<x\>      | *ShutterFrequency<x\>* |             |
|                | ShutterCloseDuration<x\>    | *ShutterOpen<x\>*      |             |
|                | ShutterEnableEndStopTime<x\>| *ShutterSetClose<x\>*  |             |
|                | ShutterInvert<x\>           | *ShutterStop<x\>*      |             |
|                | ShutterInvertWebButtons<x\> | *ShutterStopClose<x\>* |             |
|                | ShutterLock<x\>             | *ShutterStopOpen<x\>*  |             |
|                | ShutterMode<x\>             | *ShutterStopPosition<x\>*|           |
|                | ShutterMotorDelay<x\>       | *ShutterStopToggle<x\>*|             |
|                | ShutterOpenDuration<x\>     | *ShutterStopToggleDir<x\>*|          |
|                | ShutterPosition<x\>         | *ShutterToggle<x\>*    |             |
|                | ShutterPWMRange<x\>         | *ShutterToggleDir<x\>* |             |
|                | ShutterRelay<x\>            |                        |             |
|                | ShutterSetHalfway<x\>       |                        |             |
| **Telegram**   | TmChatId                    | *TmPoll*               |             |
|                | TmToken                     | *TmSend*               |             |
|                |                             | *TmState*              |             |
| **Zigbee**     | ZbConfig                    | *ZbBind*               |             |
|                |                             | *ZbForget*             |             |
|                |                             | *ZbLight*              |             |
|                |                             | *ZbName*               |             |
|                |                             | *ZbPermitJoin*         |             |
|                |                             | *ZbPing*               |             |
|                |                             | *ZbSend*               |             |
|                |                             | *ZbStatus<x\>*         |             |
|                |                             | *ZbUnbind*             |             |
| **Bluetooth**  |                             | *- all -*              |             |
| **Stepper Motors** |                         | *- all -*              |             |
| **MP3 Player** |                             | *- all -*              |             |

> **Notes**  
<sup>1</sup> `Sensor60 13` sets the latitude/longitude, use `Latitude` and `Logitude` command instead.  
<sup>2</sup> ESP32 only

## Program return codes

**decode-config** returns the following codes:

* **0** - successful:  
The process has successful finished  

* **1** = restore skipped:  
Unchanged data, restore not executed  

* **2** = program argument error:  
Wrong program parameter used (data source missing)  

* **3** = file not found  

* **4** = data size mismatch:  
The data size read from source does not match the excpected size  

* **5** = data CRC error:  
The read data contains wrong CRC  

* **6** = unsupported configuration version:  
The source data contains data from an unsupported (Sonoff-)Tasmota version  

* **7** = configuration file read error:  
There was an error during read of configuration source file  

* **8** = JSON file decoding error:  
There was an error within the read JSON file  

* **9** = restore file data error:  
Error occured by writing new binary data  

* **10** = device data download error:  
Source device connected but configuration data could not be downloaded (WebServer missing, disabled)  

* **11** = device data upload error:  
Source device connected but configuration data could not be uploaded (WebServer missing, disabled, connection lost...)  

* **12** = invalid configuration data:  
The configuration data source contains invalid basic data (wrong platform id...)  

* **20** = python module missing:  
A neccessary python library module is missing  

* **21** = internal error:  
An unexpected internal error occured  

* **22** = HTTP connection error:  
Source device HTTP connection lost or unavailable  

* **23...** = python library exit code:  
An unexpected internal library error occured  

* **4xx**/**5xx** = HTTP errors  <|MERGE_RESOLUTION|>--- conflicted
+++ resolved
@@ -6,11 +6,7 @@
 <img src="https://github.com/curzon01/media/blob/master/pics/deocde-config_overview.png" alt="Overview" title="decode-config Overview" width="400" height="320">
 
 <!-- markdownlint-disable MD033 -->
-<<<<<<< HEAD
-[![release](https://img.shields.io/badge/release-v9.1.0-blue.svg)](https://github.com/tasmota/decode-config/tree/master)
-=======
-[![development](https://img.shields.io/badge/development-v9.2.0.0-blue.svg)](https://github.com/tasmota/decode-config/tree/development)
->>>>>>> 3e804a90
+[![release](https://img.shields.io/badge/release-v9.2.0-blue.svg)](https://github.com/tasmota/decode-config/tree/master)
 [![GitHub download](https://img.shields.io/github/downloads/tasmota/decode-config/total.svg)](https://github.com/tasmota/decode-config/releases/latest)
 [![License](https://img.shields.io/github/license/tasmota/decode-config.svg)](LICENSE)
 
@@ -41,15 +37,9 @@
 
 ## Content
 
-**This is the developer branch which contains decode-config matching the latest Tasmota developer version.**
-
-This branch does not contain any binaries. If you want to use a precompiled **decode-config** binary
-you can use binaries from latest [Release](https://github.com/tasmota/decode-config/releases).
-
-> **Note**  
-If you want to run the development **decode-config.py** from this branch, you need an
-installed [Python](https://en.wikipedia.org/wiki/Python_(programming_language)) environment.
-See [Running as Python script](#running-as-python-script) for more details.
+**This is the master branch which contains decode-config matching the latest Tasmota release version.**
+
+If you want to use a current version than this one (e.g. because you also use a Tasmota version from the developer branch) then use the _decode-config_ [developer branch](https://github.com/tasmota/decode-config/tree/development). This usually contains an up-to-date version of **decode-config** that corresponds to the latest Tasmota developer version.
 
 ### Files
 
@@ -57,6 +47,9 @@
 |:-------------------------|:------------------------------------------------------------------------|
 | `build`                  | contains files to build executables                                     |
 | `decode-config.py`       | Python source file running under your local Python environment          |
+| `decode-config_linux`    | Linux executable running standalone                                     |
+| `decode-config_win32.exe`| Windows 32bit executable running standalone                             |
+| `decode-config_win64.exe`| Windows 64bit executable running standalone                             |
 | `README.md`              | This content                                                            |
 
 ### Table of contents
@@ -67,11 +60,8 @@
     * [Table of contents](#table-of-contents)
   * [Running the program](#running-the-program)
     * [Prerequisite](#prerequisite)
-<<<<<<< HEAD
     * [Running the precompiled binaries](#running-the-precompiled-binaries)
     * [Running as Python script](#running-as-python-script)
-=======
->>>>>>> 3e804a90
   * [Usage](#usage)
     * [Basics](#basics)
     * [Format JSON output](#format-json-output)
@@ -104,20 +94,18 @@
 
 [Tasmota](https://github.com/arendst/Tasmota) provides its configuration data by http request only. To receive and send configuration data from Tasmota devices directly the http WebServer in Tasmota must be enabled:
 
-* enable web-server admin mode (Tasmota web command [WebServer 2](https://tasmota.github.io/docs/Commands/#webserver))
-* for self-compiled firmware enable web-server with (`#define USE_WEBSERVER` and `#define WEB_SERVER 2`).
-
-> **Note**  
-Using MQTT for exchanging Tasmota configuration data is not support by Tasmota itself; so **decode-config** is unable using this way.
-
-#### Python
+### Running the precompiled binaries
+
+To start the program using the command line see [Usage](#usage).
+
+### Running as Python script
 
 **decode-config.py** needs an installed [Python](https://en.wikipedia.org/wiki/Python_(programming_language)) environment.
 
 > **Note**  
 Due to the [Python 2.7 EOL](https://github.com/python/devguide/pull/344) in Jan 2020 Python 2.x is no longer supported.
 
-##### Linux
+#### Linux
 
 Install [Python 3.x](https://www.python.org/downloads/), Pip and follow [library installation for all OS](#all-os) below.
 
@@ -125,15 +113,15 @@
 sudo apt-get install python3 python3-pip
 ```
 
-##### Windows 10
+#### Windows 10
 
 Install [Python 3.x](https://www.python.org/downloads/windows/) as described and follow [library installation for all OS](#all-os) below.
 
-##### MacOS
+#### MacOS
 
 Install [Python 3.x](https://www.python.org/downloads/mac-osx/) as described and follow [library installation for all OS](#all-os) below.
 
-##### All OS
+#### All OS
 
 After python and pip is installed, install dependencies:
 
@@ -151,12 +139,7 @@
 decode-config
 ```
 > **Note**  
-<<<<<<< HEAD
 Replace `decode-config` by the [program name](#files) your are using.
-=======
-Replace `decode-config` by the program name your are using:  
-`decode-config.py` when running as Python executable.
->>>>>>> 3e804a90
 <!-- markdownlint-restore -->
 
 This prints a short help:
@@ -295,7 +278,6 @@
 ```
 
 Here JSON will be output with indent of 4 spaces instead of the `2` set from `my.conf`-
-<<<<<<< HEAD
 
 ### Save backup
 
@@ -303,15 +285,6 @@
 
 #### Backup filename macros
 
-=======
-
-### Save backup
-
-To save data from a device or [*.dmp](#dmp-format) file into a backup file, use `--backup-file <filename>`.
-
-#### Backup filename macros
-
->>>>>>> 3e804a90
 You can use the following placeholders within backup/restore filenames:
 
 * **@v** is replaced by _Tasmota Version_
@@ -326,12 +299,11 @@
 decode-config -c my.conf -s tasmota-4281 --backup-file Config_@d_@v
 ```
 
-This will create a file like `Config_Tasmota_9.1.0.json` (the part `Tasmota` and `9.1.0` will choosen related to your device configuration).
+This will create a file like `Config_Tasmota_9.2.0.json` (the part `Tasmota` and `9.2.0` will choosen related to your device configuration).
 
 #### Save multiple backup at once
 
 Since **decode-config** v8.2.0.5 the `--backup-file` parameter can be specified multiple times. With that it's easy to create different backup with different names and/or different formats at once:
-<<<<<<< HEAD
 
 ```bash
 decode-config -c my.conf -s tasmota-4281 -o Config_@d_@v -o Backup_@H.json -o Backup_@H.dmp
@@ -339,7 +311,7 @@
 
 creates three backup files:
 
-* `Config_Tasmota_9.1.0.json` using JSON format
+* `Config_Tasmota_9.2.0.json` using JSON format
 * `Backup_tasmota-4281.json` using JSON format
 * `Backup_tasmota-4281.dmp` using Tasmota configuration file format
 
@@ -347,10 +319,10 @@
 
 Reading back a previously saved backup file, use the `--restore-file <filename>` parameter.
 
-To restore the previously save backup file `Config_Tasmota_9.1.0.json` to device `tasmota-4281` use:
-
-```bash
-decode-config -c my.conf -s tasmota-4281 --restore-file Config_Tasmota_9.1.0
+To restore the previously save backup file `Config_Tasmota_9.2.0.json` to device `tasmota-4281` use:
+
+```bash
+decode-config -c my.conf -s tasmota-4281 --restore-file Config_Tasmota_9.2.0
 ```
 
 Restore operation also allows placeholders **@v**, **@d**, **@f**, **@h** or **@H** like in backup filenames so we can use the same naming as for the backup process:
@@ -359,35 +331,6 @@
 decode-config -c my.conf -s tasmota-4281 --restore-file Config_@d_@v
 ```
 
-=======
-
-```bash
-decode-config -c my.conf -s tasmota-4281 -o Config_@d_@v -o Backup_@H.json -o Backup_@H.dmp
-```
-
-creates three backup files:
-
-* `Config_Tasmota_9.1.0.json` using JSON format
-* `Backup_tasmota-4281.json` using JSON format
-* `Backup_tasmota-4281.dmp` using Tasmota configuration file format
-
-### Restore backup
-
-Reading back a previously saved backup file, use the `--restore-file <filename>` parameter.
-
-To restore the previously save backup file `Config_Tasmota_9.1.0.json` to device `tasmota-4281` use:
-
-```bash
-decode-config -c my.conf -s tasmota-4281 --restore-file Config_Tasmota_9.1.0
-```
-
-Restore operation also allows placeholders **@v**, **@d**, **@f**, **@h** or **@H** like in backup filenames so we can use the same naming as for the backup process:
-
-```bash
-decode-config -c my.conf -s tasmota-4281 --restore-file Config_@d_@v
-```
-
->>>>>>> 3e804a90
 > **Note**  
 Placeholders used in restore filenames only work as long as the underlying data of the device has not changed between backup and restore, since **decode-config** first read them from the config file or the device to replace it.
 
@@ -457,7 +400,6 @@
 ```
 
 This runs the complete process but prevent writing any changes to a device or file.
-<<<<<<< HEAD
 
 ### Console outputs
 
@@ -466,16 +408,6 @@
 
 The console screen output supports two formats:
 
-=======
-
-### Console outputs
-
-Output to the console screen is the default when calling the program without any backup or restore parameter.  
-Screen output is suppressed when using backup or restore parameter. In that case you can force screen output with `--output`.
-
-The console screen output supports two formats:
-
->>>>>>> 3e804a90
 * [JSON](#console-json-format):<br>
 This is identical with the backup/restore [json file Format](#json-format) but printed on screen standard output.
 * [Tasmota command](#console-tasmota-command-format):<br>
@@ -551,8 +483,6 @@
 
 ```bash
 decode-config -c my.conf -s tasmota-4281 --group Wifi --output-format cmnd
-<<<<<<< HEAD
-=======
 ```
 
 ```conf
@@ -573,7 +503,6 @@
   WebPassword myPaszxwo!z
   WebServer 2
   WifiConfig 5
->>>>>>> 3e804a90
 ```
 
 > **Note**  
@@ -605,42 +534,8 @@
   WifiConfig 5
 ```
 
-<<<<<<< HEAD
-> **Note**  
-A very few specific commands are [unsupported](#generated-tasmota-commands). These are commands from device-specific groups which are very dependent on the Tasmota program code whose implementation is very complex to keep in sync on Tasmota code changes - see also [Generated Tasmota commands](#generated-tasmota-commands).
-
-##### Use of 'Backlog' for Tasmota commands
-
-Because individual Tasmota commands such as `SetOption`, `WebColor` etc. are often repeat themselves and might want to be used together, commands of the same name can be summarized using the Tasmota `Backlog` command. The **decode-config** parameter `--cmnd-use-backlog` enables the use of Tasmota `Backlog`.
-
-With the use of `--cmnd-use-backlog` our example configuration
-
-```conf
-# Wifi:
-  AP 0
-  Hostname %s-%04d
-  IPAddress1 0.0.0.0
-  IPAddress2 192.168.12.1
-  IPAddress3 255.255.255.0
-  IPAddress4 192.168.12.1
-  NtpServer1 ntp.localnet.home
-  NtpServer2 ntp2.localnet.home
-  NtpServer3 192.168.12.1
-  Password1 myWlAnPaszxwo!z
-  Password2 myWlAnPaszxwo!z2
-  SSId1 wlan.1
-  SSId2 my-wlan
-  WebPassword myPaszxwo!z
-  WebServer 2
-  WifiConfig 5
-```
-
 becomes to
 
-=======
-becomes to
-
->>>>>>> 3e804a90
 ```conf
 # Wifi:
   AP 0
@@ -685,7 +580,6 @@
 1. Backup device using Tasmota configuration compatible format
 
    a) use file extension to choice the file format
-<<<<<<< HEAD
 
   ```bash
   decode-config -c my.conf -s tasmota --backup-file Config_@d_@v.dmp
@@ -699,21 +593,6 @@
 
 #### Use batch processing
 
-=======
-
-  ```bash
-  decode-config -c my.conf -s tasmota --backup-file Config_@d_@v.dmp
-  ```
-
-   b) use args to choice the file format
-
-  ```bash
-    decode-config -c my.conf -s tasmota --backup-type dmp --backup-file Config_@d_@v
-  ```
-
-#### Use batch processing
-
->>>>>>> 3e804a90
 Linux
 
 ```bash
@@ -1096,11 +975,7 @@
 |                | Speed                       |                        |             |
 |                | Wakeup                      |                        |             |
 |                | WakeupDuration              |                        |             |
-<<<<<<< HEAD
-| **RF**         |                             | *RfRaw*                | `RfCode`    |
-=======
 | **RF**         | RfProtocol                  | *RfRaw*                | `RfCode`    |
->>>>>>> 3e804a90
 |                |                             |                        | `RfHigh`    |
 |                |                             |                        | `RfHost`    |
 |                |                             |                        | `RfKey<x>`  |
